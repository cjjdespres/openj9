--- conflicted
+++ resolved
@@ -201,12 +201,9 @@
    "compilationVirtualAddressExhaustion", //48
    "compilationEnforceProfiling", //49
    "compilationSymbolValidationManagerFailure", //50
-<<<<<<< HEAD
-   "compilationStreamFailure", //51
-   "compilationStreamLostMessage", // 52
-=======
    "compilationAOTNoSupportForAOTFailure", //51
->>>>>>> ab007729
+   "compilationStreamFailure", //52
+   "compilationStreamLostMessage", // 53
    "compilationMaxError"
 };
 
