/*******************************************************************************
 * Copyright (c) 2000, 2019 IBM Corp. and others
 *
 * This program and the accompanying materials are made available under
 * the terms of the Eclipse Public License 2.0 which accompanies this
 * distribution and is available at https://www.eclipse.org/legal/epl-2.0/
 * or the Apache License, Version 2.0 which accompanies this distribution and
 * is available at https://www.apache.org/licenses/LICENSE-2.0.
 *
 * This Source Code may also be made available under the following
 * Secondary Licenses when the conditions for such availability set
 * forth in the Eclipse Public License, v. 2.0 are satisfied: GNU
 * General Public License, version 2 with the GNU Classpath
 * Exception [1] and GNU General Public License, version 2 with the
 * OpenJDK Assembly Exception [2].
 *
 * [1] https://www.gnu.org/software/classpath/license.html
 * [2] http://openjdk.java.net/legal/assembly-exception.html
 *
 * SPDX-License-Identifier: EPL-2.0 OR Apache-2.0 OR GPL-2.0 WITH Classpath-exception-2.0 OR LicenseRef-GPL-2.0 WITH Assembly-exception
 *******************************************************************************/

#include "control/J9Options.hpp"

#include <algorithm>
#if defined(JITSERVER_SUPPORT)
#include <random>
#endif /* defined(JITSERVER_SUPPORT) */
#include <ctype.h>
#include <stdint.h>
#include "jitprotos.h"
#include "j2sever.h"
#include "j9.h"
#include "j9cfg.h"
#include "j9modron.h"
#include "jvminit.h"
#if defined(JITSERVER_SUPPORT)
#include "j9vmnls.h"
#endif /* defined(JITSERVER_SUPPORT) */
#include "codegen/CodeGenerator.hpp"
#include "compile/Compilation.hpp"
#include "control/Recompilation.hpp"
#include "control/RecompilationInfo.hpp"
#include "env/CompilerEnv.hpp"
#include "env/IO.hpp"
#include "env/VMJ9.h"
#include "env/jittypes.h"
#include "infra/SimpleRegex.hpp"
#include "control/CompilationRuntime.hpp"
#include "control/CompilationThread.hpp"
#include "runtime/IProfiler.hpp"
<<<<<<< HEAD
#if defined(JITSERVER_SUPPORT)
#include "env/j9methodServer.hpp"
#include "control/JITaaSCompilationThread.hpp"
#endif /* defined(JITSERVER_SUPPORT) */
=======
// JITSERVER_TODO guards the code that relies on other JITServer unmerged files.
#if defined(JITSERVER_SUPPORT) && defined(JITSERVER_TODO)
#include "env/j9methodServer.hpp"
#include "control/JITaaSCompilationThread.hpp"
#endif /* defined(JITSERVER_SUPPORT) && defined(JITSERVER_TODO) */
>>>>>>> 02c80a2b

#if defined(J9VM_OPT_SHARED_CLASSES)
#include "j9jitnls.h"
#endif

#define SET_OPTION_BIT(x)   TR::Options::setBit,   offsetof(OMR::Options,_options[(x)&TR_OWM]), ((x)&~TR_OWM)

// For use with TPROF only, disable JVMPI hooks even if -Xrun is specified.
// The only hook that is required is J9HOOK_COMPILED_METHOD_LOAD.
//
bool enableCompiledMethodLoadHookOnly = false;

// -----------------------------------------------------------------------------
// Static data initialization
// -----------------------------------------------------------------------------

bool J9::Options::_doNotProcessEnvVars = false; // set through XX options in Java
bool J9::Options::_reportByteCodeInfoAtCatchBlock = false;
int32_t J9::Options::_samplingFrequencyInIdleMode = 1000; // ms
#if defined(JITSERVER_SUPPORT)
int32_t J9::Options::_statisticsFrequency = 0; // ms
uint32_t J9::Options::_compilationSequenceNumber = 0;
static const size_t JITSERVER_LOG_FILENAME_MAX_SIZE = 1025;
#endif /* defined(JITSERVER_SUPPORT) */
int32_t J9::Options::_samplingFrequencyInDeepIdleMode = 100000; // ms
int32_t J9::Options::_resetCountThreshold = 0; // Disable the feature
int32_t J9::Options::_scorchingSampleThreshold = 240;
int32_t J9::Options::_conservativeScorchingSampleThreshold = 80; // used when many CPUs (> _upperBoundNumProc)
int32_t J9::Options::_upperBoundNumProcForScaling = 64; // used for scaling _scorchingSampleThreshold based on numProc
int32_t J9::Options::_lowerBoundNumProcForScaling = 8;  // used for scaling _scorchingSampleThreshold based on numProd]c
int32_t J9::Options::_veryHotSampleThreshold = 480;
int32_t J9::Options::_relaxedCompilationLimitsSampleThreshold = 120; // normally should be lower than the scorchingSampleThreshold
int32_t J9::Options::_sampleThresholdVariationAllowance = 30;

int32_t J9::Options::_maxCheckcastProfiledClassTests = 3;
int32_t J9::Options::_maxOnsiteCacheSlotForInstanceOf = 0; // Setting this value to zero will disable onsite cache in instanceof.
int32_t J9::Options::_cpuEntitlementForConservativeScorching = 801; // 801 means more than 800%, i.e. 8 cpus
                                                                    // A very large number disables the feature
int32_t J9::Options::_sampleHeartbeatInterval = 10;
int32_t J9::Options::_sampleDontSwitchToProfilingThreshold = 3000; // default=1% use large value to disable// To be tuned
int32_t J9::Options::_stackSize = 1024;
int32_t J9::Options::_profilerStackSize = 128;

int32_t J9::Options::_smallMethodBytecodeSizeThreshold = 0;
int32_t J9::Options::_smallMethodBytecodeSizeThresholdForCold = -1; // -1 means not set (or disabled)

int32_t J9::Options::_countForMethodsCompiledDuringStartup = 10;

int32_t J9::Options::_countForLoopyBootstrapMethods = -1; // -1 means feature disabled
int32_t J9::Options::_countForLooplessBootstrapMethods = -1; // -1 means feature disabled

TR::SimpleRegex *J9::Options::_jniAccelerator = NULL;

int32_t J9::Options::_classLoadingPhaseInterval = 500; // ms
int32_t J9::Options::_experimentalClassLoadPhaseInterval = 40;
int32_t J9::Options::_classLoadingPhaseThreshold = 155; // classes per second
int32_t J9::Options::_classLoadingPhaseVariance = 70; // percentage  0..99
int32_t J9::Options::_classLoadingRateAverage = 800; // classes per second
int32_t J9::Options::_secondaryClassLoadingPhaseThreshold = 10000;
int32_t J9::Options::_numClassLoadPhaseQuiesceIntervals = 1;
int32_t J9::Options::_userClassLoadingPhaseThreshold = 5;
bool J9::Options::_userClassLoadingPhase = false;

int32_t J9::Options::_bigAppSampleThresholdAdjust = 3; //amount to shift the hot and scorching threshold
int32_t J9::Options::_availableCPUPercentage = 100;
int32_t J9::Options::_cpuCompTimeExpensiveThreshold = 4000;
uintptrj_t J9::Options::_compThreadAffinityMask = 0;

int32_t J9::Options::_interpreterSamplingThreshold = 300;
int32_t J9::Options::_interpreterSamplingDivisor = TR_DEFAULT_INTERPRETER_SAMPLING_DIVISOR;
int32_t J9::Options::_interpreterSamplingThresholdInStartupMode = TR_DEFAULT_INITIAL_BCOUNT; // 3000
int32_t J9::Options::_interpreterSamplingThresholdInJSR292 = TR_DEFAULT_INITIAL_COUNT - 2; // Run stuff twice before getting too excited about interpreter ticks
int32_t J9::Options::_activeThreadsThreshold = 0; // -1 means 'determine dynamically', 0 means feature disabled
int32_t J9::Options::_samplingThreadExpirationTime = -1;
int32_t J9::Options::_compilationExpirationTime = -1;

int32_t J9::Options::_minSamplingPeriod = 10; // ms
int32_t J9::Options::_compilationBudget = 0;  // ms; 0 means disabled

int32_t J9::Options::_catchSamplingSizeThreshold = -1; // measured in nodes; -1 means not initialized
int32_t J9::Options::_compilationThreadPriorityCode = 4; // these codes are converted into
                                                         // priorities in startCompilationThread
int32_t J9::Options::_disableIProfilerClassUnloadThreshold = 20000;// The usefulness of IProfiling is questionable at this point
int32_t J9::Options::_iprofilerReactivateThreshold=10;
int32_t J9::Options::_iprofilerIntToTotalSampleRatio=2;
int32_t J9::Options::_iprofilerSamplesBeforeTurningOff = 1000000; // samples
int32_t J9::Options::_iprofilerNumOutstandingBuffers = 10;
int32_t J9::Options::_iprofilerBufferMaxPercentageToDiscard = 0;
int32_t J9::Options::_iProfilerBufferInterarrivalTimeToExitDeepIdle = 5000; // 5 seconds
int32_t J9::Options::_iprofilerBufferSize = 1024;
#ifdef TR_HOST_64BIT
int32_t J9::Options::_iProfilerMemoryConsumptionLimit=32*1024*1024;
#else
int32_t J9::Options::_iProfilerMemoryConsumptionLimit=18*1024*1024;
#endif
int32_t J9::Options::_IprofilerOffSubtractionFactor = 500;
int32_t J9::Options::_IprofilerOffDivisionFactor = 16;



int32_t J9::Options::_maxIprofilingCount = TR_DEFAULT_INITIAL_COUNT; // 3000
int32_t J9::Options::_maxIprofilingCountInStartupMode = TR_QUICKSTART_INITIAL_COUNT; // 1000
int32_t J9::Options::_iprofilerFailRateThreshold = 70; // percent 1-100
int32_t J9::Options::_iprofilerFailHistorySize = 10; // percent 1-100

int32_t J9::Options::_compYieldStatsThreshold = 1000; // usec
int32_t J9::Options::_compYieldStatsHeartbeatPeriod = 0; // ms
int32_t J9::Options::_numberOfUserClassesLoaded = 0;
int32_t J9::Options::_compPriorityQSZThreshold = 200;
int32_t J9::Options::_numQueuedInvReqToDowngradeOptLevel = 20; // If more than 20 inv req are queued we compiled them at cold
int32_t J9::Options::_qszThresholdToDowngradeOptLevel = -1; // not yet set
int32_t J9::Options::_qsziThresholdToDowngradeDuringCLP = 0; // -1 or 0 disables the feature and reverts to old behavior
int32_t J9::Options::_qszThresholdToDowngradeOptLevelDuringStartup = 100000; // a large number disables the feature
int32_t J9::Options::_cpuUtilThresholdForStarvation = 25; // 25%

// If too many GCR are queued we stop counting.
// Use a large value to disable the feature. 400 is a good default
// Don't use a value smaller than GCR_HYSTERESIS==100
int32_t J9::Options::_GCRQueuedThresholdForCounting = 1000000; // 400;

int32_t J9::Options::_minimumSuperclassArraySize = 5;
int32_t J9::Options::_TLHPrefetchSize = 0;
int32_t J9::Options::_TLHPrefetchLineSize = 0;
int32_t J9::Options::_TLHPrefetchLineCount = 0;
int32_t J9::Options::_TLHPrefetchStaggeredLineCount = 0;
int32_t J9::Options::_TLHPrefetchBoundaryLineCount = 0;
int32_t J9::Options::_TLHPrefetchTLHEndLineCount = 0;

int32_t J9::Options::_numFirstTimeCompilationsToExitIdleMode = 25; // Use a large number to disable the feature
int32_t J9::Options::_waitTimeToEnterIdleMode = 5000; // ms
int32_t J9::Options::_waitTimeToEnterDeepIdleMode = 50000; // ms
int32_t J9::Options::_waitTimeToExitStartupMode = DEFAULT_WAIT_TIME_TO_EXIT_STARTUP_MODE; // ms
int32_t J9::Options::_waitTimeToGCR = 10000; // ms
int32_t J9::Options::_waitTimeToStartIProfiler = 1000; // ms
int32_t J9::Options::_compilationDelayTime = 0; // sec; 0 means disabled

int32_t J9::Options::_invocationThresholdToTriggerLowPriComp = 250;

int32_t J9::Options::_aotMethodThreshold = 200;
int32_t J9::Options::_aotMethodCompilesThreshold = 200;
int32_t J9::Options::_aotWarmSCCThreshold = 200;

int32_t J9::Options::_largeTranslationTime = -1; // usec
int32_t J9::Options::_weightOfAOTLoad = 1; // must be between 0 and 256
int32_t J9::Options::_weightOfJSR292 = 12; // must be between 0 and 256

TR_YesNoMaybe J9::Options::_hwProfilerEnabled = TR_maybe;
int32_t J9::Options::_hwprofilerNumOutstandingBuffers = 256; // 1MB / 4KB buffers

// These numbers are cast into floats divided by 10000
uint32_t J9::Options::_hwprofilerWarmOptLevelThreshold      = 1;       // 0.0001
uint32_t J9::Options::_hwprofilerReducedWarmOptLevelThreshold=0;       // 0 ==> upgrade methods with just 1 tick in any given interval
uint32_t J9::Options::_hwprofilerAOTWarmOptLevelThreshold   = 10;      // 0.001
uint32_t J9::Options::_hwprofilerHotOptLevelThreshold       = 100;     // 0.01
uint32_t J9::Options::_hwprofilerScorchingOptLevelThreshold = 1250;    // 0.125

uint32_t J9::Options::_hwprofilerLastOptLevel               = warm; // warm
uint32_t J9::Options::_hwprofilerRecompilationInterval      = 10000;
uint32_t J9::Options::_hwprofilerRIBufferThreshold          = 50; // process buffer when it is at least 50% full
uint32_t J9::Options::_hwprofilerRIBufferPoolSize           = 1 * 1024 * 1024; // 1 MB
int32_t J9::Options::_hwProfilerRIBufferProcessingFrequency= 0; // process buffer every time
int32_t J9::Options::_hwProfilerRecompFrequencyThreshold   = 5000; // less than 1 in 5000 will turn RI off

int32_t J9::Options::_hwProfilerRecompDecisionWindow       = 5000; // Should be at least as big as _hwProfilerRecompFrequencyThreshold
int32_t J9::Options::_numDowngradesToTurnRION              = 250;
int32_t J9::Options::_qszThresholdToTurnRION               = 100;
int32_t J9::Options::_qszMaxThresholdToRIDowngrade         = 250;
int32_t J9::Options::_qszMinThresholdToRIDowngrade         = 50; // should be smaller than _qszMaxThresholdToRIDowngrade
uint32_t J9::Options::_hwprofilerPRISamplingRate            = 500000;

int32_t J9::Options::_hwProfilerBufferMaxPercentageToDiscard = 5;
uint32_t J9::Options::_hwProfilerExpirationTime             = 0; // ms;  0 means disabled
uint32_t J9::Options::_hwprofilerZRIBufferSize              = 4 * 1024; // 4 kb
uint32_t J9::Options::_hwprofilerZRIMode                    = 0; // cycle based profiling
uint32_t J9::Options::_hwprofilerZRIRGS                     = 0; // only collect instruction records
uint32_t J9::Options::_hwprofilerZRISF                      = 10000000;

int32_t J9::Options::_LoopyMethodSubtractionFactor = 500;
int32_t J9::Options::_LoopyMethodDivisionFactor = 16;

int32_t J9::Options::_localCSEFrequencyThreshold = 1000;
int32_t J9::Options::_profileAllTheTime = 0;

int32_t J9::Options::_seriousCompFailureThreshold = 10; // above this threshold we generate a trace point in the Snap file

bool J9::Options::_useCPUsToDetermineMaxNumberOfCompThreadsToActivate = false;
int32_t J9::Options::_numCodeCachesToCreateAtStartup = 0; // 0 means no change from default which is 1

int32_t J9::Options::_dataCacheQuantumSize = 64;
int32_t J9::Options::_dataCacheMinQuanta = 2;

int32_t J9::Options::_updateFreeMemoryMinPeriod = 500;  // 500 ms


size_t J9::Options::_scratchSpaceLimitKBWhenLowVirtualMemory = 64*1024; // 64MB; currently, only used on 32 bit Windows

int32_t J9::Options::_scratchSpaceFactorWhenJSR292Workload = JSR292_SCRATCH_SPACE_FACTOR;
int32_t J9::Options::_lowVirtualMemoryMBThreshold = 300; // Used on 32 bit Windows, Linux, 31 bit z/OS, Linux
int32_t J9::Options::_safeReservePhysicalMemoryValue = 32 << 20;  // 32 MB

int32_t J9::Options::_numDLTBufferMatchesToEagerlyIssueCompReq = 8; //a value of 1 or less disables the DLT tracking mechanism
int32_t J9::Options::_dltPostponeThreshold = 2;

int32_t J9::Options::_expensiveCompWeight = TR::CompilationInfo::JSR292_WEIGHT;
int32_t J9::Options::_jProfilingEnablementSampleThreshold = 10000;

bool J9::Options::_aggressiveLockReservation = false;

//************************************************************************
//
// Options handling - the following code implements the VM-specific
// jit command-line options.
//
// Options processing is table-driven, the table for VM-specific options
// here (see Options.hpp for a description of the table entries).
//
//************************************************************************

// Helper routines to parse and format -Xlp:codecache Options
enum TR_XlpCodeCacheOptions
   {
   XLPCC_PARSING_FIRST_OPTION,
   XLPCC_PARSING_OPTION,
   XLPCC_PARSING_COMMA,
   XLPCC_PARSING_ERROR
   };

// Returns large page flag type string for error handling.
char *
getLargePageTypeString(UDATA pageFlags)
   {
   if (0 != (J9PORT_VMEM_PAGE_FLAG_PAGEABLE & pageFlags))
      return "pageable";
   else if (0 != (J9PORT_VMEM_PAGE_FLAG_FIXED & pageFlags))
      return "nonpageable";
   else
      return "not used";
   }

// Formats size to be in terms of X bytes to XX(K/M/G) for printing
void
qualifiedSize(UDATA *byteSize, char **qualifier)
{
   UDATA size;

   size = *byteSize;
   *qualifier = "";
   if(!(size % 1024)) {
      size /= 1024;
      *qualifier = "K";
      if(size && !(size % 1024)) {
         size /= 1024;
         *qualifier = "M";
         if(size && !(size % 1024)) {
            size /= 1024;
            *qualifier = "G";
         }
      }
   }
   *byteSize = size;
}


bool
J9::Options::useCompressedPointers()
   {
#if defined(OMR_GC_COMPRESSED_POINTERS)
   return true;
#else
   return false;
#endif
   }


#ifdef DEBUG
#define BUILD_TYPE "(debug)"
#else
#define BUILD_TYPE ""
#endif

char *
J9::Options::versionOption(char * option, void * base, TR::OptionTable *entry)
   {
   J9JITConfig * jitConfig = (J9JITConfig*)base;
   PORT_ACCESS_FROM_JAVAVM(jitConfig->javaVM);
   j9tty_printf(PORTLIB, "JIT: using build \"%s %s\" %s\n",  __DATE__, __TIME__, BUILD_TYPE);
   j9tty_printf(PORTLIB, "JIT level: %s\n", TR_BUILD_NAME);
   return option;
   }
#undef BUILD_TYPE


char *
J9::Options::limitOption(char * option, void * base, TR::OptionTable *entry)
   {
   if (!J9::Options::getDebug() && !J9::Options::createDebug())
      return 0;

   if (J9::Options::getJITCmdLineOptions() == NULL)
      {
      // if JIT options are NULL, means we're processing AOT options now
      return J9::Options::getDebug()->limitOption(option, base, entry, TR::Options::getAOTCmdLineOptions(), false);
      }
   else
      {
      // otherwise, we're processing JIT options
      return J9::Options::getDebug()->limitOption(option, base, entry, TR::Options::getJITCmdLineOptions(), false);
      }
   }


char *
J9::Options::limitfileOption(char * option, void * base, TR::OptionTable *entry)
   {
   if (!J9::Options::getDebug() && !J9::Options::createDebug())
      return 0;

   J9JITConfig * jitConfig = (J9JITConfig*)base;
   TR_PseudoRandomNumbersListElement **pseudoRandomNumbersListPtr = NULL;
   if (jitConfig != 0)
      {
      TR::CompilationInfo * compInfo = TR::CompilationInfo::get(jitConfig);
      pseudoRandomNumbersListPtr = compInfo->getPersistentInfo()->getPseudoRandomNumbersListPtr();
      }

   if (J9::Options::getJITCmdLineOptions() == NULL)
      {
      // if JIT options are NULL, means we're processing AOT options now
      return J9::Options::getDebug()->limitfileOption(option, base, entry, TR::Options::getAOTCmdLineOptions(), false, pseudoRandomNumbersListPtr);
      }
   else
      {
      // otherwise, we're processing JIT options
      return J9::Options::getDebug()->limitfileOption(option, base, entry, TR::Options::getJITCmdLineOptions(), false, pseudoRandomNumbersListPtr);
      }
   }

char *
J9::Options::inlinefileOption(char * option, void * base, TR::OptionTable *entry)
   {
   if (!J9::Options::getDebug() && !J9::Options::createDebug())
      return 0;

   if (J9::Options::getJITCmdLineOptions() == NULL)
      {
      // if JIT options are NULL, means we're processing AOT options now
      return J9::Options::getDebug()->inlinefileOption(option, base, entry, TR::Options::getAOTCmdLineOptions());
      }
   else
      {
      // otherwise, we're processing JIT options
      return J9::Options::getDebug()->inlinefileOption(option, base, entry, TR::Options::getJITCmdLineOptions());
      }
   }


struct vmX
   {
   uint32_t _xstate;
   const char *_xname;
   int32_t _xsize;
   };


static const struct vmX vmSharedStateArray[] =
   {
      {J9VMSTATE_SHAREDCLASS_FIND, "J9VMSTATE_SHAREDCLASS_FIND", 0},                      //9  0x80001
      {J9VMSTATE_SHAREDCLASS_STORE, "J9VMSTATE_SHAREDCLASS_STORE", 0},                    //10 0x80002
      {J9VMSTATE_SHAREDCLASS_MARKSTALE, "J9VMSTATE_SHAREDCLASS_MARKSTALE", 0},            //11 0x80003
      {J9VMSTATE_SHAREDAOT_FIND, "J9VMSTATE_SHAREDAOT_FIND", 0},                          //12 0x80004
      {J9VMSTATE_SHAREDAOT_STORE, "J9VMSTATE_SHAREDAOT_STORE", 0},                        //13 0x80005
      {J9VMSTATE_SHAREDDATA_FIND, "J9VMSTATE_SHAREDDATA_FIND", 0},                        //14 0x80006
      {J9VMSTATE_SHAREDDATA_STORE, "J9VMSTATE_SHAREDDATA_STORE", 0},                      //15 0x80007
      {J9VMSTATE_SHAREDCHARARRAY_FIND, "J9VMSTATE_SHAREDCHARARRAY_FIND", 0},              //16 0x80008
      {J9VMSTATE_SHAREDCHARARRAY_STORE, "J9VMSTATE_SHAREDCHARARRAY_STORE", 0},            //17 0x80009
      {J9VMSTATE_ATTACHEDDATA_STORE, "J9VMSTATE_ATTACHEDDATA_STORE", 0},                  //18 0x8000a
      {J9VMSTATE_ATTACHEDDATA_FIND, "J9VMSTATE_ATTACHEDDATA_FIND", 0},                    //19 0x8000b
      {J9VMSTATE_ATTACHEDDATA_UPDATE, "J9VMSTATE_ATTACHEDDATA_UPDATE", 0},                //20 0x8000c
   };


static const struct vmX vmJniStateArray[] =
   {
      {J9VMSTATE_JNI, "J9VMSTATE_JNI", 0},                                                //4  0x40000
      {J9VMSTATE_JNI_FROM_JIT, "J9VMSTATE_JNI_FROM_JIT", 0},                              //   0x40001
   };


static const struct vmX vmStateArray[] =
   {
      {0xdead, "unknown", 0},                                                             //0
      {J9VMSTATE_INTERPRETER, "J9VMSTATE_INTERPRETER", 0},                                //1  0x10000
      {J9VMSTATE_GC, "J9VMSTATE_GC", 0},                                                  //2  0x20000
      {J9VMSTATE_GROW_STACK, "J9VMSTATE_GROW_STACK", 0},                                  //3  0x30000
      {J9VMSTATE_JNI, "special", 2},                                                      //4  0x40000
      {J9VMSTATE_JIT_CODEGEN, "J9VMSTATE_JIT_CODEGEN", 0},                                //5  0x50000
      {J9VMSTATE_BCVERIFY, "J9VMSTATE_BCVERIFY", 0},                                      //6  0x60000
      {J9VMSTATE_RTVERIFY, "J9VMSTATE_RTVERIFY", 0},                                      //7  0x70000
      {J9VMSTATE_SHAREDCLASS_FIND, "special", 12},                                        //8  0x80000
      {J9VMSTATE_SNW_STACK_VALIDATE, "J9VMSTATE_SNW_STACK_VALIDATE", 0},                  //9  0x110000
      {J9VMSTATE_GP, "J9VMSTATE_GP", 0}                                                   //10 0xFFFF0000
   };


namespace J9
{

char *
Options::gcOnResolveOption(char * option, void * base, TR::OptionTable *entry)
   {
   J9JITConfig * jitConfig = (J9JITConfig*)base;

   jitConfig->gcOnResolveThreshold = 0;
   jitConfig->runtimeFlags |= J9JIT_SCAVENGE_ON_RESOLVE;
   if (* option == '=')
      {
      for (option++; * option >= '0' && * option <= '9'; option++)
         jitConfig->gcOnResolveThreshold = jitConfig->gcOnResolveThreshold *10 + * option - '0';
      }
   entry->msgInfo = jitConfig->gcOnResolveThreshold;
   return option;
   }


char *
Options::vmStateOption(char * option, void * base, TR::OptionTable *entry)
   {
   J9JITConfig * jitConfig = (J9JITConfig*)base;
   PORT_ACCESS_FROM_JAVAVM(jitConfig->javaVM);
   char *p = option;
   int32_t state = strtol(option, &p, 16);
   if (state > 0)
      {
      uint32_t index = (state >> 16) & 0xFF;
      bool invalidState = false;
      if (!isValidVmStateIndex(index))
         invalidState = true;

      if (!invalidState)
         {
         uint32_t origState = vmStateArray[index]._xstate;
         switch (index)
            {
            case ((J9VMSTATE_JNI>>16) & 0xF):
               invalidState = true;
               if ((state & 0xFFFF0) == origState)
                  {
                  int32_t lowState = state & 0xF;
                  if (lowState >= 0 && lowState < vmStateArray[index]._xsize)
                     {
                     invalidState = false;
                     j9tty_printf(PORTLIB, "vmState [0x%x]: {%s}\n", state, vmJniStateArray[lowState]._xname);
                     }
                  }
               break;
            case ((J9VMSTATE_SHAREDCLASS_FIND>>16) & 0xF):
               invalidState = true;
               if ((state & 0xFFFF0) == (origState & 0xFFFF0))
                  {
                  int32_t lowState = state & 0xF;
                  if (lowState >= 0x1 && lowState <= vmStateArray[index]._xsize)
                     {
                     invalidState = false;
                     j9tty_printf(PORTLIB, "vmState [0x%x]: {%s}\n", state, vmSharedStateArray[--lowState]._xname);
                     }
                  }
               break;
            case ((J9VMSTATE_JIT_CODEGEN>>16) & 0xF):
               {
               if ((state & 0xFF00) == 0) // ILGeneratorPhase
                  {
                  j9tty_printf(PORTLIB, "vmState [0x%x]: {%s} {ILGeneration}\n", state, vmStateArray[index]._xname);
                  }
               else if ((state & 0xFF) == 0xFF) // optimizationPhase
                  {
                  OMR::Optimizations opts = (OMR::Optimizations)((state >> 8) & 0xFF);
                  if (opts < OMR::numOpts)
                     {
                      j9tty_printf(PORTLIB, "vmState [0x%x]: {%s} {%s}\n", state, vmStateArray[index]._xname, OMR::Optimizer::getOptimizationName(opts));
                     }
                  else
                     j9tty_printf(PORTLIB, "vmState [0x%x]: {%s} {Illegal optimization number}\n", state, vmStateArray[index]._xname);
                  }
               else if ((state & 0xFF00) == 0xFF00) //codegenPhase
                  {
                  TR::CodeGenPhase::PhaseValue phase = (TR::CodeGenPhase::PhaseValue)(state & 0xFF);
                  if ( phase < TR::CodeGenPhase::getNumPhases())
                     j9tty_printf(PORTLIB, "vmState [0x%x]: {%s} {%s}\n", state, vmStateArray[index]._xname, TR::CodeGenPhase::getName(phase));
                  else
                     j9tty_printf(PORTLIB, "vmState [0x%x]: {%s} {Illegal codegen phase number}\n", state, vmStateArray[index]._xname);
                  }
               else
                  invalidState = true;
               }
               break;
            default:
               if (state != origState)
                  invalidState = true;
               else
                  j9tty_printf(PORTLIB, "vmState [0x%x]: {%s}\n", state, vmStateArray[index]._xname);
               break;
            }
         }

      if (invalidState)
         j9tty_printf(PORTLIB, "vmState [0x%x]: not a valid vmState\n", state);
      }
   else
      {
      // a bad vmState, eat it up atleast
      //
      j9tty_printf(PORTLIB, "vmState [0x%x]: not a valid vmState\n", state);
      }
   for (; *p; p++);

   return p;
   }


char *
Options::loadLimitOption(char * option, void * base, TR::OptionTable *entry)
   {
   if (!TR::Options::getDebug() && !TR::Options::createDebug())
      return 0;
   if (TR::Options::getJITCmdLineOptions() == NULL)
      {
      // if JIT options are NULL, means we're processing AOT options now
      return TR::Options::getDebug()->limitOption(option, base, entry, TR::Options::getAOTCmdLineOptions(), true);
      }
   else
      {
      // otherwise, we're processing JIT options
      J9JITConfig * jitConfig = (J9JITConfig*)base;
      PORT_ACCESS_FROM_JAVAVM(jitConfig->javaVM);
      // otherwise, we're processing JIT options
      j9tty_printf(PORTLIB, "<JIT: loadLimit option should be specified on -Xaot --> '%s'>\n", option);
      return option;
      //return J9::Options::getDebug()->limitOption(option, base, entry, getJITCmdLineOptions(), true);
      }
   }


char *
Options::loadLimitfileOption(char * option, void * base, TR::OptionTable *entry)
   {
   if (!TR::Options::getDebug() && !TR::Options::createDebug())
      return 0;

   J9JITConfig * jitConfig = (J9JITConfig*)base;
   TR_PseudoRandomNumbersListElement **pseudoRandomNumbersListPtr = NULL;
   if (jitConfig != 0)
      {
      TR::CompilationInfo * compInfo = TR::CompilationInfo::get(jitConfig);
      pseudoRandomNumbersListPtr = compInfo->getPersistentInfo()->getPseudoRandomNumbersListPtr();
      }

   if (TR::Options::getJITCmdLineOptions() == NULL)
      {
      // if JIT options are NULL, means we're processing AOT options now
      return TR::Options::getDebug()->limitfileOption(option, base, entry, TR::Options::getAOTCmdLineOptions(), true /* new param */, pseudoRandomNumbersListPtr);
      }
   else
      {
      J9JITConfig * jitConfig = (J9JITConfig*)base;
      PORT_ACCESS_FROM_JAVAVM(jitConfig->javaVM);
      // otherwise, we're processing JIT options
      j9tty_printf(PORTLIB, "<JIT: loadLimitfile option should be specified on -Xaot --> '%s'>\n", option);
      return option;
      }
   }


char *
Options::tprofOption(char * option, void * base, TR::OptionTable *entry)
   {
   J9JITConfig * jitConfig = (J9JITConfig*)base;
   PORT_ACCESS_FROM_JAVAVM(jitConfig->javaVM);
   enableCompiledMethodLoadHookOnly = true;
   return option;
   }

char *
Options::setJitConfigRuntimeFlag(char *option, void *base, TR::OptionTable *entry)
   {
   J9JITConfig *jitConfig = (J9JITConfig*)_feBase;
   jitConfig->runtimeFlags |= entry->parm2;
   return option;
   }

char *
Options::resetJitConfigRuntimeFlag(char *option, void *base, TR::OptionTable *entry)
   {
   J9JITConfig *jitConfig = (J9JITConfig*)_feBase;
   jitConfig->runtimeFlags &= ~(entry->parm2);
   return option;
   }

char *
Options::setJitConfigNumericValue(char *option, void *base, TR::OptionTable *entry)
   {
   char *jitConfig = (char*)_feBase;
   // All numeric fields in jitConfig are declared as UDATA
   *((intptrj_t*)(jitConfig + entry->parm1)) = (intptrj_t)TR::Options::getNumericValue(option);
   return option;
   }

}

#define SET_JITCONFIG_RUNTIME_FLAG(x)   J9::Options::setJitConfigRuntimeFlag,   0, (x), "F", NOT_IN_SUBSET
#define RESET_JITCONFIG_RUNTIME_FLAG(x)   J9::Options::resetJitConfigRuntimeFlag,   0, (x), "F", NOT_IN_SUBSET

// DMDM: hack
TR::OptionTable OMR::Options::_feOptions[] = {

   {"activeThreadsThresholdForInterpreterSampling=", "M<nnn>\tSampling does not affect invocation count beyond this threshold",
        TR::Options::setStaticNumeric, (intptrj_t)&TR::Options::_activeThreadsThreshold, 0, "F%d", NOT_IN_SUBSET },
   {"aotMethodCompilesThreshold=", "R<nnn>\tIf this many AOT methods are compiled before exceeding aotMethodThreshold, don't stop AOT compiling",
        TR::Options::setStaticNumeric, (intptrj_t)&TR::Options::_aotMethodCompilesThreshold, 0, " %d", NOT_IN_SUBSET},
   {"aotMethodThreshold=", "R<nnn>\tNumber of methods found in shared cache after which we stop AOTing",
        TR::Options::setStaticNumeric, (intptrj_t)&TR::Options::_aotMethodThreshold, 0, " %d", NOT_IN_SUBSET},
   {"aotWarmSCCThreshold=", "R<nnn>\tNumber of methods found in shared cache at startup to declare SCC as warm",
        TR::Options::setStaticNumeric, (intptrj_t)&TR::Options::_aotWarmSCCThreshold, 0, " %d", NOT_IN_SUBSET },
   {"availableCPUPercentage=", "M<nnn>\tUse it when java process has a fraction of a CPU. Number 1..99 ",
        TR::Options::setStaticNumeric, (intptrj_t)&TR::Options::_availableCPUPercentage, 0, "F%d", NOT_IN_SUBSET},
   {"bcLimit=",           "C<nnn>\tbytecode size limit",
        TR::Options::setJitConfigNumericValue, offsetof(J9JITConfig, bcSizeLimit), 0, "P%d"},
   {"bcountForBootstrapMethods=", "M<nnn>\tcount for loopy methods belonging to bootstrap classes. "
                                   "Used in no AOT cases",
        TR::Options::setStaticNumeric, (intptrj_t)&TR::Options::_countForLoopyBootstrapMethods, 250, "F%d", NOT_IN_SUBSET },
   {"bigAppSampleThresholdAdjust=", "O\tadjust the hot and scorching threshold for certain 'big' apps",
        TR::Options::setStaticNumeric, (intptrj_t)&TR::Options::_bigAppSampleThresholdAdjust, 0, " %d", NOT_IN_SUBSET},
   {"catchSamplingSizeThreshold=", "R<nnn>\tThe sample counter will not be decremented in a catch block "
                                   "if the number of nodes in the compiled method exceeds this threshold",
        TR::Options::setStaticNumeric, (intptrj_t)&TR::Options::_catchSamplingSizeThreshold, 0, " %d", NOT_IN_SUBSET},
   {"classLoadPhaseInterval=", "O<nnn>\tnumber of sampling ticks before we run "
                               "again the code for a class loading phase detection",
        TR::Options::setStaticNumeric, (intptrj_t)&TR::Options::_classLoadingPhaseInterval, 0, "P%d", NOT_IN_SUBSET},
   {"classLoadPhaseQuiesceIntervals=",  "O<nnn>\tnumber of intervals we remain in classLoadPhase after it ended",
        TR::Options::setStaticNumeric, (intptrj_t)&TR::Options::_numClassLoadPhaseQuiesceIntervals, 0, "F%d", NOT_IN_SUBSET},
   {"classLoadPhaseThreshold=", "O<nnn>\tnumber of classes loaded per sampling tick that "
                                "needs to be attained to enter the class loading phase. "
                                "Specify a very large value to disable this optimization",
        TR::Options::setStaticNumeric, (intptrj_t)&TR::Options::_classLoadingPhaseThreshold, 0, "P%d", NOT_IN_SUBSET},
   {"classLoadPhaseVariance=", "O<nnn>\tHow much the classLoadPhaseThreshold can deviate from "
                               "its average value (as a percentage). Specify an integer 0-99",
        TR::Options::setStaticNumeric, (intptrj_t)&TR::Options::_classLoadingPhaseVariance, 0, "F%d", NOT_IN_SUBSET},
   {"classLoadRateAverage=",  "O<nnn>\tnumber of classes loaded per second on an average machine",
        TR::Options::setStaticNumeric, (intptrj_t)&TR::Options::_classLoadingRateAverage, 0, "F%d", NOT_IN_SUBSET},
   {"clinit",             "D\tforce compilation of <clinit> methods", SET_JITCONFIG_RUNTIME_FLAG(J9JIT_COMPILE_CLINIT) },
   {"code=",              "C<nnn>\tcode cache size, in KB",
        TR::Options::setJitConfigNumericValue, offsetof(J9JITConfig, codeCacheKB), 0, " %d (KB)"},
   {"codepad=",              "C<nnn>\ttotal code cache pad size, in KB",
        TR::Options::setJitConfigNumericValue, offsetof(J9JITConfig, codeCachePadKB), 0, " %d (KB)"},
   {"codetotal=",              "C<nnn>\ttotal code memory limit, in KB",
        TR::Options::setJitConfigNumericValue, offsetof(J9JITConfig, codeCacheTotalKB), 0, " %d (KB)"},
   {"compilationBudget=",      "O<nnn>\tnumber of usec. Used to better interleave compilation"
                               "with computation. Use 80000 as a starting point",
        TR::Options::setStaticNumeric, (intptrj_t)&TR::Options::_compilationBudget, 0, "P%d", NOT_IN_SUBSET},
   {"compilationDelayTime=", "M<nnn>\tnumber of seconds after which we allow compiling",
        TR::Options::setStaticNumeric, (intptrj_t)&TR::Options::_compilationDelayTime, 0, " %d", NOT_IN_SUBSET },
   {"compilationExpirationTime=", "R<nnn>\tnumber of seconds after which point we will stop compiling",
        TR::Options::setStaticNumeric, (intptrj_t)&TR::Options::_compilationExpirationTime, 0, " %d", NOT_IN_SUBSET},
   {"compilationPriorityQSZThreshold=", "M<nnn>\tCompilation queue size threshold when priority of post-profiling"
                               "compilation requests is increased",
        TR::Options::setStaticNumeric, (intptrj_t)&TR::Options::_compPriorityQSZThreshold , 0, "F%d", NOT_IN_SUBSET},
   {"compilationThreadAffinityMask=", "M<nnn>\taffinity mask for compilation threads. Use hexa without 0x",
        TR::Options::setStaticHexadecimal, (intptrj_t)&TR::Options::_compThreadAffinityMask, 0, "F%d", NOT_IN_SUBSET},
   {"compilationYieldStatsHeartbeatPeriod=", "M<nnn>\tperiodically print stats about compilation yield points "
                                       "Period is in ms. Default is 0 which means don't do it. "
                                       "Values between 1 and 99 ms will be upgraded to 100 ms.",
        TR::Options::setStaticNumeric, (intptrj_t)&TR::Options::_compYieldStatsHeartbeatPeriod, 0, "F%d", NOT_IN_SUBSET},
   {"compilationYieldStatsThreshold=", "M<nnn>\tprint stats about compilation yield points if the "
                                       "threshold is exceeded. Default 1000 usec. ",
        TR::Options::setStaticNumeric, (intptrj_t)&TR::Options::_compYieldStatsThreshold, 0, "F%d", NOT_IN_SUBSET},
   {"compThreadPriority=",    "M<nnn>\tThe priority of the compilation thread. "
                              "Use an integer between 0 and 4. Default is 4 (highest priority)",
        TR::Options::setStaticNumeric, (intptrj_t)&TR::Options::_compilationThreadPriorityCode, 0, "F%d", NOT_IN_SUBSET},
   {"conservativeScorchingSampleThreshold=", "R<nnn>\tLower bound for scorchingSamplingThreshold when scaling based on numProc",
        TR::Options::setStaticNumeric, (intptrj_t)&TR::Options::_conservativeScorchingSampleThreshold, 0, "F%d", NOT_IN_SUBSET},
   {"countForBootstrapMethods=", "M<nnn>\tcount for loopless methods belonging to bootstrap classes. "
                                 "Used in no AOT cases",
        TR::Options::setStaticNumeric, (intptrj_t)&TR::Options::_countForLooplessBootstrapMethods, 1000, "F%d", NOT_IN_SUBSET },
   {"cpuCompTimeExpensiveThreshold=", "M<nnn>\tthreshold for when hot & very-hot compilations occupied enough cpu time to be considered expensive in millisecond",
        TR::Options::setStaticNumeric, (intptrj_t)&TR::Options::_cpuCompTimeExpensiveThreshold, 0, "F%d", NOT_IN_SUBSET},
   {"cpuEntitlementForConservativeScorching=", "M<nnn>\tPercentage. 200 means two full cpus",
        TR::Options::setStaticNumeric, (intptrj_t)&TR::Options::_cpuEntitlementForConservativeScorching, 0, "F%d", NOT_IN_SUBSET },
   {"cpuUtilThresholdForStarvation=", "M<nnn>\tThreshold for deciding that a comp thread is not starved",
        TR::Options::setStaticNumeric, (intptrj_t)&TR::Options::_cpuUtilThresholdForStarvation , 0, "F%d", NOT_IN_SUBSET},
   {"data=",                          "C<nnn>\tdata cache size, in KB",
        TR::Options::setJitConfigNumericValue, offsetof(J9JITConfig, dataCacheKB), 0, " %d (KB)"},
   {"dataCacheMinQuanta=",            "I<nnn>\tMinimum number of quantums per data cache allocation",
        TR::Options::setStaticNumeric, (intptrj_t)&TR::Options::_dataCacheMinQuanta, 0, " %d", NOT_IN_SUBSET},
   {"dataCacheQuantumSize=",          "I<nnn>\tLargest guaranteed common byte multiple of data cache allocations.  This value will be rounded up for pointer alignment.",
        TR::Options::setStaticNumeric, (intptrj_t)&TR::Options::_dataCacheQuantumSize, 0, " %d", NOT_IN_SUBSET},
   {"datatotal=",              "C<nnn>\ttotal data memory limit, in KB",
        TR::Options::setJitConfigNumericValue, offsetof(J9JITConfig, dataCacheTotalKB), 0, " %d (KB)"},
   {"disableIProfilerClassUnloadThreshold=",      "R<nnn>\tNumber of classes that can be unloaded before we disable the IProfiler",
        TR::Options::setStaticNumeric, (intptrj_t)&TR::Options::_disableIProfilerClassUnloadThreshold, 0, "F%d", NOT_IN_SUBSET},
   {"dltPostponeThreshold=",      "M<nnn>\tNumber of dlt attempts inv. count for a method is seen not advancing",
        TR::Options::setStaticNumeric, (intptrj_t)&TR::Options::_dltPostponeThreshold, 0, "F%d", NOT_IN_SUBSET },
   {"exclude=",           "D<xxx>\tdo not compile methods beginning with xxx", TR::Options::limitOption, 1, 0, "P%s"},
   {"expensiveCompWeight=", "M<nnn>\tweight of a comp request to be considered expensive",
        TR::Options::setStaticNumeric, (intptrj_t)&TR::Options::_expensiveCompWeight, 0, "F%d", NOT_IN_SUBSET },
   {"experimentalClassLoadPhaseInterval=", "O<nnn>\tnumber of sampling ticks to stay in a class load phase",
        TR::Options::setStaticNumeric, (intptrj_t)&TR::Options::_experimentalClassLoadPhaseInterval, 0, "P%d", NOT_IN_SUBSET},
   {"gcNotify",           "L\tlog scavenge/ggc notifications to stdout",  SET_JITCONFIG_RUNTIME_FLAG(J9JIT_GC_NOTIFY) },
   {"gcOnResolve",        "D[=<nnn>]\tscavenge on every resolve, or every resolve after nnn",
        TR::Options::gcOnResolveOption, 0, 0, "F=%d"},
   {"GCRQueuedThresholdForCounting=", "M<nnn>\tDisable GCR counting if number of queued GCR requests exceeds this threshold",
        TR::Options::setStaticNumeric, (intptrj_t)&TR::Options::_GCRQueuedThresholdForCounting , 0, "F%d", NOT_IN_SUBSET},
#ifdef DEBUG
   {"gcTrace=",           "D<nnn>\ttrace gc stack walks after gc number nnn",
        TR::Options::setJitConfigNumericValue, offsetof(J9JITConfig, gcTraceThreshold), 0, "F%d"},
#endif
   {"HWProfilerAOTWarmOptLevelThreshold=", "O<nnn>\tAOT Warm Opt Level Threshold",
        TR::Options::setStaticNumeric, (intptrj_t)&TR::Options::_hwprofilerAOTWarmOptLevelThreshold, 0, "F%d", NOT_IN_SUBSET},
   {"HWProfilerBufferMaxPercentageToDiscard=", "O<nnn>\tpercentage of HW profiling buffers "
                                          "that JIT is allowed to discard instead of processing",
        TR::Options::setStaticNumeric, (intptrj_t)&TR::Options::_hwProfilerBufferMaxPercentageToDiscard, 0, "F%d", NOT_IN_SUBSET},
   {"HWProfilerDisableAOT",           "O<nnn>\tDisable RI AOT",
        SET_OPTION_BIT(TR_HWProfilerDisableAOT), "F", NOT_IN_SUBSET},
   {"HWProfilerDisableRIOverPrivageLinkage","O<nnn>\tDisable RI over private linkage",
        SET_OPTION_BIT(TR_HWProfilerDisableRIOverPrivateLinkage), "F", NOT_IN_SUBSET},
   {"HWProfilerExpirationTime=", "R<nnn>\t",
        TR::Options::setStaticNumeric, (intptrj_t)&TR::Options::_hwProfilerExpirationTime, 0, " %d", NOT_IN_SUBSET },
   {"HWProfilerHotOptLevelThreshold=", "O<nnn>\tHot Opt Level Threshold",
        TR::Options::setStaticNumeric, (intptrj_t)&TR::Options::_hwprofilerHotOptLevelThreshold, 0, "F%d", NOT_IN_SUBSET},
   {"HWProfilerLastOptLevel=",        "O<nnn>\tLast Opt level",
        TR::Options::setStaticNumeric, (intptrj_t)&TR::Options::_hwprofilerLastOptLevel, 0, "F%d", NOT_IN_SUBSET},
   {"HWProfilerNumDowngradesToTurnRION=", "R<nnn>\t",
        TR::Options::setStaticNumeric, (intptrj_t)&TR::Options::_numDowngradesToTurnRION, 0, "F%d", NOT_IN_SUBSET },
   {"HWProfilerNumOutstandingBuffers=", "O<nnn>\tnumber of outstanding hardware profiling buffers "
                                       "allowed in the system. Specify 0 to disable this optimization",
        TR::Options::setStaticNumeric, (intptrj_t)&TR::Options::_hwprofilerNumOutstandingBuffers, 0, "F%d", NOT_IN_SUBSET},
   {"HWProfilerPRISamplingRate=",     "O<nnn>\tP RI Scaling Factor",
        TR::Options::setStaticNumeric, (intptrj_t)&TR::Options::_hwprofilerPRISamplingRate, 0, "F%d", NOT_IN_SUBSET},
   {"HWProfilerQSZMaxThresholdToRIDowngrade=", "R<nnn>\t",
        TR::Options::setStaticNumeric, (intptrj_t)&TR::Options::_qszMaxThresholdToRIDowngrade, 0, "F%d", NOT_IN_SUBSET },
   {"HWProfilerQSZMinThresholdToRIDowngrade=", "R<nnn>\t",
        TR::Options::setStaticNumeric, (intptrj_t)&TR::Options::_qszMinThresholdToRIDowngrade, 0, "F%d", NOT_IN_SUBSET },
   {"HWProfilerQSZToTurnRION=", "R<nnn>\t",
        TR::Options::setStaticNumeric, (intptrj_t)&TR::Options::_qszThresholdToTurnRION, 0, "F%d", NOT_IN_SUBSET },
   {"HWProfilerRecompilationDecisionWindow=", "R<nnn>\tNumber of decisions to wait for before looking at stats decision outcome",
        TR::Options::setStaticNumeric, (intptrj_t)&TR::Options::_hwProfilerRecompDecisionWindow, 0, "F%d", NOT_IN_SUBSET },
   {"HWProfilerRecompilationFrequencyThreshold=", "R<nnn>\tLess than 1 in N decisions to recompile, turns RI off",
        TR::Options::setStaticNumeric, (intptrj_t)&TR::Options::_hwProfilerRecompFrequencyThreshold, 0, "F%d", NOT_IN_SUBSET },
   {"HWProfilerRecompilationInterval=", "O<nnn>\tRecompilation Interval",
        TR::Options::setStaticNumeric, (intptrj_t)&TR::Options::_hwprofilerRecompilationInterval, 0, "F%d", NOT_IN_SUBSET},
   {"HWProfilerReducedWarmOptLevelThreshold=", "O<nnn>\tReduced Warm Opt Level Threshold",
        TR::Options::setStaticNumeric, (intptrj_t)&TR::Options::_hwprofilerReducedWarmOptLevelThreshold, 0, "F%d", NOT_IN_SUBSET},
   {"HWProfilerRIBufferPoolSize=",   "O<nnn>\tRI Buffer Pool Size",
        TR::Options::setStaticNumeric, (intptrj_t)&TR::Options::_hwprofilerRIBufferPoolSize, 0, "F%d", NOT_IN_SUBSET},
   {"HWProfilerRIBufferProcessingFrequency=",   "O<nnn>\tRI Buffer Processing Frequency",
        TR::Options::setStaticNumeric, (intptrj_t)&TR::Options::_hwProfilerRIBufferProcessingFrequency, 0, "F%d", NOT_IN_SUBSET},
   {"HWProfilerRIBufferThreshold=",  "O<nnn>\tRI Buffer Threshold",
        TR::Options::setStaticNumeric, (intptrj_t)&TR::Options::_hwprofilerRIBufferThreshold, 0, "F%d", NOT_IN_SUBSET},
   {"HWProfilerScorchingOptLevelThreshold=", "O<nnn>\tScorching Opt Level Threshold",
        TR::Options::setStaticNumeric, (intptrj_t)&TR::Options::_hwprofilerScorchingOptLevelThreshold, 0, "F%d", NOT_IN_SUBSET},
   {"HWProfilerWarmOptLevelThreshold=", "O<nnn>\tWarm Opt Level Threshold",
        TR::Options::setStaticNumeric, (intptrj_t)&TR::Options::_hwprofilerWarmOptLevelThreshold, 0, "F%d", NOT_IN_SUBSET},
   {"HWProfilerZRIBufferSize=",       "O<nnn>\tZ RI Buffer Size",
        TR::Options::setStaticNumeric, (intptrj_t)&TR::Options::_hwprofilerZRIBufferSize, 0, "F%d", NOT_IN_SUBSET},
   {"HWProfilerZRIMode=",             "O<nnn>\tZ RI Mode",
        TR::Options::setStaticNumeric, (intptrj_t)&TR::Options::_hwprofilerZRIMode, 0, "F%d", NOT_IN_SUBSET},
   {"HWProfilerZRIRGS=",              "O<nnn>\tZ RI Reporting Group Size",
        TR::Options::setStaticNumeric, (intptrj_t)&TR::Options::_hwprofilerZRIRGS, 0, "F%d", NOT_IN_SUBSET},
   {"HWProfilerZRISF=",               "O<nnn>\tZ RI Scaling Factor",
        TR::Options::setStaticNumeric, (intptrj_t)&TR::Options::_hwprofilerZRISF, 0, "F%d", NOT_IN_SUBSET},
   {"inlinefile=",        "D<filename>\tinline filter defined in filename.  "
                          "Use inlinefile=filename", TR::Options::inlinefileOption, 0, 0, "F%s"},
   {"interpreterSamplingDivisor=",    "R<nnn>\tThe divisor used to decrease the invocation count when an interpreted method is sampled",
        TR::Options::setStaticNumeric, (intptrj_t)&TR::Options::_interpreterSamplingDivisor, 0, " %d", NOT_IN_SUBSET},
   {"interpreterSamplingThreshold=",    "R<nnn>\tThe maximum invocation count at which a sampling hit will result in the count being divided by the value of interpreterSamplingDivisor",
        TR::Options::setStaticNumeric, (intptrj_t)&TR::Options::_interpreterSamplingThreshold, 0, " %d", NOT_IN_SUBSET},
   {"interpreterSamplingThresholdInJSR292=",    "R<nnn>\tThe maximum invocation count at which a sampling hit will result in the count being divided by the value of interpreterSamplingDivisor on a MethodHandle-oriented workload",
        TR::Options::setStaticNumeric, (intptrj_t)&TR::Options::_interpreterSamplingThresholdInJSR292, 0, " %d", NOT_IN_SUBSET},
   {"interpreterSamplingThresholdInStartupMode=",    "R<nnn>\tThe maximum invocation count at which a sampling hit will result in the count being divided by the value of interpreterSamplingDivisor",
        TR::Options::setStaticNumeric, (intptrj_t)&TR::Options::_interpreterSamplingThresholdInStartupMode, 0, " %d", NOT_IN_SUBSET},
   {"invocationThresholdToTriggerLowPriComp=",    "M<nnn>\tNumber of times a loopy method must be invoked to be eligible for LPQ",
       TR::Options::setStaticNumeric, (intptrj_t)&TR::Options::_invocationThresholdToTriggerLowPriComp, 0, "F%d", NOT_IN_SUBSET },
   {"iprofilerBufferInterarrivalTimeToExitDeepIdle=", "M<nnn>\tIn ms. If 4 IP buffers arrive back-to-back more frequently than this value, JIT exits DEEP_IDLE",
        TR::Options::setStaticNumeric, (intptrj_t)&TR::Options::_iProfilerBufferInterarrivalTimeToExitDeepIdle, 0, "F%d", NOT_IN_SUBSET },
   {"iprofilerBufferMaxPercentageToDiscard=", "O<nnn>\tpercentage of interpreter profiling buffers "
                                       "that JIT is allowed to discard instead of processing",
        TR::Options::setStaticNumeric, (intptrj_t)&TR::Options::_iprofilerBufferMaxPercentageToDiscard, 0, "F%d", NOT_IN_SUBSET},
   {"iprofilerBufferSize=", "I<nnn>\t set the size of each iprofiler buffer",
        TR::Options::setStaticNumeric, (intptrj_t)&TR::Options::_iprofilerBufferSize, 0, " %d", NOT_IN_SUBSET},
   {"iprofilerFailHistorySize=", "I<nnn>\tNumber of entries for the failure history buffer maintained by Iprofiler",
        TR::Options::setStaticNumeric, (intptrj_t)&TR::Options::_iprofilerFailHistorySize, 0, "F%d", NOT_IN_SUBSET},
   {"iprofilerFailRateThreshold=", "I<nnn>\tReactivate Iprofiler if fail rate exceeds this threshold. 1-100",
        TR::Options::setStaticNumeric, (intptrj_t)&TR::Options::_iprofilerFailRateThreshold, 0, "F%d", NOT_IN_SUBSET},
   {"iprofilerIntToTotalSampleRatio=", "O<nnn>\tRatio of Interpreter samples to Total samples",
        TR::Options::setStaticNumeric, (intptrj_t)&TR::Options::_iprofilerIntToTotalSampleRatio, 0, "F%d", NOT_IN_SUBSET},
   {"iprofilerMaxCount=", "O<nnn>\tmax invocation count for IProfiler to be active",
        TR::Options::setStaticNumeric, (intptrj_t)&TR::Options::_maxIprofilingCount, 0, "F%d", NOT_IN_SUBSET},
   {"iprofilerMaxCountInStartupMode=", "O<nnn>\tmax invocation count for IProfiler to be active in STARTUP phase",
        TR::Options::setStaticNumeric, (intptrj_t)&TR::Options::_maxIprofilingCountInStartupMode, 0, "F%d", NOT_IN_SUBSET},
   {"iprofilerMemoryConsumptionLimit=",    "O<nnn>\tlimit on memory consumption for interpreter profiling data",
        TR::Options::setStaticNumeric, (intptrj_t)&TR::Options::_iProfilerMemoryConsumptionLimit, 0, "P%d", NOT_IN_SUBSET},
   {"iprofilerNumOutstandingBuffers=", "O<nnn>\tnumber of outstanding interpreter profiling buffers "
                                       "allowed in the system. Specify 0 to disable this optimization",
        TR::Options::setStaticNumeric, (intptrj_t)&TR::Options::_iprofilerNumOutstandingBuffers, 0, "F%d", NOT_IN_SUBSET},
   {"iprofilerOffDivisionFactor=", "O<nnn>\tCounts Division factor when IProfiler is Off",
        TR::Options::setStaticNumeric, (intptrj_t)&TR::Options::_IprofilerOffDivisionFactor, 0, "F%d", NOT_IN_SUBSET},
   {"iprofilerOffSubtractionFactor=", "O<nnn>\tCounts Subtraction factor when IProfiler is Off",
        TR::Options::setStaticNumeric, (intptrj_t)&TR::Options::_IprofilerOffSubtractionFactor, 0, "F%d", NOT_IN_SUBSET},
   {"iprofilerSamplesBeforeTurningOff=", "O<nnn>\tnumber of interpreter profiling samples "
                                "needs to be taken after the profiling starts going off to completely turn it off. "
                                "Specify a very large value to disable this optimization",
        TR::Options::setStaticNumeric, (intptrj_t)&TR::Options::_iprofilerSamplesBeforeTurningOff, 0, "P%d", NOT_IN_SUBSET},
   {"itFileNamePrefix=",  "L<filename>\tprefix for itrace filename",
        TR::Options::setStringForPrivateBase, offsetof(TR_JitPrivateConfig,itraceFileNamePrefix), 0, "P%s"},
   {"jProfilingEnablementSampleThreshold=", "M<nnn>\tNumber of global samples to allow generation of JProfiling bodies",
        TR::Options::setStaticNumeric, (intptrj_t)&TR::Options::_jProfilingEnablementSampleThreshold, 0, "F%d", NOT_IN_SUBSET },
   {"kcaoffsets",         "I\tGenerate a header file with offset data for use with KCA", TR::Options::kcaOffsets, 0, 0, "F" },
   {"largeTranslationTime=", "D<nnn>\tprint IL trees for methods that take more than this value (usec)"
                             "to compile. Need to have a log file defined on command line",
        TR::Options::setStaticNumeric, (intptrj_t)&TR::Options::_largeTranslationTime, 0, "F%d", NOT_IN_SUBSET},
   {"limit=",             "D<xxx>\tonly compile methods beginning with xxx", TR::Options::limitOption, 0, 0, "P%s"},
   {"limitfile=",         "D<filename>\tfilter method compilation as defined in filename.  "
                          "Use limitfile=(filename,firstLine,lastLine) to limit lines considered from firstLine to lastLine",
        TR::Options::limitfileOption, 0, 0, "F%s"},
   {"loadExclude=",           "D<xxx>\tdo not relocate AOT methods beginning with xxx", TR::Options::loadLimitOption, 1, 0, "P%s"},
   {"loadLimit=",             "D<xxx>\tonly relocate AOT methods beginning with xxx", TR::Options::loadLimitOption, 0, 0, "P%s"},
   {"loadLimitFile=",         "D<filename>\tfilter AOT method relocation as defined in filename.  "
                          "Use loadLimitfile=(filename,firstLine,lastLine) to limit lines considered from firstLine to lastLine",
        TR::Options::loadLimitfileOption, 0, 0, "P%s"},
   {"localCSEFrequencyThreshold=", "O<nnn>\tBlocks with frequency lower than the threshold will not be considered by localCSE",
        TR::Options::setStaticNumeric, (intptrj_t)&TR::Options::_localCSEFrequencyThreshold, 0, "F%d", NOT_IN_SUBSET },
   {"loopyMethodDivisionFactor=", "O<nnn>\tCounts Division factor for Loopy methods",
        TR::Options::setStaticNumeric, (intptrj_t)&TR::Options::_LoopyMethodDivisionFactor, 0, "F%d", NOT_IN_SUBSET},
   {"loopyMethodSubtractionFactor=", "O<nnn>\tCounts Subtraction factor for Loopy methods",
        TR::Options::setStaticNumeric, (intptrj_t)&TR::Options::_LoopyMethodSubtractionFactor, 0, "F%d", NOT_IN_SUBSET},
   {"lowerBoundNumProcForScaling=", "M<nnn>\tLower than this numProc we'll use the default scorchingSampleThreshold",
        TR::Options::setStaticNumeric, (intptrj_t)&TR::Options::_lowerBoundNumProcForScaling, 0, "F%d", NOT_IN_SUBSET},
   {"lowVirtualMemoryMBThreshold=","M<nnn>\tThreshold when we declare we are running low on virtual memory. Use 0 to disable the feature",
        TR::Options::setStaticNumeric, (intptrj_t)&TR::Options::_lowVirtualMemoryMBThreshold, 0, "F%d", NOT_IN_SUBSET},
   {"maxCheckcastProfiledClassTests=", "R<nnn>\tnumber inlined profiled classes for profiledclass test in checkcast/instanceof",
        TR::Options::setStaticNumeric, (intptrj_t)&TR::Options::_maxCheckcastProfiledClassTests, 0, "%d", NOT_IN_SUBSET},
   {"maxOnsiteCacheSlotForInstanceOf=", "R<nnn>\tnumber of onsite cache slots for instanceOf",
      TR::Options::setStaticNumeric, (intptrj_t)&TR::Options::_maxOnsiteCacheSlotForInstanceOf, 0, "%d", NOT_IN_SUBSET},
   {"minSamplingPeriod=", "R<nnn>\tminimum number of milliseconds between samples for hotness",
        TR::Options::setStaticNumeric, (intptrj_t)&TR::Options::_minSamplingPeriod, 0, "P%d", NOT_IN_SUBSET},
   {"minSuperclassArraySize=", "I<nnn>\t set the size of the minimum superclass array size",
        TR::Options::setStaticNumeric, (intptrj_t)&TR::Options::_minimumSuperclassArraySize, 0, " %d", NOT_IN_SUBSET},
   {"noregmap",           0, RESET_JITCONFIG_RUNTIME_FLAG(J9JIT_CG_REGISTER_MAPS) },
   {"numCodeCachesOnStartup=",   "R<nnn>\tnumber of code caches to create at startup",
        TR::Options::setStaticNumeric, (intptrj_t)&TR::Options::_numCodeCachesToCreateAtStartup, 0, "F%d", NOT_IN_SUBSET},
    {"numDLTBufferMatchesToEagerlyIssueCompReq=", "R<nnn>\t",
        TR::Options::setStaticNumeric, (intptrj_t)&TR::Options::_numDLTBufferMatchesToEagerlyIssueCompReq, 0, "F%d", NOT_IN_SUBSET},
   {"numInterpCompReqToExitIdleMode=", "M<nnn>\tNumber of first time comp. req. that takes the JIT out of idle mode",
        TR::Options::setStaticNumeric, (intptrj_t)&TR::Options::_numFirstTimeCompilationsToExitIdleMode, 0, "F%d", NOT_IN_SUBSET },
   {"profileAllTheTime=",    "R<nnn>\tInterpreter profiling will be on all the time",
        TR::Options::setStaticNumeric, (intptrj_t)&TR::Options::_profileAllTheTime, 0, " %d", NOT_IN_SUBSET},
   {"queuedInvReqThresholdToDowngradeOptLevel=", "M<nnn>\tDowngrade opt level if too many inv req",
        TR::Options::setStaticNumeric, (intptrj_t)&TR::Options::_numQueuedInvReqToDowngradeOptLevel , 0, "F%d", NOT_IN_SUBSET},
   {"queueSizeThresholdToDowngradeDuringCLP=", "M<nnn>\tCompilation queue size threshold (interpreted methods) when opt level is downgraded during class load phase",
        TR::Options::setStaticNumeric, (intptrj_t)&TR::Options::_qsziThresholdToDowngradeDuringCLP, 0, "F%d", NOT_IN_SUBSET },
   {"queueSizeThresholdToDowngradeOptLevel=", "M<nnn>\tCompilation queue size threshold when opt level is downgraded",
        TR::Options::setStaticNumeric, (intptrj_t)&TR::Options::_qszThresholdToDowngradeOptLevel , 0, "F%d", NOT_IN_SUBSET},
   {"queueSizeThresholdToDowngradeOptLevelDuringStartup=", "M<nnn>\tCompilation queue size threshold when opt level is downgraded during startup phase",
        TR::Options::setStaticNumeric, (intptrj_t)&TR::Options::_qszThresholdToDowngradeOptLevelDuringStartup , 0, "F%d", NOT_IN_SUBSET },
   {"regmap",             0, SET_JITCONFIG_RUNTIME_FLAG(J9JIT_CG_REGISTER_MAPS) },
   {"relaxedCompilationLimitsSampleThreshold=", "R<nnn>\tGlobal samples below this threshold means we can use higher compilation limits",
        TR::Options::setStaticNumeric, (intptrj_t)&TR::Options::_relaxedCompilationLimitsSampleThreshold, 0, " %d", NOT_IN_SUBSET },
   {"resetCountThreshold=", "R<nnn>\tThe number of global samples which if exceed during a method's sampling interval will cause the method's sampling counter to be incremented by the number of samples in a sampling interval",
        TR::Options::setStaticNumeric, (intptrj_t)&TR::Options::_resetCountThreshold, 0, " %d", NOT_IN_SUBSET},
   {"rtlog=",             "L<filename>\twrite verbose run-time output to filename",
        TR::Options::setStringForPrivateBase,  offsetof(TR_JitPrivateConfig,rtLogFileName), 0, "P%s"},
   {"rtResolve",          "D\ttreat all data references as unresolved", SET_JITCONFIG_RUNTIME_FLAG(J9JIT_RUNTIME_RESOLVE) },
   {"safeReservePhysicalMemoryValue=",    "C<nnn>\tsafe buffer value before we risk running out of physical memory, in KB",
        TR::Options::setStaticNumericKBAdjusted, (intptrj_t)&TR::Options::_safeReservePhysicalMemoryValue, 0, " %d (KB)"},
   {"sampleDontSwitchToProfilingThreshold=", "R<nnn>\tThe maximum number of global samples taken during a sample interval for which the method is denied swithing to profiling",
        TR::Options::setStaticNumeric, (intptrj_t)&TR::Options::_sampleDontSwitchToProfilingThreshold, 0, " %d", NOT_IN_SUBSET},
   {"sampleThresholdVariationAllowance=",  "R<nnn>\tThe percentage that we add or subtract from"
                                           " the original threshold to adjust for method code size."
                                           " Must be 0--100. Make it 0 to disable this optimization.",
        TR::Options::setStaticNumeric, (intptrj_t)&TR::Options::_sampleThresholdVariationAllowance, 0, "P%d", NOT_IN_SUBSET},
   {"samplingFrequencyInDeepIdleMode=", "R<nnn>\tnumber of milliseconds between samples for hotness - in deep idle mode",
        TR::Options::setStaticNumeric, (intptrj_t)&TR::Options::_samplingFrequencyInDeepIdleMode, 0, "F%d", NOT_IN_SUBSET},
   {"samplingFrequencyInIdleMode=", "R<nnn>\tnumber of milliseconds between samples for hotness - in idle mode",
        TR::Options::setStaticNumeric, (intptrj_t)&TR::Options::_samplingFrequencyInIdleMode, 0, "F%d", NOT_IN_SUBSET},
   {"samplingHeartbeatInterval=", "R<nnn>\tnumber of 100ms periods before sampling heartbeat",
        TR::Options::setStaticNumeric, (intptrj_t)&TR::Options::_sampleHeartbeatInterval, 0, "F%d", NOT_IN_SUBSET},
   {"samplingThreadExpirationTime=", "R<nnn>\tnumber of seconds after which point we will stop the sampling thread",
        TR::Options::setStaticNumeric, (intptrj_t)&TR::Options::_samplingThreadExpirationTime, 0, " %d", NOT_IN_SUBSET},
   {"scorchingSampleThreshold=", "R<nnn>\tThe maximum number of global samples taken during a sample interval for which the method will be recompiled as scorching",
        TR::Options::setStaticNumeric, (intptrj_t)&TR::Options::_scorchingSampleThreshold, 0, " %d", NOT_IN_SUBSET},
   {"scratchSpaceFactorWhenJSR292Workload=","M<nnn>\tMultiplier for scratch space limit when MethodHandles are in use",
        TR::Options::setStaticNumeric, (intptrj_t)&TR::Options::_scratchSpaceFactorWhenJSR292Workload, 0, "F%d", NOT_IN_SUBSET},
   {"scratchSpaceLimitKBWhenLowVirtualMemory=","M<nnn>\tLimit for memory used by JIT when running on low virtual memory",
        TR::Options::setStaticNumeric, (intptrj_t)&TR::Options::_scratchSpaceLimitKBWhenLowVirtualMemory, 0, "F%d", NOT_IN_SUBSET},
   {"secondaryClassLoadPhaseThreshold=", "O<nnn>\tWhen class load rate just dropped under the CLP threshold  "
                                         "we use this secondary threshold to determine class load phase",
        TR::Options::setStaticNumeric, (intptrj_t)&TR::Options::_secondaryClassLoadingPhaseThreshold, 0, "F%d", NOT_IN_SUBSET},
   {"seriousCompFailureThreshold=",     "M<nnn>\tnumber of srious compilation failures after which we write a trace point in the snap file",
        TR::Options::setStaticNumeric, (intptrj_t)&TR::Options::_seriousCompFailureThreshold, 0, "F%d", NOT_IN_SUBSET},
   {"singleCache", "C\tallow only one code cache and one data cache to be allocated", RESET_JITCONFIG_RUNTIME_FLAG(J9JIT_GROW_CACHES) },
   {"smallMethodBytecodeSizeThreshold=", "O<nnn> Threshold for determining small methods\t "
                                         "(measured in number of bytecodes)",
        TR::Options::setStaticNumeric, (intptrj_t)&TR::Options::_smallMethodBytecodeSizeThreshold, 0, "F%d", NOT_IN_SUBSET},
   {"smallMethodBytecodeSizeThresholdForCold=", "O<nnn> Threshold for determining small methods at cold\t "
                                         "(measured in number of bytecodes)",
        TR::Options::setStaticNumeric, (intptrj_t)&TR::Options::_smallMethodBytecodeSizeThresholdForCold, 0, "F%d", NOT_IN_SUBSET},
   {"stack=",             "C<nnn>\tcompilation thread stack size in KB",
        TR::Options::setStaticNumeric, (intptrj_t)&TR::Options::_stackSize, 0, " %d", NOT_IN_SUBSET},
#if defined(JITSERVER_SUPPORT)
   {"statisticsFrequency=", "R<nnn>\tnumber of milliseconds between statistics print",
        TR::Options::setStaticNumeric, (intptrj_t)&TR::Options::_statisticsFrequency, 0, "F%d", NOT_IN_SUBSET},
#endif /* defined(JITSERVER_SUPPORT) */
   {"testMode",           "D\tcompile but do not run the compiled code",  SET_JITCONFIG_RUNTIME_FLAG(J9JIT_TESTMODE) },
#if defined(TR_HOST_X86) || defined(TR_HOST_POWER)
   {"tlhPrefetchBoundaryLineCount=",    "O<nnn>\tallocation prefetch boundary line for allocation prefetch",
        TR::Options::setStaticNumeric, (intptrj_t)&TR::Options::_TLHPrefetchBoundaryLineCount, 0, "P%d", NOT_IN_SUBSET},
   {"tlhPrefetchLineCount=",    "O<nnn>\tallocation prefetch line count for allocation prefetch",
        TR::Options::setStaticNumeric, (intptrj_t)&TR::Options::_TLHPrefetchLineCount, 0, "P%d", NOT_IN_SUBSET},
   {"tlhPrefetchLineSize=",    "O<nnn>\tallocation prefetch line size for allocation prefetch",
        TR::Options::setStaticNumeric, (intptrj_t)&TR::Options::_TLHPrefetchLineSize, 0, "P%d", NOT_IN_SUBSET},
   {"tlhPrefetchSize=",    "O<nnn>\tallocation prefetch size for allocation prefetch",
        TR::Options::setStaticNumeric, (intptrj_t)&TR::Options::_TLHPrefetchSize, 0, "P%d", NOT_IN_SUBSET},
   {"tlhPrefetchStaggeredLineCount=",    "O<nnn>\tallocation prefetch staggered line for allocation prefetch",
        TR::Options::setStaticNumeric, (intptrj_t)&TR::Options::_TLHPrefetchStaggeredLineCount, 0, "P%d", NOT_IN_SUBSET},
   {"tlhPrefetchTLHEndLineCount=",    "O<nnn>\tallocation prefetch line count for end of TLH check",
        TR::Options::setStaticNumeric, (intptrj_t)&TR::Options::_TLHPrefetchTLHEndLineCount, 0, "P%d", NOT_IN_SUBSET},
#endif
   {"tossCode",           "D\tthrow code and data away after compiling",  SET_JITCONFIG_RUNTIME_FLAG(J9JIT_TOSS_CODE) },
   {"tprof",              "D\tgenerate time profiles with SWTRACE (requires -Xrunjprof12x:jita2n)",
        TR::Options::tprofOption, 0, 0, "F"},
   {"updateFreeMemoryMinPeriod=", "R<nnn>\tnumber of milliseconds after which point we will update the free physical memory available",
        TR::Options::setStaticNumeric, (intptrj_t)&TR::Options::_updateFreeMemoryMinPeriod, 0, " %d", NOT_IN_SUBSET},
   {"upperBoundNumProcForScaling=", "M<nnn>\tHigher than this numProc we'll use the conservativeScorchingSampleThreshold",
        TR::Options::setStaticNumeric, (intptrj_t)&TR::Options::_upperBoundNumProcForScaling, 0, "F%d", NOT_IN_SUBSET},
   { "userClassLoadPhaseThreshold=", "O<nnn>\tnumber of user classes loaded per sampling tick that "
           "needs to be attained to enter the class loading phase. "
           "Specify a very large value to disable this optimization",
        TR::Options::setStaticNumeric, (intptrj_t)&TR::Options::_userClassLoadingPhaseThreshold, 0, "P%d", NOT_IN_SUBSET },
   {"verbose",            "L\twrite compiled method names to vlog file or stdout in limitfile format",
        TR::Options::setVerboseBitsInJitPrivateConfig, offsetof(J9JITConfig, privateConfig), 5, "F=1"},
   {"verbose=",           "L{regex}\tlist of verbose output to write to vlog or stdout",
        TR::Options::setVerboseBitsInJitPrivateConfig, offsetof(J9JITConfig, privateConfig), 0, "F"},
   {"version",            "L\tdisplay the jit build version",
        TR::Options::versionOption, 0, 0, "F"},
   {"veryHotSampleThreshold=",          "R<nnn>\tThe maximum number of global samples taken during a sample interval for which the method will be recompiled at hot with normal priority",
        TR::Options::setStaticNumeric, (intptrj_t)&TR::Options::_veryHotSampleThreshold, 0, " %d", NOT_IN_SUBSET},
   {"vlog=",              "L<filename>\twrite verbose output to filename",
        TR::Options::setString,  offsetof(J9JITConfig,vLogFileName), 0, "F%s"},
   {"vmState=",           "L<vmState>\tdecode a given vmState",
        TR::Options::vmStateOption, 0, 0, "F"},
   {"waitTimeToEnterDeepIdleMode=",  "M<nnn>\tTime spent in idle mode (ms) after which we enter deep idle mode sampling",
        TR::Options::setStaticNumeric, (intptrj_t)&TR::Options::_waitTimeToEnterDeepIdleMode, 0, "F%d", NOT_IN_SUBSET},
   {"waitTimeToEnterIdleMode=",      "M<nnn>\tIdle time (ms) after which we enter idle mode sampling",
        TR::Options::setStaticNumeric, (intptrj_t)&TR::Options::_waitTimeToEnterIdleMode, 0, "F%d", NOT_IN_SUBSET},
   {"waitTimeToExitStartupMode=",     "M<nnn>\tTime (ms) spent outside startup needed to declare NON_STARTUP mode",
        TR::Options::setStaticNumeric, (intptrj_t)&TR::Options::_waitTimeToExitStartupMode, 0, "F%d", NOT_IN_SUBSET},
   {"waitTimeToGCR=",                 "M<nnn>\tTime (ms) spent outside startup needed to start guarded counting recompilations",
        TR::Options::setStaticNumeric, (intptrj_t)&TR::Options::_waitTimeToGCR, 0, "F%d", NOT_IN_SUBSET},
   {"waitTimeToStartIProfiler=",                 "M<nnn>\tTime (ms) spent outside startup needed to start IProfiler if it was off",
        TR::Options::setStaticNumeric, (intptrj_t)&TR::Options::_waitTimeToStartIProfiler, 0, "F%d", NOT_IN_SUBSET},
   {"weightOfAOTLoad=",              "M<nnn>\tWeight of an AOT load. 0 by default",
        TR::Options::setStaticNumeric, (intptrj_t)&TR::Options::_weightOfAOTLoad, 0, "F%d", NOT_IN_SUBSET},
   {"weightOfJSR292=", "M<nnn>\tWeight of an JSR292 compilation. Number between 0 and 255",
        TR::Options::setStaticNumeric, (intptrj_t)&TR::Options::_weightOfJSR292, 0, "F%d", NOT_IN_SUBSET },
   {0}
};


bool J9::Options::showOptionsInEffect()
   {
   if (this == TR::Options::getAOTCmdLineOptions() && self()->getOption(TR_NoLoadAOT) &&	self()->getOption(TR_NoStoreAOT))
      return false;
   else
      return (TR::Options::isAnyVerboseOptionSet(TR_VerboseOptions, TR_VerboseExtended));
   }

// z/OS tool FIXMAPC doesn't allow duplicated ASID statements.
// For the case of -Xjit:verbose={mmap} and -Xaot:verbose={mmap} will generate two ASID statements.
// Make sure only have one ASID statement
bool J9::Options::showPID()
   {
   static bool showedAlready=false;

   if (!showedAlready)
      {
      if (TR::Options::getVerboseOption(TR_VerboseMMap))
         {
         showedAlready = true;
         return true;
         }
      }
   return false;
   }

#if defined(JITSERVER_SUPPORT)
static std::string readFileToString(char *fileName)
   {
   I_32 fileId = j9jit_fopen_existing(fileName);
   if (fileId == -1)
      return "";
   const uint32_t BUFFER_SIZE = 4096; // 4KB
   const uint32_t MAX_FILE_SIZE_IN_PAGES = 16; // 64KB
   char buf[BUFFER_SIZE];
   std::string fileStr("");
   int readSize = 0;
   int iter = 0;
   do {
      readSize = j9jit_fread(fileId, buf, BUFFER_SIZE);
      fileStr.append(buf, readSize);
      ++iter;
   } while ((readSize == BUFFER_SIZE) && (iter < MAX_FILE_SIZE_IN_PAGES));
   j9jit_fcloseId(fileId);

   if (iter < MAX_FILE_SIZE_IN_PAGES)
      return fileStr;
   else
      return "";
   }

static void JITServerParseCommonOptions(J9JavaVM *vm, TR::CompilationInfo *compInfo)
   {
   const char *xxJITServerPortOption = "-XX:JITServerPort=";
   const char *xxJITServerTimeoutOption = "-XX:JITServerTimeout=";
   const char *xxJITServerSSLKeyOption = "-XX:JITServerSSLKey=";
   const char *xxJITServerSSLCertOption = "-XX:JITServerSSLCert=";
   const char *xxJITServerSSLRootCertsOption = "-XX:JITServerSSLRootCerts=";

   int32_t xxJITServerPortArgIndex = FIND_ARG_IN_VMARGS(STARTSWITH_MATCH, xxJITServerPortOption, 0);
   int32_t xxJITServerTimeoutArgIndex = FIND_ARG_IN_VMARGS(STARTSWITH_MATCH, xxJITServerTimeoutOption, 0);
   int32_t xxJITServerSSLKeyArgIndex = FIND_ARG_IN_VMARGS(STARTSWITH_MATCH, xxJITServerSSLKeyOption, 0);
   int32_t xxJITServerSSLCertArgIndex = FIND_ARG_IN_VMARGS(STARTSWITH_MATCH, xxJITServerSSLCertOption, 0);
   int32_t xxJITServerSSLRootCertsArgIndex = FIND_ARG_IN_VMARGS(STARTSWITH_MATCH, xxJITServerSSLRootCertsOption, 0);

   if (xxJITServerPortArgIndex >= 0)
      {
      uint32_t port=0;
      IDATA ret = GET_INTEGER_VALUE(xxJITServerPortArgIndex, xxJITServerPortOption, port);
      if (ret == OPTION_OK)
         compInfo->getPersistentInfo()->setJITServerPort(port);
      }

   if (xxJITServerTimeoutArgIndex >= 0)
      {
      uint32_t timeoutMs=0;
      IDATA ret = GET_INTEGER_VALUE(xxJITServerTimeoutArgIndex, xxJITServerTimeoutOption, timeoutMs);
      if (ret == OPTION_OK)
         compInfo->getPersistentInfo()->setSocketTimeout(timeoutMs);
      }

   // key and cert have to be set as a pair at the server
   if ((xxJITServerSSLKeyArgIndex >= 0) && (xxJITServerSSLCertArgIndex >= 0))
      {
      char *keyFileName = NULL;
      char *certFileName = NULL;
      GET_OPTION_VALUE(xxJITServerSSLKeyArgIndex, '=', &keyFileName);
      GET_OPTION_VALUE(xxJITServerSSLCertArgIndex, '=', &certFileName);
      std::string key = readFileToString(keyFileName);
      std::string cert = readFileToString(certFileName);

      if (!key.empty() && !cert.empty())
         {
         compInfo->addJITServerSslKey(key);
         compInfo->addJITServerSslCert(cert);
         }
      }

   if (xxJITServerSSLRootCertsArgIndex >= 0)
      {
      char *fileName = NULL;
      GET_OPTION_VALUE(xxJITServerSSLRootCertsArgIndex, '=', &fileName);
      std::string cert = readFileToString(fileName);
      if (!cert.empty())
         compInfo->setJITServerSslRootCerts(cert);
      }
   }
#endif /* defined(JITSERVER_SUPPORT) */

bool
J9::Options::fePreProcess(void * base)
   {
   J9JITConfig * jitConfig = (J9JITConfig*)base;
   J9JavaVM * vm = jitConfig->javaVM;

   PORT_ACCESS_FROM_JAVAVM(vm);

   #if defined(DEBUG) || defined(PROD_WITH_ASSUMES)
      bool forceSuffixLogs = false;
   #else
      bool forceSuffixLogs = true;
   #endif


  /* Using traps on z/OS for NullPointerException and ArrayIndexOutOfBound checks instead of the
   * old way of using explicit compare and branching off to a helper is causing several issues on z/OS:
   *
   * 1. When a trap fires because an exception needs to be thrown, the OS signal has to go through z/OS RTM
   * (Recovery Termination Management) and in doing so it gets serialized and has to acquire this CML lock.
   *  When many concurrent exceptions are thrown, this lock gets contention.
   *
   * 2. on z/OS Management Facility, disabling traps gave performance boost because of fewer exceptions from the JCL.
   * The path length on z/OS for a trap is longer than on other operating systems so the trade-off and
   * penalty for using traps on z/OS is significantly worse than other platforms. This gives the potential
   * for significant performance loss caused by traps.
   *
   * 3. Depending on sysadmin settings, every time a trap fires, the system may get a "system dump"
   * message which shows a 0C7 abend and with lots of exceptions being thrown this clutters up the syslog.
   *
   * 4. Certain products can get in the way of the JIT signal handler so the JIT doesn't
   * receive the 0C7 signal causing the product process to get killed
   *
   * Therefore, the recommendation is to disable traps on z/OS by default.
   * Users can choose to enable traps using the "enableTraps" option.
   */
   #if defined(J9ZOS390)
      self()->setOption(TR_DisableTraps);
   #endif

   if (self()->getOption(TR_AggressiveOpts))
      self()->setOption(TR_DontDowngradeToCold, true);

   if (forceSuffixLogs)
      self()->setOption(TR_EnablePIDExtension);

   if (jitConfig->runtimeFlags & J9JIT_CG_REGISTER_MAPS)
      self()->setOption(TR_RegisterMaps);

   jitConfig->tLogFile     = -1;
   jitConfig->tLogFileTemp = -1;

   TR_J9VMBase * fe = TR_J9VMBase::get(jitConfig, 0);
   TR::CompilationInfo * compInfo = getCompilationInfo(jitConfig);
   uint32_t numProc = compInfo->getNumTargetCPUs();
   TR::Compiler->host.setNumberOfProcessors(numProc);
   TR::Compiler->target.setNumberOfProcessors(numProc);

   // Safe decision to assume always SMP
   TR::Compiler->host.setSMP(true);
   TR::Compiler->target.setSMP(true);

   J9MemoryManagerFunctions * mmf = vm->memoryManagerFunctions;
#if defined(J9VM_GC_HEAP_CARD_TABLE)
   if (!fe->isAOT_DEPRECATED_DO_NOT_USE())
      {
      self()->setGcCardSize(mmf->j9gc_concurrent_getCardSize(vm));
      self()->setHeapBase(mmf->j9gc_concurrent_getHeapBase(vm));
      self()->setHeapTop(mmf->j9gc_concurrent_getHeapBase(vm) + mmf->j9gc_get_initial_heap_size(vm));
      }
#endif

   uintptr_t value;

   value = mmf->j9gc_modron_getConfigurationValueForKey(vm, j9gc_modron_configuration_heapBaseForBarrierRange0_isVariable, &value) ? value : 0;
   self()->setIsVariableHeapBaseForBarrierRange0(value);

   value = mmf->j9gc_modron_getConfigurationValueForKey(vm, j9gc_modron_configuration_heapSizeForBarrierRange0_isVariable, &value) ? value : 0;
   self()->setIsVariableHeapSizeForBarrierRange0(value);

   value = mmf->j9gc_modron_getConfigurationValueForKey(vm, j9gc_modron_configuration_activeCardTableBase_isVariable, &value) ? value : 0;
   self()->setIsVariableActiveCardTableBase(value);

   value = mmf->j9gc_modron_getConfigurationValueForKey(vm, j9gc_modron_configuration_heapAddressToCardAddressShift, &value) ? value : 0;
   self()->setHeapAddressToCardAddressShift(value);

   // Pull the constant heap parameters from a VMThread (it doesn't matter which one).
   //
   J9VMThread *vmThread = jitConfig->javaVM->internalVMFunctions->currentVMThread(jitConfig->javaVM);

   if (vmThread)
      {
      self()->setHeapBaseForBarrierRange0((uintptr_t)vmThread->heapBaseForBarrierRange0);
      self()->setHeapSizeForBarrierRange0((uintptr_t)vmThread->heapSizeForBarrierRange0);
      self()->setActiveCardTableBase((uintptr_t)vmThread->activeCardTableBase);
      }
   else
      {
      // The heap information could not be found at compile-time.  Make sure this information
      // is loaded from the vmThread at runtime.
      //
      self()->setIsVariableHeapBaseForBarrierRange0(true);
      self()->setIsVariableHeapSizeForBarrierRange0(true);
      self()->setIsVariableActiveCardTableBase(true);
      }

#if defined(TR_TARGET_64BIT) && defined(J9ZOS390)
   OMROSDesc desc;
   j9sysinfo_get_os_description(&desc);

   // Enable RMODE64 if and only if the z/OS version has proper kernel support
   if (j9sysinfo_os_has_feature(&desc, OMRPORT_ZOS_FEATURE_RMODE64))
      {
      self()->setOption(TR_EnableRMODE64);
      }
#endif

   // { RTSJ Support Begin

   #if defined(J9VM_OPT_REAL_TIME_LOCKING_SUPPORT)
      self()->setOption(TR_DisableMonitorOpts);
   #endif


   value = mmf->j9gc_modron_getConfigurationValueForKey(vm, j9gc_modron_configuration_allocationType,&value) ?value:0;
   if (j9gc_modron_allocation_type_segregated == value)
      self()->setRealTimeGC(true);
   else
      self()->setRealTimeGC(false);
   // } RTSJ Support End

   int32_t argIndex;
   if (FIND_ARG_IN_VMARGS(EXACT_MATCH, "-Xdfpbd", 0) < 0)
      {
      // Disable DFP and hysteresis mechanism by default
      self()->setOption(TR_DisableDFP);
      self()->setOption(TR_DisableHysteresis);
      }
   else if (FIND_ARG_IN_VMARGS(EXACT_MATCH, "-Xhysteresis", 0) < 0)
      {
      self()->setOption(TR_DisableHysteresis);
      }

   if (FIND_ARG_IN_VMARGS(EXACT_MATCH, "-Xnoclassgc", 0) >= 0)
      self()->setOption(TR_NoClassGC);


   // Determine the mode we want to be in
   // Possible options: client/Quickstart, server, aggressive, noquickstart
   if (jitConfig->runtimeFlags & J9JIT_QUICKSTART)
      {
      self()->setQuickStart();
      }
   else
      {
      // if the server mode is set
      if ((FIND_ARG_IN_VMARGS(EXACT_MATCH, "-server", 0)) >=0) // I already know I cannot be in -client mode
         self()->setOption(TR_Server);
      }

   if (vm->runtimeFlags & J9_RUNTIME_AGGRESSIVE)
      {
      self()->setOption(TR_AggressiveOpts);
      }

   // The aggressivenessLevel can only be specified with a VM option (-XaggressivenessLevel)
   // The level should be only set once (it's a static)
   // This is a second hand citizen option; if other options contradict it, this option is
   // ignored even if it appears later
   if (!self()->getOption(TR_AggressiveOpts) &&
       !(jitConfig->runtimeFlags & J9JIT_QUICKSTART) &&
       !self()->getOption(TR_Server))
      {
      // Xtune:virtualized will put us in aggressivenessLevel3, but only if other options
      // like Xquickstart, -client, -server, -Xaggressive are not specified
      if (vm->runtimeFlags & J9_RUNTIME_TUNE_VIRTUALIZED)
         {
         _aggressivenessLevel = TR::Options::AGGRESSIVE_AOT;
         }
      if (_aggressivenessLevel == -1) // not yet set
         {
         char *aggressiveOption = "-XaggressivenessLevel";
         if ((argIndex=FIND_ARG_IN_VMARGS(EXACT_MEMORY_MATCH, aggressiveOption, 0)) >= 0)
            {
            UDATA aggressivenessValue = 0;
            IDATA ret = GET_INTEGER_VALUE(argIndex, aggressiveOption, aggressivenessValue);
            if (ret == OPTION_OK && aggressivenessValue >= 0)
               {
               _aggressivenessLevel = aggressivenessValue;
               }
            }
         else // option not specified on command line
            {
            // Automatically set an aggressiveness level based on CPU resources
#if 0 // Do not change the default behavior just yet; needs more testing
            if (compInfo->getJvmCpuEntitlement() < 100.0) // less than a processor available
               _aggressivenessLevel = TR::Options::CONSERVATIVE_QUICKSTART;
            else if (compInfo->getJvmCpuEntitlement() < 200.0) // less than 2 processors
               _aggressivenessLevel = TR::Options::AGGRESSIVE_QUICKSTART;
#endif
            }
         }
      }


   // The -Xlp option may have a numeric argument but we don't care what
   // it is because it applies to large data pages.
   //
   if (FIND_ARG_IN_VMARGS(EXACT_MATCH, "-Xlp", 0) >= 0)
      {
      self()->setOption(TR_EnableLargePages);
      self()->setOption(TR_EnableLargeCodePages);
      }

   int32_t lpArgIndex;
   UDATA lpSize = 0;
   char *lpOption = "-Xlp";
   if ((lpArgIndex=FIND_ARG_IN_VMARGS(EXACT_MEMORY_MATCH, lpOption, 0)) >= 0)
      {
      GET_MEMORY_VALUE(lpArgIndex, lpOption, lpSize);
      self()->setOption(TR_EnableLargePages);
      self()->setOption(TR_EnableLargeCodePages);
      }

   char *ccOption = "-Xcodecache";
   if ((argIndex=FIND_ARG_IN_VMARGS(EXACT_MEMORY_MATCH, ccOption, 0)) >= 0)
      {
      UDATA ccSize;
      GET_MEMORY_VALUE(argIndex, ccOption, ccSize);
      ccSize >>= 10;
      jitConfig->codeCacheKB = ccSize;
      }

   static bool doneWithJniAcc = false;
   char *jniAccOption = "-XjniAcc:";
   if (!doneWithJniAcc && (argIndex=FIND_ARG_IN_VMARGS(STARTSWITH_MATCH, jniAccOption, 0)) >= 0)
      {
      char *optValue;
      doneWithJniAcc = true;
      GET_OPTION_VALUE(argIndex, ':', &optValue);
      if (*optValue == '{')
         {
         if (!_debug)
            TR::Options::createDebug();
         if (_debug)
            {
            TR::SimpleRegex *mRegex;
            mRegex = TR::SimpleRegex::create(optValue);
            if (!mRegex || *optValue != 0)
               {
               TR_VerboseLog::write("<JNI: Bad regular expression at --> '%s'>\n", optValue);
               }
            else
               {
               TR::Options::setJniAccelerator(mRegex);
               }
            }
         }
      }

   // Check for option to increase code cache total size
   static bool codecachetotalAlreadyParsed = false;
   if (!codecachetotalAlreadyParsed) // avoid processing twice for AOT and JIT and produce duplicate messages
      {
      codecachetotalAlreadyParsed = true;
      char *xccOption  = "-Xcodecachetotal";
      char *xxccOption = "-XX:codecachetotal=";
      int32_t codeCacheTotalArgIndex   = FIND_ARG_IN_VMARGS(EXACT_MEMORY_MATCH, xccOption, 0);
      int32_t XXcodeCacheTotalArgIndex = FIND_ARG_IN_VMARGS(EXACT_MEMORY_MATCH, xxccOption, 0);
      // Check if option is at all specified
      if (codeCacheTotalArgIndex >= 0 || XXcodeCacheTotalArgIndex >= 0)
         {
         char *ccTotalOption;
         if (XXcodeCacheTotalArgIndex > codeCacheTotalArgIndex)
            {
            argIndex = XXcodeCacheTotalArgIndex;
            ccTotalOption = xxccOption;
            }
         else
            {
            argIndex = codeCacheTotalArgIndex;
            ccTotalOption = xccOption;
            }
         UDATA ccTotalSize;
         IDATA returnCode = GET_MEMORY_VALUE(argIndex, ccTotalOption, ccTotalSize);
         if (OPTION_OK == returnCode)
            {
            ccTotalSize >>= 10; // convert to KB

            // Impose a minimum value of 2 MB
            if (ccTotalSize < 2048)
               ccTotalSize = 2048;

            // Restriction: total size must be a multiple of the size of one code cache
            UDATA fragmentSize = ccTotalSize % jitConfig->codeCacheKB;
            if (fragmentSize > 0)   // TODO: do we want a message here?
               ccTotalSize += jitConfig->codeCacheKB - fragmentSize; // round-up

            // Proportionally increase the data cache as well
            // Use 'double' to avoid truncation/overflow
            UDATA dcTotalSize = (double)ccTotalSize / (double)(jitConfig->codeCacheTotalKB) *
               (double)(jitConfig->dataCacheTotalKB);

            // Round up to a multiple of the data cache size
            fragmentSize = dcTotalSize % jitConfig->dataCacheKB;
            if (fragmentSize > 0)
               dcTotalSize += jitConfig->dataCacheKB - fragmentSize;
            // Now write the values in jitConfig
            jitConfig->codeCacheTotalKB = ccTotalSize;
            // Make sure that the new value for dataCacheTotal doesn't shrink the default
            if (dcTotalSize > jitConfig->dataCacheTotalKB)
               jitConfig->dataCacheTotalKB = dcTotalSize;
            }
         else // Error with the option
            {
            // TODO: do we want a message here?
            j9nls_printf(PORTLIB, J9NLS_WARNING, J9NLS_JIT_OPTIONS_INCORRECT_MEMORY_SIZE, ccTotalOption);
            }
         }
      }

   // Enable on X and Z, also on P.
   // PPC supports -Xlp:codecache option.. since it's set via environment variables.  JVM should always request 4k pages.
   int32_t lpccIndex;

   // fePreProcess is called twice - for AOT and JIT options parsing, which is redundant in terms of
   // processing the -Xlp:codecache options.
   // We should parse the -Xlp:codecache options only once though to avoid duplicate NLS messages.
   static bool parsedXlpCodeCacheOptions = false;

   if (!parsedXlpCodeCacheOptions)
      {
      parsedXlpCodeCacheOptions = true;

      // Found -Xlp:codecache: option, parse the rest.
      if ((lpccIndex = FIND_ARG_IN_VMARGS(STARTSWITH_MATCH, "-Xlp:codecache:", NULL)) >= 0)
         {

         UDATA requestedLargeCodePageSize = 0;
         UDATA requestedLargeCodePageFlags = J9PORT_VMEM_PAGE_FLAG_NOT_USED;

         /* start parsing with option */
         TR_XlpCodeCacheOptions parsingState = XLPCC_PARSING_FIRST_OPTION;
         UDATA optionNumber = 1;
         bool extraCommaWarning = false;
         char *previousOption = NULL;
         char *errorString = NULL;

         UDATA pageSizeHowMany = 0;
         UDATA pageSizeOptionNumber = 0;
         UDATA pageableHowMany = 0;
         UDATA pageableOptionNumber = 0;
         UDATA nonPageableHowMany = 0;
         UDATA nonPageableOptionNumber = 0;

         char *optionsString = NULL;

         /* Get Pointer to entire -Xlp:codecache: options string */
         GET_OPTION_OPTION(lpccIndex, ':', ':', &optionsString);

         /* optionsString can not be NULL here, though it may point to null ('\0') character */
         char *scanLimit = optionsString + strlen(optionsString);

         /* Parse -Xlp:codecache:pagesize=<size> option.
          * The proper formed -Xlp:codecache: options include
          *      For X and zLinux platforms:
          *              -Xlp:codecache:pagesize=<size> or
          *              -Xlp:codecache:pagesize=<size>,pageable or
          *              -Xlp:codecache:pagesize=<size>,nonpageable
          *
          *      For zOS platforms
          *              -Xlp:codecache:pagesize=<size>,pageable or
          *              -Xlp:codecache:pagesize=<size>,nonpageable
          */
         while (optionsString < scanLimit)
            {

            if (try_scan(&optionsString, ","))
               {
               /* Comma separator is discovered */
               switch (parsingState)
                  {
                  case XLPCC_PARSING_FIRST_OPTION:
                     /* leading comma - ignored but warning required */
                     extraCommaWarning = true;
                     parsingState = XLPCC_PARSING_OPTION;
                     break;
                  case XLPCC_PARSING_OPTION:
                     /* more then one comma - ignored but warning required */
                     extraCommaWarning = true;
                     break;
                  case XLPCC_PARSING_COMMA:
                     /* expecting for comma here, next should be an option*/
                     parsingState = XLPCC_PARSING_OPTION;
                     /* next option number */
                     optionNumber += 1;
                     break;
                  case XLPCC_PARSING_ERROR:
                  default:
                     return false;
                  }
               }
            else
               {
               /* Comma separator has not been found. so */
               switch (parsingState)
                  {
                  case XLPCC_PARSING_FIRST_OPTION:
                     /* still looking for parsing of first option - nothing to do */
                     parsingState = XLPCC_PARSING_OPTION;
                     break;
                  case XLPCC_PARSING_OPTION:
                     /* Can not recognize an option case */
                     errorString = optionsString;
                     parsingState = XLPCC_PARSING_ERROR;
                     break;
                  case XLPCC_PARSING_COMMA:
                     /* can not find comma after option - so this is something unrecognizable at the end of known option */
                     errorString = previousOption;
                     parsingState = XLPCC_PARSING_ERROR;
                     break;
                  case XLPCC_PARSING_ERROR:
                  default:
                     /* must be unreachable states */
                     return false;
                  }
               }

            if (XLPCC_PARSING_ERROR == parsingState)
               {
               char *xlpOptionErrorString = errorString;
               int32_t xlpOptionErrorStringSize = 0;

               /* try to find comma to isolate unrecognized option */
               char *commaLocation = strchr(errorString,',');

               if (NULL != commaLocation)
                  {
                  /* Comma found */
                  xlpOptionErrorStringSize = (size_t)(commaLocation - errorString);
                  }
               else
                  {
                  /* comma not found - print to end of string */
                  xlpOptionErrorStringSize = strlen(errorString);
                  }
               j9nls_printf(PORTLIB, J9NLS_ERROR, J9NLS_JIT_OPTIONS_XLP_UNRECOGNIZED_OPTION, xlpOptionErrorStringSize, xlpOptionErrorString);
               return false;
               }

            previousOption = optionsString;

            if (try_scan(&optionsString, "pagesize="))
               {
                /* try to get memory value */
               // Given substring, we cannot use GET_MEMORY_VALUE.
               // Scan for UDATA and M/m,G/g,K/k manually.
               UDATA scanResult = scan_udata(&optionsString, &requestedLargeCodePageSize);

               // First scan for the integer string.
               if (0 != scanResult)
                  {
                  if (1 == scanResult)
                     j9nls_printf(PORTLIB, J9NLS_ERROR, J9NLS_JIT_OPTIONS_MUST_BE_NUMBER, "pagesize=");
                  else
                     j9nls_printf(PORTLIB, J9NLS_ERROR, J9NLS_JIT_OPTIONS_VALUE_OVERFLOWED, "pagesize=");
                  j9nls_printf(PORTLIB, J9NLS_ERROR, J9NLS_JIT_OPTIONS_INCORRECT_MEMORY_SIZE, "-Xlp:codecache:pagesize=<size>");
                  return false;
                  }

               // Check for size qualifiers (G/M/K)
               UDATA qualifierShiftAmount = 0;
               if(try_scan(&optionsString, "G") || try_scan(&optionsString, "g"))
                  qualifierShiftAmount = 30;
               else if(try_scan(&optionsString, "M") || try_scan(&optionsString, "m"))
                  qualifierShiftAmount = 20;
               else if(try_scan(&optionsString, "K") || try_scan(&optionsString, "k"))
                  qualifierShiftAmount = 10;

               if (0 != qualifierShiftAmount)
                  {
                  // Check for overflow
                  if (requestedLargeCodePageSize <= (((UDATA)-1) >> qualifierShiftAmount))
                     {
                     requestedLargeCodePageSize <<= qualifierShiftAmount;
                     }
                  else
                     {
                     j9nls_printf(PORTLIB, J9NLS_ERROR, J9NLS_JIT_OPTIONS_VALUE_OVERFLOWED, "pagesize=");
                     j9nls_printf(PORTLIB, J9NLS_ERROR, J9NLS_JIT_OPTIONS_INCORRECT_MEMORY_SIZE, "-Xlp:codecache:pagesize=<size>");
                     return false;
                     }
                  }

               pageSizeHowMany += 1;
               pageSizeOptionNumber = optionNumber;

               parsingState = XLPCC_PARSING_COMMA;
               }
            else if (try_scan(&optionsString, "pageable"))
               {
               pageableHowMany += 1;
               pageableOptionNumber = optionNumber;

               parsingState = XLPCC_PARSING_COMMA;
               }
            else if (try_scan(&optionsString, "nonpageable"))
               {
               nonPageableHowMany += 1;
               nonPageableOptionNumber = optionNumber;

               parsingState = XLPCC_PARSING_COMMA;
               }
            }

         /*
          * post-parse check for trailing comma(s)
          */
         switch (parsingState)
            {
            /* if loop ended in one of these two states extra comma warning required */
            case XLPCC_PARSING_FIRST_OPTION:
            case XLPCC_PARSING_OPTION:
               /* trailing comma(s) or comma(s) alone */
               extraCommaWarning = true;
               break;
            case XLPCC_PARSING_COMMA:
               /* loop ended at comma search state - do nothing */
               break;
            case XLPCC_PARSING_ERROR:
            default:
               /* must be unreachable states */
               return false;
            }

         /* --- analyze correctness of entered options --- */

         /* pagesize = <size>
          *  - this options must be specified for all platforms
          */
         if (0 == pageSizeHowMany)
            {
            /* error: pagesize= must be specified */
            j9nls_printf(PORTLIB, J9NLS_ERROR, J9NLS_JIT_OPTIONS_XLP_INCOMPLETE_OPTION, "-Xlp:codecache:", "pagesize=");
            return false;
            }

#if defined(J9ZOS390)
         /*
          *  [non]pageable
          *  - this option must be specified for Z platforms
          */
         if ((0 == pageableHowMany) && (0 == nonPageableHowMany))
            {
            /* error: [non]pageable not found */
            char *xlpOptionErrorString = "-Xlp:codecache:";
            char *xlpMissingOptionString = "[non]pageable";

            j9nls_printf(PORTLIB, J9NLS_ERROR, J9NLS_JIT_OPTIONS_XLP_INCOMPLETE_OPTION, xlpOptionErrorString, xlpMissingOptionString);
            return false;
            }

         /* Check for the right most option is most right */
         if (pageableOptionNumber > nonPageableOptionNumber)
            requestedLargeCodePageFlags = J9PORT_VMEM_PAGE_FLAG_PAGEABLE;
         else
            requestedLargeCodePageFlags = J9PORT_VMEM_PAGE_FLAG_FIXED;

#endif /* defined(J9ZOS390) */

         /* print extra comma ignored warning */
         if (extraCommaWarning)
            j9nls_printf(PORTLIB, J9NLS_INFO, J9NLS_JIT_OPTIONS_XLP_EXTRA_COMMA);

         // Check to see if requested size is valid
         UDATA largeCodePageSize = requestedLargeCodePageSize;
         UDATA largeCodePageFlags = requestedLargeCodePageFlags;
         BOOLEAN isRequestedSizeSupported = FALSE;

         /*
          * j9vmem_find_valid_page_size happened to be changed to always return 0
          * However formally the function type still be IDATA so assert if it returns anything else
          */
         j9vmem_find_valid_page_size(J9PORT_VMEM_MEMORY_MODE_EXECUTE, &largeCodePageSize, &largeCodePageFlags, &isRequestedSizeSupported);

         if (!isRequestedSizeSupported)
            {
            // Generate warning message for user that requested page sizes / type is not supported.
            char *oldQualifier, *newQualifier;
            char *oldPageType = NULL;
            char *newPageType = NULL;
            UDATA oldSize = requestedLargeCodePageSize;
            UDATA newSize = largeCodePageSize;

            // Convert size to K,M,G qualifiers.
            qualifiedSize(&oldSize, &oldQualifier);
            qualifiedSize(&newSize, &newQualifier);

            if (0 == (J9PORT_VMEM_PAGE_FLAG_NOT_USED & requestedLargeCodePageFlags))
            oldPageType = getLargePageTypeString(requestedLargeCodePageFlags);

            if (0 == (J9PORT_VMEM_PAGE_FLAG_NOT_USED & largeCodePageFlags))
            newPageType = getLargePageTypeString(largeCodePageFlags);

            if (NULL == oldPageType)
               {
               if (NULL == newPageType)
                  j9nls_printf(PORTLIB, J9NLS_INFO, J9NLS_JIT_OPTIONS_LARGE_PAGE_SIZE_NOT_SUPPORTED, oldSize, oldQualifier, newSize, newQualifier);
               else
                  j9nls_printf(PORTLIB, J9NLS_INFO, J9NLS_JIT_OPTIONS_LARGE_PAGE_SIZE_NOT_SUPPORTED_WITH_NEW_PAGETYPE, oldSize, oldQualifier, newSize, newQualifier, newPageType);
               }
            else
               {
               if (NULL == newPageType)
                  j9nls_printf(PORTLIB, J9NLS_INFO, J9NLS_JIT_OPTIONS_LARGE_PAGE_SIZE_NOT_SUPPORTED_WITH_REQUESTED_PAGETYPE, oldSize, oldQualifier, oldPageType, newSize, newQualifier);
               else
                  j9nls_printf(PORTLIB, J9NLS_INFO, J9NLS_JIT_OPTIONS_LARGE_PAGE_SIZE_NOT_SUPPORTED_WITH_PAGETYPE, oldSize, oldQualifier, oldPageType, newSize, newQualifier, newPageType);
               }
            }

         if (largeCodePageSize > 0)
            {
            jitConfig->largeCodePageSize = largeCodePageSize;
            jitConfig->largeCodePageFlags = largeCodePageFlags;
            }
         }
      else
         {
            UDATA largePageSize = 0;
            UDATA largePageFlags = 0;
            // -Xlp<size>, attempt to use specified page size
            if (lpSize > 0)
               {
               BOOLEAN isSizeSupported;  /* not used */
               largePageSize = (uintptrj_t)lpSize;
               UDATA requestedLargeCodePageFlags = J9PORT_VMEM_PAGE_FLAG_NOT_USED;
               largePageFlags = requestedLargeCodePageFlags;
               j9vmem_find_valid_page_size(J9PORT_VMEM_MEMORY_MODE_EXECUTE, &largePageSize, &largePageFlags, &isSizeSupported);

               // specified page size is not used and a different page size will be used
               if (!isSizeSupported)
                  {
                  // Generate warning message for user that requested page sizes / type is not supported.
                  char *oldQualifier, *newQualifier;
                  char *oldPageType = NULL;
                  char *newPageType = NULL;
                  UDATA oldSize = lpSize;
                  UDATA newSize = largePageSize;

                  // Convert size to K,M,G qualifiers.
                  qualifiedSize(&oldSize, &oldQualifier);
                  qualifiedSize(&newSize, &newQualifier);

                  if (0 == (J9PORT_VMEM_PAGE_FLAG_NOT_USED & requestedLargeCodePageFlags))
                  oldPageType = getLargePageTypeString(requestedLargeCodePageFlags);

                  if (0 == (J9PORT_VMEM_PAGE_FLAG_NOT_USED & largePageFlags))
                  newPageType = getLargePageTypeString(largePageFlags);

                  if (NULL == oldPageType)
                     {
                     if (NULL == newPageType)
                        j9nls_printf(PORTLIB, J9NLS_INFO, J9NLS_JIT_OPTIONS_LARGE_PAGE_SIZE_NOT_SUPPORTED, oldSize, oldQualifier, newSize, newQualifier);
                     else
                        j9nls_printf(PORTLIB, J9NLS_INFO, J9NLS_JIT_OPTIONS_LARGE_PAGE_SIZE_NOT_SUPPORTED_WITH_NEW_PAGETYPE, oldSize, oldQualifier, newSize, newQualifier, newPageType);
                     }
                  else
                     {
                     if (NULL == newPageType)
                        j9nls_printf(PORTLIB, J9NLS_INFO, J9NLS_JIT_OPTIONS_LARGE_PAGE_SIZE_NOT_SUPPORTED_WITH_REQUESTED_PAGETYPE, oldSize, oldQualifier, oldPageType, newSize, newQualifier);
                     else
                        j9nls_printf(PORTLIB, J9NLS_INFO, J9NLS_JIT_OPTIONS_LARGE_PAGE_SIZE_NOT_SUPPORTED_WITH_PAGETYPE, oldSize, oldQualifier, oldPageType, newSize, newQualifier, newPageType);
                     }
                  }
               }
            // No <size> for -Xlp or -Xlp:codecache, default (and -Xlp) behavior is to use preferred page size
            else
               {
               UDATA *pageSizes = j9vmem_supported_page_sizes();
               UDATA *pageFlags = j9vmem_supported_page_flags();
               largePageSize = pageSizes[0]; /* Default page size is always the first element */
               largePageFlags = pageFlags[0];

               UDATA preferredPageSize = 0;
               UDATA hugePreferredPageSize = 0;
   #if defined(TR_TARGET_POWER)
               preferredPageSize = 65536;
   #elif (defined(LINUX) && defined(TR_TARGET_X86))
               preferredPageSize = 2097152;
               hugePreferredPageSize = 0x40000000;
   #elif (defined(TR_TARGET_S390))
               preferredPageSize = 1048576;
   #endif
               if (0 != preferredPageSize)
                  {
                  for (UDATA pageIndex = 0; 0 != pageSizes[pageIndex]; ++pageIndex)
                     {
                     if ( (preferredPageSize == pageSizes[pageIndex] || hugePreferredPageSize == pageSizes[pageIndex])
#if defined(J9ZOS390)
                          // zOS doesn't support non-pageable large pages for JIT code cache.
                          && (0 != (J9PORT_VMEM_PAGE_FLAG_PAGEABLE & pageFlags[pageIndex]))
#endif
                     )
                        {
                        largePageSize = pageSizes[pageIndex];
                        largePageFlags = pageFlags[pageIndex];
                        }
                     }
                  }
               }


            if (largePageSize > (0) && isNonNegativePowerOf2((int32_t)largePageSize))
               {
               jitConfig->largeCodePageSize = (int32_t)largePageSize;
               jitConfig->largeCodePageFlags = (int32_t)largePageFlags;
               }
         }
      }

   char *samplingOption = "-XsamplingExpirationTime";
   if ((argIndex=FIND_ARG_IN_VMARGS(EXACT_MEMORY_MATCH, samplingOption, 0)) >= 0)
      {
      UDATA expirationTime;
      IDATA ret = GET_INTEGER_VALUE(argIndex, samplingOption, expirationTime);
      if (ret == OPTION_OK)
         _samplingThreadExpirationTime = expirationTime;
      }

   char *compThreadsOption = "-XcompilationThreads";
   if ((argIndex=FIND_ARG_IN_VMARGS(EXACT_MEMORY_MATCH, compThreadsOption, 0)) >= 0)
      {
      UDATA numCompThreads;
      IDATA ret = GET_INTEGER_VALUE(argIndex, compThreadsOption, numCompThreads);

<<<<<<< HEAD
#if defined(JITSERVER_SUPPORT)
=======
#if defined(JITSERVER_SUPPORT) && defined(JITSERVER_TODO)
>>>>>>> 02c80a2b
      if (ret == OPTION_OK)
         {
         _numUsableCompilationThreads = numCompThreads;
         compInfo->updateNumUsableCompThreads(_numUsableCompilationThreads);
         }
#else
      if (ret == OPTION_OK && numCompThreads <= MAX_USABLE_COMP_THREADS)
         _numUsableCompilationThreads = numCompThreads;
<<<<<<< HEAD
#endif /* defined(JITSERVER_SUPPORT) */
=======
#endif /* defined(JITSERVER_SUPPORT) && defined(JITSERVER_TODO) */
>>>>>>> 02c80a2b
      }

#if defined(TR_HOST_X86) || defined(TR_HOST_POWER) || defined(TR_HOST_S390)
   bool preferTLHPrefetch;
#if defined(TR_HOST_POWER)
   TR_Processor proc = TR_J9VMBase::getPPCProcessorType();
   preferTLHPrefetch = proc >= TR_PPCp6 && proc <= TR_PPCp7;
#elif defined(TR_HOST_S390)
   preferTLHPrefetch = TR::Compiler->target.cpu.getSupportsArch(TR::CPU::z10);
#else /* TR_HOST_X86 */
   preferTLHPrefetch = true;
   // Disable TM on x86 because we cannot tell whether a Haswell chip supports TM or not, plus it's killing the performance on dayTrader3
   self()->setOption(TR_DisableTM);
#endif

   IDATA notlhPrefetch = FIND_ARG_IN_VMARGS(EXACT_MATCH, "-XnotlhPrefetch", 0);
   IDATA tlhPrefetch = FIND_ARG_IN_VMARGS(EXACT_MATCH, "-XtlhPrefetch", 0);
   if (preferTLHPrefetch)
      {
      if (notlhPrefetch <= tlhPrefetch)
         {
         self()->setOption(TR_TLHPrefetch);
         }
      }
   else
      {
      if (notlhPrefetch < tlhPrefetch)
         {
         self()->setOption(TR_TLHPrefetch);
         }
      }
#endif // defined(TR_HOST_X86) || defined(TR_HOST_POWER) || defined(TR_HOST_S390)

#if defined(TR_HOST_X86) || defined(TR_TARGET_POWER) || defined (TR_HOST_S390)
   self()->setOption(TR_ReservingLocks);
#endif

   // If the user didn't specifically ask for RI, let's enable it on some well defined platforms
   if (TR::Options::_hwProfilerEnabled == TR_maybe)
      {
#if defined (TR_HOST_S390)
      if (vm->runtimeFlags & J9_RUNTIME_TUNE_VIRTUALIZED)
         {
         TR::Options::_hwProfilerEnabled = TR_yes;
         }
      else
         {
         TR::Options::_hwProfilerEnabled = TR_no;
         }
#else
      TR::Options::_hwProfilerEnabled = TR_no;
#endif
      }

   // If RI is to be enabled, set other defaults as well
   if (TR::Options::_hwProfilerEnabled == TR_yes)
      {
      // Enable RI Based Recompilation by default
      self()->setOption(TR_EnableHardwareProfileRecompilation);

      // Disable the RI Reduced Warm Heuristic
      self()->setOption(TR_DisableHardwareProfilerReducedWarm);

#if (defined(TR_HOST_POWER) && defined(TR_HOST_64BIT))
#if defined(LINUX)
      // On Linux on Power downgrade compilations only when the compilation queue grows large
      self()->setOption(TR_UseRIOnlyForLargeQSZ);
#endif
      self()->setOption(TR_DisableHardwareProfilerDuringStartup);
#elif defined (TR_HOST_S390)
      self()->setOption(TR_DisableDynamicRIBufferProcessing);
#endif
      }

#if defined (TR_HOST_S390)
   // On z Systems inlining very large compiled bodies proved to be worth a significant amount in terms of throughput
   // on benchmarks that we track. As such the throughput-compile-time tradeoff was significant enough to warrant the
   // inlining of very large compiled bodies on z Systems by default.
   if (vm->runtimeFlags & J9_RUNTIME_TUNE_VIRTUALIZED)
      {
      // Disable inlining of very large compiled methods only under -Xtune:virtualized
      self()->setOption(TR_InlineVeryLargeCompiledMethods, false);
      }
   else
      {
      self()->setOption(TR_InlineVeryLargeCompiledMethods);
      }
#endif

   // On big machines we can afford to spend more time compiling
   // (but not on zOS where customers care about CPU or on Xquickstart
   // which should be skimpy on compilation resources).
   // TR_SuspendEarly is set on zOS because test results indicate that
   // it does not benefit much by spending more time compiling.
#if !defined(J9ZOS390)
   if (!self()->isQuickstartDetected())
      {
      // Power uses a larger SMT than X or Z
      uint32_t largeNumberOfCPUs = TR::Compiler->target.cpu.isPower() ? 64 : 32;
      if (compInfo->getNumTargetCPUs() >= largeNumberOfCPUs)
         {
         self()->setOption(TR_ConcurrentLPQ);
         self()->setOption(TR_EarlyLPQ);
         TR::Options::_expensiveCompWeight = 99; // default 20
         TR::Options::_invocationThresholdToTriggerLowPriComp = 50; // default is 250
         TR::Options::_numIProfiledCallsToTriggerLowPriComp = 100; // default is 250
         TR::Options::_numDLTBufferMatchesToEagerlyIssueCompReq = 1;
         }
      }
#else
   self()->setOption(TR_SuspendEarly);
#endif

   // samplingJProfiling is disabled globally. It will be enabled on a method by
   // method basis based on selected heuristic
   self()->setDisabled(OMR::samplingJProfiling, true);

#if defined (TR_HOST_S390)
   // Disable lock reservation due to a functional problem causing a deadlock situation in an ODM workload in Java 8
   // SR5. In addition several performance issues on SPARK workloads have been reported which seem to concurrently
   // access StringBuffer objects from multiple threads.
   self()->setOption(TR_DisableLockResevation);
   // Setting number of onsite cache slots for instanceOf node to 4 on IBM Z
   self()->setMaxOnsiteCacheSlotForInstanceOf(4);
#endif
   // Set a value for _safeReservePhysicalMemoryValue that is proportional
   // to the amount of free physical memory at boot time
   // The user can still override it with a command line option
   bool incomplete = false;
   uint64_t phMemAvail = compInfo->computeAndCacheFreePhysicalMemory(incomplete);
   if (phMemAvail != OMRPORT_MEMINFO_NOT_AVAILABLE && !incomplete)
      {
      const uint64_t reserveLimit = 32 * 1024 * 1024;
      uint64_t proposed = phMemAvail >> 6; // 64 times less
      if (proposed > reserveLimit)
         proposed = reserveLimit;
      J9::Options::_safeReservePhysicalMemoryValue = (int32_t)proposed;
      }

   // Process the deterministic mode
   if (TR::Options::_deterministicMode == -1) // not yet set
      {
      char *deterministicOption = "-XX:deterministic=";
      const UDATA MAX_DETERMINISTIC_MODE = 9; // only levels 0-9 are allowed
      if ((argIndex = FIND_ARG_IN_VMARGS(EXACT_MEMORY_MATCH, deterministicOption, 0)) >= 0)
         {
         UDATA deterministicMode;
         IDATA ret = GET_INTEGER_VALUE(argIndex, deterministicOption, deterministicMode);
         if (ret == OPTION_OK && deterministicMode <= MAX_DETERMINISTIC_MODE)
            {
            TR::Options::_deterministicMode = deterministicMode;
            }
         }
      }
   if (!TR::Compiler->target.cpu.isZ())
      self()->setOption(TR_DisableAOTBytesCompression);

#if defined(JITSERVER_SUPPORT)
   // Check option -XX:+UseJITServer and/or -XX:StartAsJITServer
   // -XX:-UseJITServer disables JITServer at the client
   static bool JITServerAlreadyParsed = false;
   if (!JITServerAlreadyParsed) // Avoid processing twice for AOT and JIT and produce duplicate messages
      {
      JITServerAlreadyParsed = true;

      const char *xxUseJITServerOption = "-XX:+UseJITServer";
      const char *xxDisableUseJITServerOption = "-XX:-UseJITServer";
      const char *xxStartAsJITServerOption = "-XX:StartAsJITServer";

      int32_t xxUseJITServerArgIndex = FIND_ARG_IN_VMARGS(STARTSWITH_MATCH, xxUseJITServerOption, 0);
      int32_t xxDisableUseJITServerArgIndex = FIND_ARG_IN_VMARGS(STARTSWITH_MATCH, xxDisableUseJITServerOption, 0);
      int32_t xxStartAsJITServerArgIndex = FIND_ARG_IN_VMARGS(STARTSWITH_MATCH, xxStartAsJITServerOption, 0);

      // Check if option is at all specified
      if ((xxUseJITServerArgIndex > xxDisableUseJITServerArgIndex) ||
          (xxStartAsJITServerArgIndex >= 0))
         {
         if (xxUseJITServerArgIndex > xxStartAsJITServerArgIndex) // Client mode
            {
            compInfo->getPersistentInfo()->setRemoteCompilationMode(JITServer::CLIENT);

            const char *xxJITServerAddressOption = "-XX:JITServerAddress=";
            int32_t xxJITServerAddressArgIndex = FIND_ARG_IN_VMARGS(STARTSWITH_MATCH, xxJITServerAddressOption, 0);

            if (xxJITServerAddressArgIndex >= 0)
               {
               char *address = NULL;
               GET_OPTION_VALUE(xxJITServerAddressArgIndex, '=', &address);
               compInfo->getPersistentInfo()->setJITServerAddress(address);
               }
            }
         else // Server mode
            {
            compInfo->getPersistentInfo()->setRemoteCompilationMode(JITServer::SERVER);
            }

         JITServerParseCommonOptions(vm, compInfo);
         }
      if (compInfo->getPersistentInfo()->getRemoteCompilationMode() == JITServer::CLIENT)
         {
         // Generate a random identifier for this JITServer instance.
         // Collisions are possible, but very unlikely.
         // Using more bits for the client UID can reduce the probability of a collision further.
         std::random_device rd;
         std::mt19937_64 rng(rd());
         std::uniform_int_distribution<uint64_t> dist;
         compInfo->getPersistentInfo()->setClientUID(dist(rng));
         }
      }
   // _safeReservePhysicalMemoryValue is set as 0 for the JITServer client because compilations
   // are done remotely. The user can still override it with a command line option
   if (compInfo->getPersistentInfo()->getRemoteCompilationMode() == JITServer::CLIENT)
      {
      J9::Options::_safeReservePhysicalMemoryValue = 0;
      }
#endif /* defined(JITSERVER_SUPPORT) */

#if (defined(TR_HOST_X86) || defined(TR_HOST_S390) || defined(TR_HOST_POWER)) && defined(TR_TARGET_64BIT)
   self()->setOption(TR_EnableSymbolValidationManager);
#endif

   return true;
   }

static TR::FILE *fileOpen(TR::Options *options, J9JITConfig *jitConfig, char *name, char *permission, bool b1, bool b2)
   {
   PORT_ACCESS_FROM_ENV(jitConfig->javaVM);
   char tmp[1025];

   if (!options->getOption(TR_EnablePIDExtension))
      {
      char *formattedTmp = TR_J9VMBase::getJ9FormattedName(jitConfig, PORTLIB, tmp, 1025, name, NULL, false);
      return j9jit_fopen(formattedTmp, permission, b1, b2);
      }
   else
     {
     char *formattedTmp = TR_J9VMBase::getJ9FormattedName(jitConfig, PORTLIB, tmp, 1025, name, options->getSuffixLogsFormat(), true);
     return j9jit_fopen(formattedTmp, permission, b1, b2);
     }
  }


void
J9::Options::openLogFiles(J9JITConfig *jitConfig)
   {
   char *vLogFileName = ((TR_JitPrivateConfig*)jitConfig->privateConfig)->vLogFileName;
   if (vLogFileName)
      ((TR_JitPrivateConfig*)jitConfig->privateConfig)->vLogFile = fileOpen(self(), jitConfig, vLogFileName, "wb", true, false);

   char *rtLogFileName = ((TR_JitPrivateConfig*)jitConfig->privateConfig)->rtLogFileName;
   if (rtLogFileName)
      ((TR_JitPrivateConfig*)jitConfig->privateConfig)->rtLogFile = fileOpen(self(), jitConfig, rtLogFileName, "wb", true, false);
   }

#if defined(JITSERVER_SUPPORT)
void
J9::Options::setupJITServerOptions()
   {
   TR::CompilationInfo * compInfo = getCompilationInfo(jitConfig);

   if (compInfo->getPersistentInfo()->getRemoteCompilationMode() == JITServer::SERVER ||
       compInfo->getPersistentInfo()->getRemoteCompilationMode() == JITServer::CLIENT)
      {
      self()->setOption(TR_DisableSamplingJProfiling);
      self()->setIsVariableHeapBaseForBarrierRange0(true);
      self()->setOption(TR_DisableProfiling); // JITServer limitation, JIT profiling data is not available to remote compiles yet
      self()->setOption(TR_DisableEDO); // JITServer limitation, EDO counters are not relocatable yet
      self()->setOption(TR_DisableKnownObjectTable);
      self()->setOption(TR_DisableMethodIsCold); // Shady heuristic; better to disable to reduce client/server traffic
      self()->setOption(TR_DisableDecimalFormatPeephole);// JITServer decimalFormatPeephole,

      if (compInfo->getPersistentInfo()->getRemoteCompilationMode() == JITServer::SERVER)
         {
         // The server can compile with VM access in hand because GC is not a factor here
         // For the same reason we don't have to use TR_EnableYieldVMAccess
         self()->setOption(TR_DisableNoVMAccess);

         // IProfiler thread is not needed at JITServer because
         // no IProfiler info is collected at the server itself
         self()->setOption(TR_DisableIProfilerThread);
         }

      // In the JITServer world, expensive compilations are performed remotely so there is no risk of blowing the footprint limit on the JVM
      // Setting _expensiveCompWeight to a large value so that JSR292/hot/scorching compilation are allowed to be executed concurrently
      TR::Options::_expensiveCompWeight = TR::CompilationInfo::MAX_WEIGHT;

      }

   if (TR::Options::getVerboseOption(TR_VerboseJITServer))
      {
      TR::PersistentInfo *persistentInfo = compInfo->getPersistentInfo();
      if (persistentInfo->getRemoteCompilationMode() == JITServer::SERVER)
         TR_VerboseLog::writeLineLocked(TR_Vlog_JITServer, "JITServer Server Mode. Port: %d. Connection Timeout %ums",
               persistentInfo->getJITServerPort(), persistentInfo->getSocketTimeout());
      else if (persistentInfo->getRemoteCompilationMode() == JITServer::CLIENT)
         TR_VerboseLog::writeLineLocked(TR_Vlog_JITServer, "JITServer Client Mode. Server address: %s port: %d. Connection Timeout %ums",
               persistentInfo->getJITServerAddress().c_str(), persistentInfo->getJITServerPort(),
               persistentInfo->getSocketTimeout());
      }
   }
#endif /* defined(JITSERVER_SUPPORT) */

bool
J9::Options::fePostProcessJIT(void * base)
   {
   // vmPostProcess is called indirectly from the JIT_INITIALIZED phase
   // vmLatePostProcess is called indirectly from the aboutToBootstrap hook
   //
   J9JITConfig * jitConfig = (J9JITConfig*)base;
   J9JavaVM * javaVM = jitConfig->javaVM;
   PORT_ACCESS_FROM_JAVAVM(javaVM);

<<<<<<< HEAD
#if defined(JITSERVER_SUPPORT)
   TR::CompilationInfo * compInfo = getCompilationInfo(jitConfig);
#endif /* defined(JITSERVER_SUPPORT) */
=======
#if defined(JITSERVER_SUPPORT) && defined(JITSERVER_TODO)
   TR::CompilationInfo * compInfo = getCompilationInfo(jitConfig);
#endif /* defined(JITSERVER_SUPPORT) && defined(JITSERVER_TODO) */
>>>>>>> 02c80a2b
   // If user has not specified a value for compilation threads, do it now.
   // This code does not have to stay in the fePostProcessAOT because in an AOT only
   // scenario we don't need more than one compilation thread to load code.
   //
   if (_numUsableCompilationThreads <= 0)
      {
      _useCPUsToDetermineMaxNumberOfCompThreadsToActivate = true;
      if (TR::Compiler->target.isLinux())
         {
         // For linux we may want to create more threads to overcome thread
         // starvation due to lack of priorities
         //
         if (!TR::Options::getCmdLineOptions()->getOption(TR_DisableRampupImprovements) &&
            !TR::Options::getAOTCmdLineOptions()->getOption(TR_DisableRampupImprovements))
            {
<<<<<<< HEAD
#if defined(JITSERVER_SUPPORT)
            compInfo->updateNumUsableCompThreads(_numUsableCompilationThreads);
#else
            _numUsableCompilationThreads = MAX_USABLE_COMP_THREADS;
#endif /* defined(JITSERVER_SUPPORT) */
=======
#if defined(JITSERVER_SUPPORT) && defined(JITSERVER_TODO)
            compInfo->updateNumUsableCompThreads(_numUsableCompilationThreads);
#else
            _numUsableCompilationThreads = MAX_USABLE_COMP_THREADS;
#endif /* defined(JITSERVER_SUPPORT) && defined(JITSERVER_TODO) */
>>>>>>> 02c80a2b
            }
         }
      if (_numUsableCompilationThreads <= 0)
         {
         // Determine the number of compilation threads based on number of online processors
         // Do not create more than numProc-1 compilation threads, but at least one
         //
         uint32_t numOnlineCPUs = j9sysinfo_get_number_CPUs_by_type(J9PORT_CPU_ONLINE);
<<<<<<< HEAD
#if defined(JITSERVER_SUPPORT)
=======
#if defined(JITSERVER_SUPPORT) && defined(JITSERVER_TODO)
>>>>>>> 02c80a2b
         compInfo->updateNumUsableCompThreads(_numUsableCompilationThreads);
         _numUsableCompilationThreads = numOnlineCPUs > 1 ? std::min((numOnlineCPUs - 1), static_cast<uint32_t>(_numUsableCompilationThreads)) : 1;
#else
         _numUsableCompilationThreads = numOnlineCPUs > 1 ? std::min((numOnlineCPUs - 1), static_cast<uint32_t>(MAX_USABLE_COMP_THREADS)) : 1;
<<<<<<< HEAD
#endif /* defined(JITSERVER_SUPPORT) */
=======
#endif /* defined(JITSERVER_SUPPORT) && defined(JITSERVER_TODO) */
>>>>>>> 02c80a2b
         }
      }

   // patch Lock OR if mfence is not being used
   //
   if (!self()->getOption(TR_X86UseMFENCE) && (jitConfig->runtimeFlags & J9JIT_PATCHING_FENCE_TYPE))
      jitConfig->runtimeFlags ^= J9JIT_PATCHING_FENCE_TYPE; // clear the bit

   // Main options
   //
   // Before we do anything, hack the flag field into place
   uint32_t flags = *(uint32_t *)(&jitConfig->runtimeFlags);
   jitConfig->runtimeFlags |= flags;

   if (jitConfig->runtimeFlags & J9JIT_TESTMODE || jitConfig->runtimeFlags & J9JIT_TOSS_CODE)
      self()->setOption(TR_DisableCompilationThread, true);

   if (jitConfig->runtimeFlags & J9JIT_RUNTIME_RESOLVE)
      jitConfig->gcOnResolveThreshold = 0;

   if (_samplingFrequency > MAX_SAMPLING_FREQUENCY/10000) // Cap the user specified sampling frequency to "max"/10000
      _samplingFrequency = MAX_SAMPLING_FREQUENCY/10000;  // Too large a value can make samplingPeriod
                                                          // negative when we multiply by loadFactor
   jitConfig->samplingFrequency = _samplingFrequency;

   // grab vLogFileName from jitConfig and put into jitPrivateConfig, where it will be found henceforth
   TR_JitPrivateConfig *privateConfig = (TR_JitPrivateConfig*)jitConfig->privateConfig;
   privateConfig->vLogFileName = jitConfig->vLogFileName;
   self()->openLogFiles(jitConfig);

   if (self()->getOption(TR_OrderCompiles))
      {
      // Ordered compiles only make sense if there were sampling points
      // recorded in the limit file.
      //
      if (!TR::Options::getDebug() || !TR::Options::getDebug()->getCompilationFilters()->samplingPoints)
         {
         j9tty_printf(PORTLIB, "<JIT: orderCompiles must have a limitfile with sampling points>\n");
         self()->setOption(TR_OrderCompiles, false);
         }
      }

   // Copy verbose flags from jitConfig into TR::Options static fields
   //
   TR::Options::setVerboseOptions(privateConfig->verboseFlags);

   if (TR::Options::getVerboseOption(TR_VerboseFilters))
      {
      if (TR::Options::getDebug() && TR::Options::getDebug()->getCompilationFilters())
         {
         TR_VerboseLog::writeLine(TR_Vlog_INFO,"JIT limit filters:");
         TR::Options::getDebug()->printFilters();
         }
      }

#if defined(JITSERVER_SUPPORT)
   self()->setupJITServerOptions();
#endif /* defined(JITSERVER_SUPPORT) */

   return true;
   }

bool
J9::Options::fePostProcessAOT(void * base)
   {
   J9JITConfig * jitConfig = (J9JITConfig*)base;
   J9JavaVM * javaVM = jitConfig->javaVM;
   PORT_ACCESS_FROM_JAVAVM(javaVM);

   self()->openLogFiles(jitConfig);

   if (TR::Options::getVerboseOption(TR_VerboseFilters))
      {
      if (TR::Options::getDebug() && TR::Options::getDebug()->getCompilationFilters())
         {
         TR_VerboseLog::writeLine(TR_Vlog_INFO,"AOT limit filters:");
         TR::Options::getDebug()->printFilters();
         }
      }

#if defined(JITSERVER_SUPPORT)
   self()->setupJITServerOptions();
#endif /* defined(JITSERVER_SUPPORT) */

   return true;
   }

static inline bool jvmpiInterface(J9JavaVM * javaVM)
   {
   #ifdef J9VM_PROF_JVMPI
      return javaVM->jvmpiInterface != 0;
   #else
      return false;
   #endif
   }

static inline UDATA jvmpiExtensions(J9JITConfig * jitConfig)
   {
   #ifdef J9VM_PROF_JVMPI
      //return javaVM->jvmpiInterface != 0 ? jitConfig->jvmpiExtensions : 0;
      return enableCompiledMethodLoadHookOnly ? 0 : jitConfig->jvmpiExtensions;
   #else
      return 0;
   #endif
   }

bool J9::Options::feLatePostProcess(void * base, TR::OptionSet * optionSet)
   {
   // vmPostProcess is called indirectly from the JIT_INITIALIZED phase
   // vmLatePostProcess is called indirectly from the aboutToBootstrap hook
   //
   bool doAOT = true;
   if (optionSet)
      {
      // nothing option set specific to do
      return true;
      }

   J9JITConfig * jitConfig = (J9JITConfig*)base;
   J9JavaVM * javaVM = jitConfig->javaVM;
   J9HookInterface * * vmHooks = javaVM->internalVMFunctions->getVMHookInterface(javaVM);

   TR_J9VMBase * vm = TR_J9VMBase::get(jitConfig, 0);
   TR::CompilationInfo * compInfo = TR::CompilationInfo::get(jitConfig);

   // runtimeFlags are properly setup only in fePostProcessJit,
   // so for AOT we can properly set dependent options only here
   if (jitConfig->runtimeFlags & J9JIT_TESTMODE ||
       jitConfig->runtimeFlags & J9JIT_TOSS_CODE)
      self()->setOption(TR_DisableCompilationThread, true);

   PORT_ACCESS_FROM_JAVAVM(jitConfig->javaVM);
   if (vm->isAOT_DEPRECATED_DO_NOT_USE() || (jitConfig->runtimeFlags & J9JIT_TOSS_CODE))
      return true;

#if defined(J9VM_INTERP_ATOMIC_FREE_JNI) && !defined(TR_HOST_S390) && !defined(TR_HOST_POWER) && !defined(TR_HOST_X86)
    // Atomic-free JNI dispatch needs codegen support, currently only prototyped on a few platforms
   setOption(TR_DisableDirectToJNI);
#endif

   // Determine whether or not to call the hooked helpers
   //
   if (
#if defined(J9VM_JIT_FULL_SPEED_DEBUG)
       (javaVM->requiredDebugAttributes & J9VM_DEBUG_ATTRIBUTE_CAN_ACCESS_LOCALS) ||
#endif
#if defined (J9VM_INTERP_HOT_CODE_REPLACEMENT)
       (*vmHooks)->J9HookDisable(vmHooks, J9HOOK_VM_POP_FRAMES_INTERRUPT) ||
#endif
       (*vmHooks)->J9HookDisable(vmHooks, J9HOOK_VM_BREAKPOINT) ||
       (*vmHooks)->J9HookDisable(vmHooks, J9HOOK_VM_FRAME_POPPED) ||
       (*vmHooks)->J9HookDisable(vmHooks, J9HOOK_VM_FRAME_POP) ||
       (*vmHooks)->J9HookDisable(vmHooks, J9HOOK_VM_GET_FIELD) ||
       (*vmHooks)->J9HookDisable(vmHooks, J9HOOK_VM_PUT_FIELD) ||
       (*vmHooks)->J9HookDisable(vmHooks, J9HOOK_VM_GET_STATIC_FIELD) ||
       (*vmHooks)->J9HookDisable(vmHooks, J9HOOK_VM_PUT_STATIC_FIELD) ||
       (*vmHooks)->J9HookDisable(vmHooks, J9HOOK_VM_SINGLE_STEP))
      {
        static bool TR_DisableFullSpeedDebug = feGetEnv("TR_DisableFullSpeedDebug")?1:0;
      #if defined(J9VM_JIT_FULL_SPEED_DEBUG)
         if (TR_DisableFullSpeedDebug)
            {
            return false;
            }

         self()->setOption(TR_FullSpeedDebug);
         self()->setOption(TR_DisableDirectToJNI);
         //setOption(TR_DisableNoVMAccess);
         //setOption(TR_DisableAsyncCompilation);
         //setOption(TR_DisableInterpreterProfiling, true);

         initializeFSD(javaVM);
         doAOT = false;
      #else
         return false;
      #endif
      }

   bool exceptionEventHooked = false;
   if ((*vmHooks)->J9HookDisable(vmHooks, J9HOOK_VM_EXCEPTION_CATCH))
      {
      jitConfig->jitExceptionCaught = jitExceptionCaught;
      exceptionEventHooked = true;
      }
   if ((*vmHooks)->J9HookDisable(vmHooks, J9HOOK_VM_EXCEPTION_THROW))
      {
      exceptionEventHooked = true;
      }
   if (exceptionEventHooked)
      {
      self()->setOption(TR_DisableThrowToGoto);
      self()->setReportByteCodeInfoAtCatchBlock();
      doAOT = false;
      }

   // Determine whether or not to generate method enter and exit hooks
   //
   if (!jvmpiInterface(javaVM) || (jvmpiExtensions(jitConfig) & J9JIT_JVMPI_GEN_COMPILED_ENTRY_EXIT))
      {
      if ((*vmHooks)->J9HookDisable(vmHooks, J9HOOK_VM_METHOD_ENTER))
         {
         self()->setOption(TR_ReportMethodEnter);
#if !defined(TR_HOST_S390) && !defined(TR_HOST_POWER) && !defined(TR_HOST_X86)
         doAOT = false;
#endif
         }
      if ((*vmHooks)->J9HookDisable(vmHooks, J9HOOK_VM_METHOD_RETURN))
         {
         self()->setOption(TR_ReportMethodExit);
#if !defined(TR_HOST_S390) && !defined(TR_HOST_POWER) && !defined(TR_HOST_X86)
         doAOT = false;
#endif
         }
      }

   // Determine whether or not to disable allocation inlining
   //
   J9MemoryManagerFunctions * mmf = javaVM->memoryManagerFunctions;

   if (!mmf->j9gc_jit_isInlineAllocationSupported(javaVM))
      {
      self()->setOption(TR_DisableAllocationInlining);
      doAOT = false;
      }

#if 0
   // Determine whether or not to disable inlining
   //
   if ((TR::Options::getCmdLineOptions()->getOption(TR_ReportMethodEnter) ||
        TR::Options::getCmdLineOptions()->getOption(TR_ReportMethodExit)))
      {
      self()->setDisabled(inlining, true);
      printf("disabling inlining due to trace setting\n");
      doAOT = false;
      }
#endif

   // Determine whether or not to inline monitor enter/exit
   //
   if (self()->getOption(TR_DisableLiveMonitorMetadata))
      {
      self()->setOption(TR_DisableInlineMonEnt);
      self()->setOption(TR_DisableInlineMonExit);
      doAOT = false;
      }

   // If the VM -Xrs or -Xrs:sync option has been specified the user is requesting
   // that we remove signals. Set the noResumableTrapHandler option to note this
   // request.
   // Also disable the packed decimal part of DAA because some PD instructions
   // trigger hardware exceptions. A new option has been added to disable traps
   // Which allows the disabling of DAA and traps to be decoupled from the handler
   // Multiple variants of -Xrs option are available now:
   // -Xrs Ignore all signals (J9_SIG_XRS_SYNC, J9_SIG_XRS_ASYNC)
   // -Xrs:sync Ignore synchronous signals (J9_SIG_XRS_SYNC)
   // -Xrs:async Ignore asynchronous signals (J9_SIG_XRS_ASYNC)
   if (J9_ARE_ALL_BITS_SET(javaVM->sigFlags, J9_SIG_XRS_SYNC))
      {
      self()->setOption(TR_NoResumableTrapHandler);
      self()->setOption(TR_DisablePackedDecimalIntrinsics);
      self()->setOption(TR_DisableTraps);

      // Call initialize again to reset the flag as it will have been set on
      // in an earlier call
      vm->initializeHasResumableTrapHandler();
      }

   // The trap handler currently is working (jitt fails) on Ottawa's IA32 Hardhat machine.
   // The platform isn't shipping so the priority of fixing the problem is currently low.
   //
   #if defined(HARDHAT) && defined(TR_TARGET_X86)
      self()->setOption(TR_NoResumableTrapHandler);
   #endif

   // Determine whether or not to inline meta data maps have to represent every inline transition point
   //
   // The J9VM_DEBUG_ATTRIBUTE_MAINTAIN_FULL_INLINE_MAP is currently undefined in the Real Time builds.  Once
   // the real time VM line has been merged back into the dev line then these 3 preprocessor statements can
   // be removed
   //
   #ifndef J9VM_DEBUG_ATTRIBUTE_MAINTAIN_FULL_INLINE_MAP
      #define J9VM_DEBUG_ATTRIBUTE_MAINTAIN_FULL_INLINE_MAP 0
   #endif
   if (javaVM->requiredDebugAttributes & J9VM_DEBUG_ATTRIBUTE_MAINTAIN_FULL_INLINE_MAP)
      {
      self()->setOption(TR_GenerateCompleteInlineRanges);
      doAOT = false;
      }

   // If class redefinition is the only debug capability - FSD off, HCR on
   // If other capabilities are specified, such as break points - FSD on, HCR off
   static char *disableHCR = feGetEnv("TR_DisableHCR");
   if ((javaVM->requiredDebugAttributes & J9VM_DEBUG_ATTRIBUTE_CAN_REDEFINE_CLASSES) && !self()->getOption(TR_FullSpeedDebug))
      if (!self()->getOption(TR_EnableHCR) && !disableHCR)
         {
         self()->setOption(TR_EnableHCR);
         }

   // Check NextGenHCR is supported by the VM
   if (!(javaVM->extendedRuntimeFlags & J9_EXTENDED_RUNTIME_OSR_SAFE_POINT) ||
       (*vmHooks)->J9HookDisable(vmHooks, J9HOOK_VM_OBJECT_ALLOCATE_INSTRUMENTABLE) || disableHCR)
      {
      self()->setOption(TR_DisableNextGenHCR);
      }

#if !defined(TR_HOST_X86) && !defined(TR_HOST_S390) && !defined(TR_HOST_POWER)
   //The bit is set when -XX:+JITInlineWatches is specified
   if (J9_ARE_ANY_BITS_SET(javaVM->extendedRuntimeFlags, J9_EXTENDED_RUNTIME_JIT_INLINE_WATCHES))
      TR_ASSERT_FATAL(false, "this platform doesn't support JIT inline field watch");
#endif

   // GCR and JProfiling are disabled under FSD for a number of reasons
   // First, there is confusion between the VM and the JIT as to whether a call to jitRetranslateCallerWithPreparation is a decompilation point.
   // Having the JIT agree with the VM could not be done by simply marking the symbol canGCandReturn, as this would affect other parts of the JIT
   // Second, in a sync method this call will occur before the temporary sync object has been stored to its temp
   // This results in the sync object not being available when the VM calls the buffer filling code
   //
   if (self()->getOption(TR_FullSpeedDebug))
      {
      self()->setReportByteCodeInfoAtCatchBlock();
      self()->setOption(TR_DisableGuardedCountingRecompilations);
      self()->setOption(TR_EnableJProfiling, false);
      //might move around asyn checks and clone the OSRBlock which are not safe under the current OSR infrastructure
      self()->setOption(TR_DisableProfiling);
      //the VM side doesn't support fsd for this event yet
      self()->setOption(TR_DisableNewInstanceImplOpt);
      //the following 2 opts might insert async checks at new bytecode index where the OSR infrastructures doesn't exist
      self()->setDisabled(OMR::redundantGotoElimination, true);
      self()->setDisabled(OMR::loopReplicator, true);
      }

#if defined(J9VM_OPT_SHARED_CLASSES)
   if (TR::Options::sharedClassCache())
      {
      if (!doAOT)
         {
         if (this == TR::Options::getAOTCmdLineOptions())
            {
            TR::Options::getAOTCmdLineOptions()->setOption(TR_NoLoadAOT);
            TR::Options::getAOTCmdLineOptions()->setOption(TR_NoStoreAOT);
            TR::Options::setSharedClassCache(false);
            if (javaVM->sharedClassConfig->verboseFlags & J9SHR_VERBOSEFLAG_ENABLE_VERBOSE)
               j9nls_printf( PORTLIB, J9NLS_WARNING,  J9NLS_RELOCATABLE_CODE_NOT_AVAILABLE_WITH_FSD_JVMPI);
            }
         }
      else // do AOT
         {
         if (!self()->getOption(TR_DisablePersistIProfile))
            {
            // Turn off Iprofiler for the warm runs, but not if we cache only bootstrap classes
            // This is because we may be missing IProfiler information for non-bootstrap classes
            // that could not be stored in SCC
            if (J9_ARE_ALL_BITS_SET(javaVM->sharedClassConfig->runtimeFlags, J9SHR_RUNTIMEFLAG_ENABLE_CACHE_NON_BOOT_CLASSES))
               {
               TR::CompilationInfo * compInfo = getCompilationInfo(jitConfig);
               static char * dnipdsp = feGetEnv("TR_DisableNoIProfilerDuringStartupPhase");
               if (compInfo->isWarmSCC() == TR_yes && !dnipdsp)
                  {
                  self()->setOption(TR_NoIProfilerDuringStartupPhase);
                  }
               }
            }
         }

      if (self()->getOption(TR_FullSpeedDebug))
         TR::Options::getAOTCmdLineOptions()->setOption(TR_MimicInterpreterFrameShape);
      }
#endif

   // Divide by 0 checks
   if (TR::Options::_LoopyMethodDivisionFactor == 0)
      TR::Options::_LoopyMethodDivisionFactor = 16; // Reset it back to the default value
   if (TR::Options::_IprofilerOffDivisionFactor == 0)
      TR::Options::_IprofilerOffDivisionFactor = 16; // Reset it back to the default value

   // Some options consistency fixes for 2 options objects
   //
   if ((TR::Options::getAOTCmdLineOptions()->getFixedOptLevel() != -1) && (TR::Options::getJITCmdLineOptions()->getFixedOptLevel() == -1))
      TR::Options::getJITCmdLineOptions()->setFixedOptLevel(TR::Options::getAOTCmdLineOptions()->getFixedOptLevel());
   if ((TR::Options::getJITCmdLineOptions()->getFixedOptLevel() != -1) && (TR::Options::getAOTCmdLineOptions()->getFixedOptLevel() == -1))
      TR::Options::getAOTCmdLineOptions()->setFixedOptLevel(TR::Options::getJITCmdLineOptions()->getFixedOptLevel());

   if (compInfo->getPersistentInfo()->isRuntimeInstrumentationRecompilationEnabled())
      {
      if (!TR::Options::getCmdLineOptions()->getOption(TR_EnableJitSamplingUpgradesDuringHWProfiling))
         {
         TR::Options::getCmdLineOptions()->setOption(TR_DisableUpgrades);
         }

      // Under RI based recompilation, disable GCR recompilation
      TR::Options::getCmdLineOptions()->setOption(TR_DisableGuardedCountingRecompilations);
      TR::Options::getAOTCmdLineOptions()->setOption(TR_DisableGuardedCountingRecompilations);

      // If someone enabled the mechanism to turn off RI during steady state,
      // we must disable the mechanism that toggle RI on/off dynamically
      if (self()->getOption(TR_InhibitRIBufferProcessingDuringDeepSteady))
         self()->setOption(TR_DisableDynamicRIBufferProcessing);
      }

   // If the user or JIT heuristics (Xquickstart) want us to restrict the inlining during startup
   // now it's time to set the flag that enables the feature
   if (self()->getOption(TR_RestrictInlinerDuringStartup))
      {
      compInfo->getPersistentInfo()->setInlinerTemporarilyRestricted(true);
      }

   // If we don't want to collect any type of information from samplingJProfiling
   // the disable the opt completely
   if (!TR::Options::getCmdLineOptions()->isAnySamplingJProfilingOptionSet())
      self()->setOption(TR_DisableSamplingJProfiling);

#if defined(J9VM_JIT_DYNAMIC_LOOP_TRANSFER)
   if (!compInfo->getDLT_HT() && TR::Options::_numDLTBufferMatchesToEagerlyIssueCompReq > 1)
      compInfo->setDLT_HT(new (PERSISTENT_NEW) DLTTracking(compInfo->getPersistentInfo()));
#endif
   // The exploitation of idle time is done by a tracking mechanism done
   // on the IProfiler thread. If this thread does not exist, then we
   // must turn this feature off to avoid allocating a useless hashtable
   TR_IProfiler *iProfiler = vm->getIProfiler();
   if (!iProfiler || !iProfiler->getIProfilerThread())
      self()->setOption(TR_UseIdleTime, false);

   // If NoResumableTrapHandler is set, disable packed decimal intrinsics inlining because
   // PD instructions exceptions can't be handled without the handler.
   // Add a new option to disable traps explicitly so DAA and trap instructions can be disabled separately
   // but are both covered by the NoResumableTrapHandler option
   if (self()->getOption(TR_NoResumableTrapHandler))
      {
      self()->setOption(TR_DisablePackedDecimalIntrinsics);
      self()->setOption(TR_DisableTraps);
      }

   // Take care of the master option TR_DisableIntrinsics and the two sub-options
   if (self()->getOption(TR_DisableIntrinsics))
      {
      self()->setOption(TR_DisableMarshallingIntrinsics);
      self()->setOption(TR_DisablePackedDecimalIntrinsics);
      }
   else if (self()->getOption(TR_DisableMarshallingIntrinsics) &&
            self()->getOption(TR_DisablePackedDecimalIntrinsics))
      {
      self()->setOption(TR_DisableIntrinsics);
      }

   /* Temporary (until SVM is the default)
    *
    * If the SVM is not enabled, use the old _coldUpgradeSampleThreshold
    * for AGGRESSIVE_AOT
    */
   if (!self()->getOption(TR_EnableSymbolValidationManager)
       && TR::Options::_aggressivenessLevel == TR::Options::AGGRESSIVE_AOT)
      {
      TR::Options::_coldUpgradeSampleThreshold = 10;
      }

#if defined(TR_HOST_ARM64)
   // Recompilation support is not available in AArch64 yet.
   // OpenJ9 issue #6607 tracks the work to enable.
   //
   self()->setAllowRecompilation(false);

   // Internal Pointers support is not available in AArch64 yet.
   // OpenJ9 issue #6367 tracks the work to enable.
   //
   self()->setOption(TR_DisableInternalPointers);

   // ArraySet support is not available in AArch64 yet.
   // OpenJ9 issue #6443 tracks the work to enable.
   //
   self()->setOption(TR_DisableArraySetOpts);

   // EDO catch block profiling support is not available in AArch64 yet.
   // OpenJ9 issue #6538 tracks the work to enable.
   //
   self()->setOption(TR_DisableEDO);

   // Full support for GRA is not available on AArch64 yet, mainly to
   // work out all the subtleties with GlRegDeps.
   //
   // OpenJ9 issue #6606 tracks the work to enable.
   //
   self()->setDisabled(OMR::tacticalGlobalRegisterAllocator, true);

   // Support for shuffling linkage registers to GRA registers is not
   // available on AArch64 yet.
   //
   // OpenJ9 issue #6657 tracks the work to enable.
   //
   self()->setOption(TR_DisableLinkageRegisterAllocation);
#endif

   return true;
   }


void
J9::Options::printPID()
   {
   ((TR_J9VMBase *)_fe)->printPID();
   }

#if defined(JITSERVER_SUPPORT)
void getTRPID(char *buf);

static void
appendRegex(TR::SimpleRegex *&regexPtr, uint8_t *&curPos)
   {
   if (!regexPtr)
      return;
   size_t len = regexPtr->regexStrLen();
   memcpy(curPos, regexPtr->regexStr(), len);
   TR_ASSERT(curPos[len - 1], "not expecting null terminator");
   // Replace the regex pointer with self-referring-pointer which is the offset of regex data
   // with respect to the regex pointer
   regexPtr = (TR::SimpleRegex*) ((uint8_t*)curPos - (uint8_t *)&regexPtr);
   curPos[len] = '\0';
   curPos += len + 1;
   }

static void
unpackRegex(TR::SimpleRegex *&regexPtr)
   {
   if (!regexPtr)
      return;
   char *str = (char*)((uintptrj_t)&regexPtr + (uintptrj_t)regexPtr);
   regexPtr = TR::SimpleRegex::create(str);
   }

static void
addRegexStringSize(TR::SimpleRegex *regexPtr, size_t &len)
   {
   if (regexPtr)
      len += regexPtr->regexStrLen() + 1;
   }

static uint8_t *
appendContent(char * &charPtr, uint8_t * curPos, size_t length)
   {
   if (charPtr == NULL)
      return curPos;
   // Copy charPtr's content to the location pointed by curPos
   memcpy(curPos, charPtr, length);
   // Compute the offset from the address of charPtr to curPos and store it to charPtr
   charPtr = (char *)(curPos - (uint8_t *)&(charPtr));
   // Update current position
   return curPos += length;
   }

// Pack a TR::Options object into a std::string to be transfered to the server
std::string
J9::Options::packOptions(const TR::Options *origOptions)
   {
   size_t logFileNameLength = 0;
   size_t suffixLogsFormatLength = 0;
   size_t blockShufflingSequenceLength = 0;
   size_t induceOSRLength = 0;

   char buf[JITSERVER_LOG_FILENAME_MAX_SIZE];
   char *origLogFileName = NULL;
   if (origOptions->_logFileName)
      {
      origLogFileName = origOptions->_logFileName;
      char pidBuf[20];
      memset(pidBuf, 0, 20);
      getTRPID(pidBuf);
      logFileNameLength = strlen(origOptions->_logFileName) + strlen(".") + strlen(pidBuf) + strlen(".server") + 1;
      // If logFileNameLength is greater than JITSERVER_LOG_FILENAME_MAX_SIZE, PID might not be appended to the log file name
      // and the log file name could be truncated as well.
      if (logFileNameLength > JITSERVER_LOG_FILENAME_MAX_SIZE)
         logFileNameLength = JITSERVER_LOG_FILENAME_MAX_SIZE;
      snprintf(buf, logFileNameLength, "%s.%s.server", origOptions->_logFileName, pidBuf);
      }
   if (origOptions->_suffixLogsFormat)
      suffixLogsFormatLength = strlen(origOptions->_suffixLogsFormat) + 1;
   if (origOptions->_blockShufflingSequence)
      blockShufflingSequenceLength = strlen(origOptions->_blockShufflingSequence) + 1;
   if (origOptions->_induceOSR)
      induceOSRLength = strlen(origOptions->_induceOSR) + 1;

   // sizeof(bool) is reserved to pack J9JIT_RUNTIME_RESOLVE
   size_t totalSize = sizeof(TR::Options) + logFileNameLength + suffixLogsFormatLength + blockShufflingSequenceLength + induceOSRLength + sizeof(bool);

   addRegexStringSize(origOptions->_traceForCodeMining, totalSize);
   addRegexStringSize(origOptions->_disabledOptTransformations, totalSize);
   addRegexStringSize(origOptions->_disabledInlineSites, totalSize);
   addRegexStringSize(origOptions->_disabledOpts, totalSize);
   addRegexStringSize(origOptions->_optsToTrace, totalSize);
   addRegexStringSize(origOptions->_dontInline, totalSize);
   addRegexStringSize(origOptions->_onlyInline, totalSize);
   addRegexStringSize(origOptions->_tryToInline, totalSize);
   addRegexStringSize(origOptions->_slipTrap, totalSize);
   addRegexStringSize(origOptions->_lockReserveClass, totalSize);
   addRegexStringSize(origOptions->_breakOnOpts, totalSize);
   addRegexStringSize(origOptions->_breakOnCreate, totalSize);
   addRegexStringSize(origOptions->_debugOnCreate, totalSize);
   addRegexStringSize(origOptions->_breakOnThrow, totalSize);
   addRegexStringSize(origOptions->_breakOnPrint, totalSize);
   addRegexStringSize(origOptions->_enabledStaticCounterNames, totalSize);
   addRegexStringSize(origOptions->_enabledDynamicCounterNames, totalSize);
   addRegexStringSize(origOptions->_counterHistogramNames, totalSize);
   addRegexStringSize(origOptions->_verboseOptTransformationsRegex, totalSize);
   addRegexStringSize(origOptions->_packedTest, totalSize);
   addRegexStringSize(origOptions->_memUsage, totalSize);
   addRegexStringSize(origOptions->_classesWithFolableFinalFields, totalSize);
   addRegexStringSize(origOptions->_disabledIdiomPatterns, totalSize);

   std::string optionsStr(totalSize, '\0');
   TR::Options * options = (TR::Options *)optionsStr.data();
   memcpy(options, origOptions, sizeof(TR::Options));

   if (origOptions->_logFileName)
      options->_logFileName = buf;

   uint8_t *curPos = ((uint8_t *)options) + sizeof(TR::Options);

   options->_optionSets = NULL;
   options->_startOptions = NULL;
   options->_envOptions = NULL;
   options->_logFile = NULL;
   options->_optFileName = NULL;
   options->_customStrategy = NULL;
   options->_customStrategySize = 0;
   options->_countString = NULL;
   appendRegex(options->_traceForCodeMining, curPos);
   appendRegex(options->_disabledOptTransformations, curPos);
   appendRegex(options->_disabledInlineSites, curPos);
   appendRegex(options->_disabledOpts, curPos);
   appendRegex(options->_optsToTrace, curPos);
   appendRegex(options->_dontInline, curPos);
   appendRegex(options->_onlyInline, curPos);
   appendRegex(options->_tryToInline, curPos);
   appendRegex(options->_slipTrap, curPos);
   appendRegex(options->_lockReserveClass, curPos);
   appendRegex(options->_breakOnOpts, curPos);
   appendRegex(options->_breakOnCreate, curPos);
   appendRegex(options->_debugOnCreate, curPos);
   appendRegex(options->_breakOnThrow, curPos);
   appendRegex(options->_breakOnPrint, curPos);
   appendRegex(options->_enabledStaticCounterNames, curPos);
   appendRegex(options->_enabledDynamicCounterNames, curPos);
   appendRegex(options->_counterHistogramNames, curPos);
   appendRegex(options->_verboseOptTransformationsRegex, curPos);
   appendRegex(options->_packedTest, curPos);
   appendRegex(options->_memUsage, curPos);
   appendRegex(options->_classesWithFolableFinalFields, curPos);
   appendRegex(options->_disabledIdiomPatterns, curPos);
   options->_osVersionString = NULL;
   options->_logListForOtherCompThreads = NULL;
   options->_objectFileName = NULL;

   // Append the data pointed by a pointer to the content and patch the pointer
   // as a self-referring-pointer, or a relative pointer, which is
   // the offset of the data with respect to the pointer.
   curPos = appendContent(options->_logFileName, curPos, logFileNameLength);
   curPos = appendContent(options->_suffixLogsFormat, curPos, suffixLogsFormatLength);
   curPos = appendContent(options->_blockShufflingSequence, curPos, blockShufflingSequenceLength);
   curPos = appendContent(options->_induceOSR, curPos, induceOSRLength);

   // Send rtResolve option to the server:
   // Temporary solution until we can send jitConfig->runtimeFlags to the server
   // or make rtResolve part of TR::Options instead of runtime flags
   auto *jitConfig = (J9JITConfig *) _feBase;
   bool rtResolve = jitConfig->runtimeFlags & J9JIT_RUNTIME_RESOLVE;
   char *rtResolveStr = (char *) &rtResolve;
   curPos = appendContent(rtResolveStr, curPos, sizeof(bool));

   return optionsStr;
   }

TR::Options *
J9::Options::unpackOptions(char *clientOptions, size_t clientOptionsSize, TR::CompilationInfoPerThreadBase* compInfoPT, TR_J9VMBase *fe, TR_Memory *trMemory)
   {
   TR::Options *options = (TR::Options *)trMemory->allocateHeapMemory(clientOptionsSize);
   memcpy(options, clientOptions, clientOptionsSize);

   // Convert relative pointers to absolute pointers
   // pointer = address of field + offset
   if (options->_logFileName)
      options->_logFileName = (char *)((uint8_t *)&(options->_logFileName) + (ptrdiff_t)options->_logFileName);
   if (options->_suffixLogsFormat)
      options->_suffixLogsFormat = (char *)((uint8_t *)&(options->_suffixLogsFormat) + (ptrdiff_t)options->_suffixLogsFormat);
   if (options->_blockShufflingSequence)
      options->_blockShufflingSequence = (char *)((uint8_t *)&(options->_blockShufflingSequence) + (ptrdiff_t)options->_blockShufflingSequence);
   if (options->_induceOSR)
      options->_induceOSR = (char *)((uint8_t *)&(options->_induceOSR) + (ptrdiff_t)options->_induceOSR);

   // Receive rtResolve: J9JIT_RUNTIME_RESOLVE
   // NOTE: This relies on rtResolve being the last option in clientOptions
<<<<<<< HEAD
   // the J9JIT_RUNTIME_RESOLVE flag from JITClient
   // On JITServer, we store this value for each client in ClientSessionData
   bool rtResolve = (bool) *((uint8_t *) options + clientOptionsSize - sizeof(bool));
   compInfoPT->getClientData()->setRtResolve(rtResolve);

   _reportByteCodeInfoAtCatchBlock = fe->getReportByteCodeInfoAtCatchBlock();

=======
   // the J9JIT_RUNTIME_RESOLVE flag from JITServer client
   // On JITServer, we store this value for each client in ClientSessionData
   bool rtResolve = (bool) *((uint8_t *) options + clientOptionsSize - sizeof(bool));
   // JITSERVER_TODO guards the code that relies on other JITServer unmerged files.
#if defined(JITSERVER_TODO)
   compInfoPT->getClientData()->setRtResolve(rtResolve);
   _reportByteCodeInfoAtCatchBlock = fe->getReportByteCodeInfoAtCatchBlock();
#endif /* defined(JITSERVER_TODO) */
>>>>>>> 02c80a2b
   unpackRegex(options->_traceForCodeMining);
   unpackRegex(options->_disabledOptTransformations);
   unpackRegex(options->_disabledInlineSites);
   unpackRegex(options->_disabledOpts);
   unpackRegex(options->_optsToTrace);
   unpackRegex(options->_dontInline);
   unpackRegex(options->_onlyInline);
   unpackRegex(options->_tryToInline);
   unpackRegex(options->_slipTrap);
   unpackRegex(options->_lockReserveClass);
   unpackRegex(options->_breakOnOpts);
   unpackRegex(options->_breakOnCreate);
   unpackRegex(options->_debugOnCreate);
   unpackRegex(options->_breakOnThrow);
   unpackRegex(options->_breakOnPrint);
   unpackRegex(options->_enabledStaticCounterNames);
   unpackRegex(options->_enabledDynamicCounterNames);
   unpackRegex(options->_counterHistogramNames);
   unpackRegex(options->_verboseOptTransformationsRegex);
   unpackRegex(options->_packedTest);
   unpackRegex(options->_memUsage);
   unpackRegex(options->_classesWithFolableFinalFields);
   unpackRegex(options->_disabledIdiomPatterns);

   return options;
   }

// Pack the log file generated at the server to be sent to the client
std::string
J9::Options::packLogFile(TR::FILE *fp)
   {
   if (fp == NULL)
      return "";
   const size_t BUFFER_SIZE = 4096; // 4KB
   char buf[BUFFER_SIZE + 1];
   std::string logFileStr("");
   int readSize = 0;
   ::rewind(fp->_stream);
   do {
      readSize = ::fread(buf, 1, BUFFER_SIZE, fp->_stream);
      buf[readSize] = '\0';
      logFileStr.append(buf);
      } while (readSize == BUFFER_SIZE);

   logFileStr.append("</jitlog>\n");
   return logFileStr;
   }

// Create a log file at the client based on the log file string sent from the server
int
J9::Options::writeLogFileFromServer(const std::string& logFileContent)
   {
   if (logFileContent.empty() || !_logFileName)
      return 0;

   char buf[JITSERVER_LOG_FILENAME_MAX_SIZE];
   _fe->acquireLogMonitor();
   snprintf(buf, sizeof(buf), "%s.%d.REMOTE", _logFileName, ++_compilationSequenceNumber);
   int sequenceNumber = _compilationSequenceNumber;
   _fe->releaseLogMonitor();

   int32_t len = strlen(buf);
   // maximum length for suffix (dot + 8-digit date + dot + 6-digit time + dot + 5-digit pid + null terminator)
   int32_t MAX_SUFFIX_LENGTH = 23;
   if (len + MAX_SUFFIX_LENGTH > JITSERVER_LOG_FILENAME_MAX_SIZE)
      {
      if (TR::Options::getVerboseOption(TR_VerboseJITServer))
         {
         TR_VerboseLog::writeLineLocked(TR_Vlog_JITServer, "Trace log not generated due to filename being too long");
         }
      return 0; // may overflow the buffer
      }
   char tmp[JITSERVER_LOG_FILENAME_MAX_SIZE];
   char * filename = _fe->getFormattedName(tmp, JITSERVER_LOG_FILENAME_MAX_SIZE, buf, _suffixLogsFormat, true);

   TR::FILE *logFile = trfopen(filename, "wb", false);
   ::fputs(logFileContent.c_str(), logFile->_stream);
   trfflush(logFile);
   trfclose(logFile);

   return sequenceNumber;
   }

TR_Debug *createDebugObject(TR::Compilation *);

// JITServer: Create a log file for each client compilation request
// Side effect: set _logFile
// At the client: Triggered when a remote compilation is followed by a local compilation.
//                suffixNumber is the compilationSequenceNumber used for the remote compilation.
// At the server: suffixNumber is set as 0.
void
J9::Options::setLogFileForClientOptions(int suffixNumber)
   {
   if (_logFileName)
      {
      _fe->acquireLogMonitor();
      if (suffixNumber)
         {
         self()->setOption(TR_EnablePIDExtension, true);
         self()->openLogFile(suffixNumber);
         }
      else
         {
         _compilationSequenceNumber++;
         self()->setOption(TR_EnablePIDExtension, false);
         self()->openLogFile(_compilationSequenceNumber);
         }

      if (!_logFile)
         {
         J9JITConfig *jitConfig = (J9JITConfig*)_feBase;
         if (!jitConfig->tracingHook)
            {
            jitConfig->tracingHook = (void*) (TR_CreateDebug_t)createDebugObject;
            suppressLogFileBecauseDebugObjectNotCreated(false);
            _hasLogFile = true;
            }
         }
      _fe->releaseLogMonitor();
      }
   }

void
J9::Options::closeLogFileForClientOptions()
   {
   if (_logFile)
      {
      TR::Options::closeLogFile(_fe, _logFile);
      _logFile = NULL;
      }
   }
#endif /* defined(JITSERVER_SUPPORT) */

#if 0
char*
J9::Options::setCounts()
   {
   if (_countString)
      {
      // Use the count string in preference to any specified fixed opt level
      //
      _optLevel = -1;

      _countsAreProvidedByUser = true; // so that we don't try to change counts later on

      // caveat: if the counts string is provided we should also not forget that
      // interpreterSamplingDivisorInStartupMode is at the default level of 16
      if (_interpreterSamplingDivisorInStartupMode == -1) // unchanged
         _interpreterSamplingDivisorInStartupMode = TR_DEFAULT_INTERPRETER_SAMPLING_DIVISOR;
      }
   else // no counts string specified
      {
      // No need for sampling thread if only one level of compilation and
      // interpreted methods are not to be sampled. Also, methods with loops
      // will need a smaller initial count since we won't know if they are hot.
      //
      if (_optLevel >= 0 && self()->getOption(TR_DisableInterpreterSampling))
         disableSamplingThread();

      // useLowerMethodCounts sets the count/bcount to the old values of 1000,250 resp.
      // those are what TR_QUICKSTART_INITIAL_COUNT and TR_QUICKSTART_INITIAL_BCOUNT are defined to.
      // if these defines are updated in the context of -Xquickstart,
      // please update this option accordingly
      //

      if (self()->getOption(TR_FirstRun)) // This overrides everything
         {
         _startupTimeMatters = TR_no;
         }

      if (_startupTimeMatters == TR_maybe) // not yet set
         {
         if (getJITCmdLineOptions()->getOption(TR_UseLowerMethodCounts) ||
            (getAOTCmdLineOptions() && getAOTCmdLineOptions()->getOption(TR_UseLowerMethodCounts)))
            _startupTimeMatters = TR_yes;
         else if (getJITCmdLineOptions()->getOption(TR_UseHigherMethodCounts) ||
                 (getAOTCmdLineOptions() && getAOTCmdLineOptions()->getOption(TR_UseHigherMethodCounts)))
            _startupTimeMatters = TR_no;
         else if (isQuickstartDetected())
            _startupTimeMatters = TR_yes;
         }

      bool startupTimeMatters = (_startupTimeMatters == TR_yes ||
                                (_startupTimeMatters == TR_maybe && sharedClassCache()));

      // Determine the counts for first time compilations
      if (_initialCount == -1) // Count was not set by user
         {
         if (startupTimeMatters)
            {
            // Select conditions under which we want even smaller counts
            if (TR::Compiler->target.isWindows() && !is64Bit(_target) && isQuickstartDetected() && sharedClassCache())
               _initialCount = TR_QUICKSTART_SMALLER_INITIAL_COUNT;
            else
               _initialCount = TR_QUICKSTART_INITIAL_COUNT;
            }
         else // Use higher count
            {
            _initialCount = TR_DEFAULT_INITIAL_COUNT;
            }
         }
      else
         {
         _countsAreProvidedByUser = true;
         }

      if (_initialBCount == -1)
         {
         if (_samplingFrequency == 0 || self()->getOption(TR_DisableInterpreterSampling))
            _initialBCount = std::min(1, _initialCount); // If no help from sampling, then loopy methods need a smaller count
         else
            {
            if (startupTimeMatters)
               {
               if (TR::Compiler->target.isWindows() && !is64Bit(_target) && isQuickstartDetected() && sharedClassCache())
                  _initialBCount = TR_QUICKSTART_SMALLER_INITIAL_BCOUNT;
               else
                  _initialBCount = TR_QUICKSTART_INITIAL_BCOUNT;
               }
            else
               {
               _initialBCount = TR_DEFAULT_INITIAL_BCOUNT;
               }
            _initialBCount = std::min(_initialBCount, _initialCount);
            }
         }
      else
         {
         _countsAreProvidedByUser = true;
         }

      if (_initialMILCount == -1)
         _initialMILCount = std::min(startupTimeMatters? TR_QUICKSTART_INITIAL_MILCOUNT : TR_DEFAULT_INITIAL_MILCOUNT, _initialBCount);

      if (_interpreterSamplingDivisorInStartupMode == -1) // unchanged
         _interpreterSamplingDivisorInStartupMode = startupTimeMatters ? TR_DEFAULT_INTERPRETER_SAMPLING_DIVISOR : 64;
      }

   // Prevent increasing the counts if lowerMethodCounts or quickstart is used
   if (_startupTimeMatters == TR_yes || _countsAreProvidedByUser)
      {
      getCmdLineOptions()->setOption(TR_IncreaseCountsForNonBootstrapMethods, false);
      getCmdLineOptions()->setOption(TR_IncreaseCountsForMethodsCompiledOutsideStartup, false);
      getCmdLineOptions()->setOption(TR_UseHigherCountsForNonSCCMethods, false);
      getCmdLineOptions()->setOption(TR_UseHigherMethodCountsAfterStartup, false);
      }
   if (_countsAreProvidedByUser)
      {
      getCmdLineOptions()->setOption(TR_ReduceCountsForMethodsCompiledDuringStartup, false);
      }

   // Set up default count string if none was specified
   //
   if (!_countString)
      _countString = self()->getDefaultCountString(); // _initialCount and _initialBCount have been set above

   if (_countString)
      {
      // The counts string is set up as:
      //
      //    counts=c0 b0 m0 c1 b1 m1 c2 b2 m2 c3 b3 m3 c4 b4 m4 ... etc.
      //
      // where "cn" is the count to get to recompile at level n
      //       "bn" is the bcount to get to recompile at level n
      //       "mn" is the milcount to get to recompile at level n
      // If a value is '-' or is an omitted trailing value, that opt level is
      // skipped. For levels other than 0, a zero value also skips the opt level.
      int32_t initialCount  = -1;
      int32_t initialBCount = -1;
      int32_t initialMILCount = -1;
      bool allowRecompilation = false;

      count[0] = 0;

      const char *s = _countString;
      if (s[0] == '"') ++s; // eat the leading quote
      int32_t i;
      for (i = minHotness; i <= maxHotness; ++i)
         {
         while (s[0] == ' ')
            ++s;
         if (isdigit(s[0]))
            {
            count[i] = atoi(s);
            while(isdigit(s[0]))
               ++s;
            if (initialCount >= 0)
               {
               allowRecompilation = true;
               if (count[i] == 0)
                  count[i] = -1;
               }
            else
               {
               initialCount = count[i];
               }
            }
         else if (s[0] == '-')
            {
            count[i] = -1;
            ++s;
            }
         else
            count[i] = -1;
         while (s[0] == ' ')
            ++s;
         if (isdigit(s[0]))
            {
            bcount[i] = atoi(s);
            while(isdigit(s[0]))
               ++s;
            if (initialBCount >= 0)
               {
               allowRecompilation = true;
               if (bcount[i] == 0)
                  bcount[i] = -1;
               }
            else
               initialBCount = bcount[i];
            }
         else if (s[0] == '-')
            {
            bcount[i] = -1;
            ++s;
            }
         else
         bcount[i] = -1;
         while (s[0] == ' ')
            ++s;
         if (isdigit(s[0]))
            {
            milcount[i] = atoi(s);
            while(isdigit(s[0]))
               ++s;
            if (initialMILCount >= 0)
               {
               allowRecompilation = true;
               if (milcount[i] == 0)
                  milcount[i] = -1;
               }
            else
               initialMILCount = milcount[i];
            }
         else if (s[0] == '-')
            {
            milcount[i] = -1;
            ++s;
            }
         else
            milcount[i] = -1;
         }

      _initialCount = initialCount;
      _initialBCount = initialBCount;
      _initialMILCount = initialMILCount;
      _allowRecompilation = allowRecompilation;
      }

   // The following need to stay after the count string has been processed
   if (_initialColdRunCount == -1) // not yet set
      _initialColdRunCount = std::min(TR_INITIAL_COLDRUN_COUNT, _initialCount);
   if (_initialColdRunBCount == -1) // not yet set
      _initialColdRunBCount = std::min(TR_INITIAL_COLDRUN_BCOUNT, _initialBCount);


   if (!_countString)
      {
      TR_VerboseLog::write("<JIT: Count string could not be allocated>\n");
      return dummy_string;
      }

   if (_initialCount == -1 || _initialBCount == -1 || _initialMILCount == -1)
      {
      TR_VerboseLog::write("<JIT: Bad string count: %s>\n", _countString);
      return _countString;
      }

   return 0;
   }
#endif<|MERGE_RESOLUTION|>--- conflicted
+++ resolved
@@ -49,18 +49,10 @@
 #include "control/CompilationRuntime.hpp"
 #include "control/CompilationThread.hpp"
 #include "runtime/IProfiler.hpp"
-<<<<<<< HEAD
 #if defined(JITSERVER_SUPPORT)
 #include "env/j9methodServer.hpp"
 #include "control/JITaaSCompilationThread.hpp"
 #endif /* defined(JITSERVER_SUPPORT) */
-=======
-// JITSERVER_TODO guards the code that relies on other JITServer unmerged files.
-#if defined(JITSERVER_SUPPORT) && defined(JITSERVER_TODO)
-#include "env/j9methodServer.hpp"
-#include "control/JITaaSCompilationThread.hpp"
-#endif /* defined(JITSERVER_SUPPORT) && defined(JITSERVER_TODO) */
->>>>>>> 02c80a2b
 
 #if defined(J9VM_OPT_SHARED_CLASSES)
 #include "j9jitnls.h"
@@ -1871,11 +1863,7 @@
       UDATA numCompThreads;
       IDATA ret = GET_INTEGER_VALUE(argIndex, compThreadsOption, numCompThreads);
 
-<<<<<<< HEAD
 #if defined(JITSERVER_SUPPORT)
-=======
-#if defined(JITSERVER_SUPPORT) && defined(JITSERVER_TODO)
->>>>>>> 02c80a2b
       if (ret == OPTION_OK)
          {
          _numUsableCompilationThreads = numCompThreads;
@@ -1884,11 +1872,8 @@
 #else
       if (ret == OPTION_OK && numCompThreads <= MAX_USABLE_COMP_THREADS)
          _numUsableCompilationThreads = numCompThreads;
-<<<<<<< HEAD
 #endif /* defined(JITSERVER_SUPPORT) */
-=======
-#endif /* defined(JITSERVER_SUPPORT) && defined(JITSERVER_TODO) */
->>>>>>> 02c80a2b
+
       }
 
 #if defined(TR_HOST_X86) || defined(TR_HOST_POWER) || defined(TR_HOST_S390)
@@ -2201,15 +2186,9 @@
    J9JavaVM * javaVM = jitConfig->javaVM;
    PORT_ACCESS_FROM_JAVAVM(javaVM);
 
-<<<<<<< HEAD
 #if defined(JITSERVER_SUPPORT)
    TR::CompilationInfo * compInfo = getCompilationInfo(jitConfig);
 #endif /* defined(JITSERVER_SUPPORT) */
-=======
-#if defined(JITSERVER_SUPPORT) && defined(JITSERVER_TODO)
-   TR::CompilationInfo * compInfo = getCompilationInfo(jitConfig);
-#endif /* defined(JITSERVER_SUPPORT) && defined(JITSERVER_TODO) */
->>>>>>> 02c80a2b
    // If user has not specified a value for compilation threads, do it now.
    // This code does not have to stay in the fePostProcessAOT because in an AOT only
    // scenario we don't need more than one compilation thread to load code.
@@ -2225,19 +2204,11 @@
          if (!TR::Options::getCmdLineOptions()->getOption(TR_DisableRampupImprovements) &&
             !TR::Options::getAOTCmdLineOptions()->getOption(TR_DisableRampupImprovements))
             {
-<<<<<<< HEAD
 #if defined(JITSERVER_SUPPORT)
             compInfo->updateNumUsableCompThreads(_numUsableCompilationThreads);
 #else
             _numUsableCompilationThreads = MAX_USABLE_COMP_THREADS;
 #endif /* defined(JITSERVER_SUPPORT) */
-=======
-#if defined(JITSERVER_SUPPORT) && defined(JITSERVER_TODO)
-            compInfo->updateNumUsableCompThreads(_numUsableCompilationThreads);
-#else
-            _numUsableCompilationThreads = MAX_USABLE_COMP_THREADS;
-#endif /* defined(JITSERVER_SUPPORT) && defined(JITSERVER_TODO) */
->>>>>>> 02c80a2b
             }
          }
       if (_numUsableCompilationThreads <= 0)
@@ -2246,20 +2217,12 @@
          // Do not create more than numProc-1 compilation threads, but at least one
          //
          uint32_t numOnlineCPUs = j9sysinfo_get_number_CPUs_by_type(J9PORT_CPU_ONLINE);
-<<<<<<< HEAD
 #if defined(JITSERVER_SUPPORT)
-=======
-#if defined(JITSERVER_SUPPORT) && defined(JITSERVER_TODO)
->>>>>>> 02c80a2b
          compInfo->updateNumUsableCompThreads(_numUsableCompilationThreads);
          _numUsableCompilationThreads = numOnlineCPUs > 1 ? std::min((numOnlineCPUs - 1), static_cast<uint32_t>(_numUsableCompilationThreads)) : 1;
 #else
          _numUsableCompilationThreads = numOnlineCPUs > 1 ? std::min((numOnlineCPUs - 1), static_cast<uint32_t>(MAX_USABLE_COMP_THREADS)) : 1;
-<<<<<<< HEAD
 #endif /* defined(JITSERVER_SUPPORT) */
-=======
-#endif /* defined(JITSERVER_SUPPORT) && defined(JITSERVER_TODO) */
->>>>>>> 02c80a2b
          }
       }
 
@@ -2948,24 +2911,12 @@
 
    // Receive rtResolve: J9JIT_RUNTIME_RESOLVE
    // NOTE: This relies on rtResolve being the last option in clientOptions
-<<<<<<< HEAD
    // the J9JIT_RUNTIME_RESOLVE flag from JITClient
    // On JITServer, we store this value for each client in ClientSessionData
    bool rtResolve = (bool) *((uint8_t *) options + clientOptionsSize - sizeof(bool));
    compInfoPT->getClientData()->setRtResolve(rtResolve);
-
    _reportByteCodeInfoAtCatchBlock = fe->getReportByteCodeInfoAtCatchBlock();
 
-=======
-   // the J9JIT_RUNTIME_RESOLVE flag from JITServer client
-   // On JITServer, we store this value for each client in ClientSessionData
-   bool rtResolve = (bool) *((uint8_t *) options + clientOptionsSize - sizeof(bool));
-   // JITSERVER_TODO guards the code that relies on other JITServer unmerged files.
-#if defined(JITSERVER_TODO)
-   compInfoPT->getClientData()->setRtResolve(rtResolve);
-   _reportByteCodeInfoAtCatchBlock = fe->getReportByteCodeInfoAtCatchBlock();
-#endif /* defined(JITSERVER_TODO) */
->>>>>>> 02c80a2b
    unpackRegex(options->_traceForCodeMining);
    unpackRegex(options->_disabledOptTransformations);
    unpackRegex(options->_disabledInlineSites);
