--- conflicted
+++ resolved
@@ -74,12 +74,9 @@
    compilationVirtualAddressExhaustion             = 48,
    compilationEnforceProfiling                     = 49,
    compilationSymbolValidationManagerFailure       = 50,
-<<<<<<< HEAD
-   compilationStreamFailure                        = 51,
-   compilationStreamLostMessage                    = 52,
-=======
    compilationAOTNoSupportForAOTFailure            = 51,
->>>>>>> ab007729
+   compilationStreamFailure                        = 52,
+   compilationStreamLostMessage                    = 53,
    /* please insert new codes before compilationMaxError which is used in jar2jxe to test the error codes range */
    /* If new codes are added then add the corresponding names in compilationErrorNames table in rossa.cpp */
    compilationMaxError /* must be the last one */
