/*******************************************************************************
 * Copyright (c) 2000, 2019 IBM Corp. and others
 *
 * This program and the accompanying materials are made available under
 * the terms of the Eclipse Public License 2.0 which accompanies this
 * distribution and is available at https://www.eclipse.org/legal/epl-2.0/
 * or the Apache License, Version 2.0 which accompanies this distribution and
 * is available at https://www.apache.org/licenses/LICENSE-2.0.
 *
 * This Source Code may also be made available under the following
 * Secondary Licenses when the conditions for such availability set
 * forth in the Eclipse Public License, v. 2.0 are satisfied: GNU
 * General Public License, version 2 with the GNU Classpath
 * Exception [1] and GNU General Public License, version 2 with the
 * OpenJDK Assembly Exception [2].
 *
 * [1] https://www.gnu.org/software/classpath/license.html
 * [2] http://openjdk.java.net/legal/assembly-exception.html
 *
 * SPDX-License-Identifier: EPL-2.0 OR Apache-2.0 OR GPL-2.0 WITH Classpath-exception-2.0 OR LicenseRef-GPL-2.0 WITH Assembly-exception
 *******************************************************************************/

#pragma csect(CODE,"TRJ9CGBase#C")
#pragma csect(STATIC,"TRJ9CGBase#S")
#pragma csect(TEST,"TRJ9CGBase#T")

#include <algorithm>
#include "codegen/AheadOfTimeCompile.hpp"
#include "codegen/CodeGenerator.hpp"
#include "codegen/CodeGenerator_inlines.hpp"
#include "codegen/PicHelpers.hpp"
#include "codegen/Relocation.hpp"
#include "codegen/Instruction.hpp"
#include "codegen/MonitorState.hpp"
#include "compile/AOTClassInfo.hpp"
#include "compile/Compilation.hpp"
#include "compile/OSRData.hpp"
#include "compile/VirtualGuard.hpp"
#include "control/Recompilation.hpp"
#include "control/RecompilationInfo.hpp"
#include "env/CompilerEnv.hpp"
#include "env/VMAccessCriticalSection.hpp"
#include "env/VMJ9.h"
#include "env/jittypes.h"
#include "il/Block.hpp"
#include "il/Node.hpp"
#include "il/Node_inlines.hpp"
#include "il/NodePool.hpp"
#include "il/Symbol.hpp"
#include "il/symbol/ParameterSymbol.hpp"
#include "il/symbol/AutomaticSymbol.hpp"
#include "il/symbol/StaticSymbol.hpp"
#include "il/symbol/LabelSymbol.hpp"
#include "infra/Assert.hpp"
#include "infra/BitVector.hpp"
#include "infra/ILWalk.hpp"
#include "infra/List.hpp"
#include "optimizer/Structure.hpp"
#include "optimizer/TransformUtil.hpp"
#include "ras/Delimiter.hpp"
#include "ras/DebugCounter.hpp"
#include "runtime/CodeCache.hpp"
#include "runtime/CodeCacheExceptions.hpp"
#include "runtime/CodeCacheManager.hpp"
#include "env/CHTable.hpp"
#include "env/PersistentCHTable.hpp"

#define OPT_DETAILS "O^O CODE GENERATION: "



J9::CodeGenerator::CodeGenerator() :
      OMR::CodeGeneratorConnector(),
   _gpuSymbolMap(self()->comp()->allocator()),
   _stackLimitOffsetInMetaData(self()->comp()->fej9()->thisThreadGetStackLimitOffset()),
   _uncommonedNodes(self()->comp()->trMemory(), stackAlloc),
   _liveMonitors(NULL),
   _nodesSpineCheckedList(getTypedAllocator<TR::Node*>(TR::comp()->allocator())),
   _jniCallSites(getTypedAllocator<TR_Pair<TR_ResolvedMethod,TR::Instruction> *>(TR::comp()->allocator())),
   _dummyTempStorageRefNode(NULL)
   {
   }

TR_J9VMBase *
J9::CodeGenerator::fej9()
   {
   return (TR_J9VMBase *)self()->fe();
   }

// J9
static TR::Node *lowerCASValues(
      TR::Node *parent,
      int32_t childNum,
      TR::Node *address,
      TR::Compilation *comp,
      TR::Node *shftOffset,
      bool isLowMem,
      TR::Node *heapBase)
   {
   TR::Node *l2iNode = NULL;

   if ((address->getOpCodeValue() == TR::aconst) &&
       (address->getAddress() == 0))
      {
      l2iNode = TR::Node::create(address, TR::iconst, 0, 0);
      }
   else
      {
      // -J9JIT_COMPRESSED_POINTER-
      // if the value is known to be null or if using lowMemHeap, do not
      // generate a compression sequence
      //
      TR::Node *a2lNode = TR::Node::create(TR::a2l, 1, address);
      bool isNonNull = false;
      if (address->isNonNull())
         isNonNull = true;

      TR::Node *addNode = NULL;

      if (address->isNull() || isLowMem)
         {
         addNode = a2lNode;
         }
      else
         {
         if (isNonNull)
            a2lNode->setIsNonZero(true);
         addNode = TR::Node::create(TR::lsub, 2, a2lNode, heapBase);
         addNode->setContainsCompressionSequence(true);
         if (isNonNull)
            addNode->setIsNonZero(true);
         }

      if (shftOffset)
         {
         addNode = TR::Node::create(TR::lushr, 2, addNode, shftOffset);
         addNode->setContainsCompressionSequence(true);
         }

      if (isNonNull)
         addNode->setIsNonZero(true);

      l2iNode = TR::Node::create(TR::l2i, 1, addNode);
      if (isNonNull)
         l2iNode->setIsNonZero(true);

      if (address->isNull())
         l2iNode->setIsNull(true);
      }

   parent->setAndIncChild(childNum, l2iNode);
   address->recursivelyDecReferenceCount();
   return l2iNode;
   }


// J9
//
// convert dual operators from DAG representation to cyclic representation by cloning
// eg
//    luaddh
//      xh
//      yh
//      luadd
//        xl
//        yl
//        ==> luaddh             <=== replace dummy node with this third child to complete cycle
//
void
J9::CodeGenerator::lowerDualOperator(
      TR::Node *parent,
      int32_t childNumber,
      TR::TreeTop *treeTop)
   {
   if (parent == NULL)
      {
      // should never need to process treetops
      return;
      }

   // any parent may have an adjunct
   TR::Node *child = parent->getChild(childNumber);
   if (child->isAdjunct())
      {
      TR_ASSERT(!child->isDualCyclic(), "Visitcount problem: trying to clone node %p when it has already been cloned.\n", child);

      // create clone with space for third child, but still with two children
      TR::Node *clone = self()->createOrFindClonedNode(child, 3);
      if (1 && performTransformation(self()->comp(), "%sCreating Cyclic Dual Representation, replacing %p (%s) by %p under %p (childNumber %d).\n",
                                       OPT_DETAILS, child, child->getOpCode().getName(), clone, parent, childNumber))
         {
         child = clone;
         parent->setChild(childNumber, child);
         if (parent->isDualHigh() && (childNumber == 2))
            {
            // build cycle
            TR_ASSERT(!parent->isDualCyclic(), "Attempting to lower a dual operator node %p that has already been lowered.\n", parent);
            child->setNumChildren(3);
            child->setAndIncChild(2, parent);
            }
         }
      }
   }


// J9
void
J9::CodeGenerator::lowerCompressedRefs(
      TR::TreeTop *treeTop,
      TR::Node *node,
      vcount_t visitCount,
      TR_BitVector *childrenToBeLowered)
   {
   bool isLowMem = false;
   if (TR::Compiler->vm.heapBaseAddress() == 0)
      {
      isLowMem = true;
      }

   if (node->getOpCode().isCall() && childrenToBeLowered)
      {
      TR_BitVectorIterator bvi(*childrenToBeLowered);
      while (bvi.hasMoreElements())
         {
         int32_t nextChild = bvi.getNextElement();
         TR::Node *valueChild = node->getChild(nextChild);
         if (valueChild->getOpCode().is8Byte())
            {
            TR::Node *shftOffset = NULL;
            if (TR::Compiler->om.compressedReferenceShiftOffset() > 0)
               {
               shftOffset = TR::Node::create(node, TR::iconst, 0, TR::Compiler->om.compressedReferenceShiftOffset());
               }

            TR::Node *heapBase = TR::Node::create(node, TR::lconst, 0, 0);
            heapBase->setLongInt(TR::Compiler->vm.heapBaseAddress());
            lowerCASValues(node, nextChild, valueChild, self()->comp(), shftOffset, isLowMem, heapBase);
            }
         }

      return;
      }


   TR::Node *loadOrStoreNode = node->getFirstChild();

   /*
    decompression:
    actual = compress + heap_base

    and compression:
    compress = actual - heap_base

    iaload f      l2a
      aload O       ladd
                      lshl
                        i2l
                          iiload f
                            aload O
                        iconst shftKonst
                      lconst HB

    -or- if the field is known to be null
    l2a
      i2l
        iiload f
          aload O


    iastore f     iistore f
      aload O       aload O
      value         l2i
                      lshr
                        lsub
                          a2l
                            aload O
                          lconst HB
                        iconst shftKonst

    -or- if the field is known to be null
    iistore f
      aload O
      l2i
        a2l      <- nop on most platforms
          aload O

    - J9JIT_COMPRESS_POINTER 32-bit -

    DEPRECATED - do *not* use, kept here for historical reasons

    compress = actual - heapBase + shadowBase = actual + disp
    actual = compress - disp

    iaload f     i2a
       aload O      isub
                      iiload f
                       aload O
                      iconst HB

    iastore f    iistore f
       aload O      aload O
                   iushr            // iushr only there to distinguish between
                     iadd           // real iistores with iadds as the value
                       a2i
                         value
                       iconst HB
                     iconst 0

    */

   // dont process loads/stores twice
   // cannot use visitCounts because compressedRefs
   // trees may appear after checks (in which case the node
   // would have already been visited, preventing lowering)
   //
   TR::ILOpCodes convertOp = TR::Compiler->target.is64Bit() ? TR::l2a : TR::i2a;
   if (loadOrStoreNode->getOpCodeValue() == convertOp)
      return;
   else if (loadOrStoreNode->getOpCode().isStoreIndirect())
      {
      convertOp = TR::Compiler->target.is64Bit() ? TR::l2i : TR::iushr;
      if (loadOrStoreNode->getSecondChild()->getOpCodeValue() == convertOp)
         return;
      }

   TR::Node *heapBase = node->getSecondChild();

   TR::SymbolReference *symRef = loadOrStoreNode->getSymbolReference();
   TR::ILOpCodes loadOrStoreOp;
   bool isLoad = true;

   TR::Node *address = NULL;

   bool shouldBeCompressed = false;
   if (loadOrStoreNode->getOpCode().isLoadIndirect() ||
         loadOrStoreNode->getOpCode().isStoreIndirect() ||
            loadOrStoreNode->getOpCodeValue() == TR::arrayset)
      {
      shouldBeCompressed = TR::TransformUtil::fieldShouldBeCompressed(loadOrStoreNode, self()->comp());
      if (!shouldBeCompressed)
         {
         // catch cases when a compressedRefs anchor is created for specific
         // unsafe loads by inliner
         //
         if (loadOrStoreNode->getSymbol()->isUnsafeShadowSymbol())
            shouldBeCompressed = true;
         }
      // Don't de-compress loads created by dynamicLitPool
      if (loadOrStoreNode->getOpCode().isLoadIndirect() &&
            loadOrStoreNode->getSymbolReference()->isFromLiteralPool())
         shouldBeCompressed = false;
      }

   if (loadOrStoreNode->getOpCode().isLoadIndirect() && shouldBeCompressed)
      {
      if (TR::Compiler->target.cpu.isZ() && TR::Compiler->om.readBarrierType() != gc_modron_readbar_none)
         {
         dumpOptDetails(self()->comp(), "converting to ardbari %p under concurrent scavenge on Z.\n", node);
         self()->createReferenceReadBarrier(treeTop, loadOrStoreNode);
         return;
         }

      // base object
      address = loadOrStoreNode->getFirstChild();
      loadOrStoreOp = TR::Compiler->om.readBarrierType() != gc_modron_readbar_none || loadOrStoreNode->getOpCode().isReadBar() ? self()->comp()->il.opCodeForIndirectReadBarrier(TR::Int32) :
                                                                                                                                 self()->comp()->il.opCodeForIndirectLoad(TR::Int32);
      }
   else if ((loadOrStoreNode->getOpCode().isStoreIndirect() ||
              loadOrStoreNode->getOpCodeValue() == TR::arrayset) &&
                 shouldBeCompressed)
      {
      // store value
      address = loadOrStoreNode->getSecondChild();

      loadOrStoreOp = self()->comp()->il.opCodeForIndirectStore(TR::Int32);
      isLoad = false;
      }
   else
      {
      dumpOptDetails(self()->comp(), "compression sequence %p is not in required form\n", node);
      return;
      }

   // in future if shifted offsets are used, this value will be
   // a positive non-zero constant
   //
   TR::Node *shftOffset = NULL;
   if (TR::Compiler->om.compressedReferenceShiftOffset() > 0)
      shftOffset = TR::Node::create(loadOrStoreNode, TR::iconst, 0, TR::Compiler->om.compressedReferenceShiftOffset());

   static char *pEnv = feGetEnv("TR_disableLowHeapMem");
   if (pEnv)
      isLowMem = false;

   if (isLoad)
      {
      TR::Node *newLoad = TR::Node::createWithSymRef(loadOrStoreOp, 1, 1, address, symRef);
      newLoad->setByteCodeInfo(loadOrStoreNode->getByteCodeInfo());

      if (loadOrStoreNode->isNonNull())
         newLoad->setIsNonZero(true);

      // FIXME: this breaks commoning of address (which could be a regLoad)
      // it would be nice to get the node flags on the original
      //TR::Node *newLoad = loadOrStoreNode->duplicateTree();
      //TR::Node::recreate(newLoad, loadOrStoreOp);

      // -J9JIT_COMPRESSED_POINTER-
      //
      TR::Node *iu2lNode = TR::Node::create(TR::iu2l, 1, newLoad);

      if (!isLowMem && (loadOrStoreNode->getVisitCount() != visitCount))
         {
         TR::Node *ttNode = TR::Node::create(TR::treetop, 1, iu2lNode);
         //traceMsg(comp(), "3creating treetop %p\n", ttNode);
         TR::TreeTop *tt = TR::TreeTop::create(self()->comp(), ttNode);
         TR::TreeTop *prevTT = treeTop->getPrevTreeTop();
         prevTT->join(tt);
         tt->join(treeTop);
         }

      TR::Node *addNode = iu2lNode;
      if (loadOrStoreNode->isNonNull())
         addNode->setIsNonZero(true);

      // if the load is known to be null or if using lowMemHeap, do not
      // generate a compression sequence
      //
      if (loadOrStoreNode->isNull() || isLowMem)
         {
         addNode = iu2lNode;
         if (shftOffset)
            {
            addNode = TR::Node::create(TR::lshl, 2, iu2lNode, shftOffset);
            addNode->setContainsCompressionSequence(true);
            }
         }
      else
         {
         if (shftOffset)
            {
            addNode = TR::Node::create(TR::lshl, 2, iu2lNode, shftOffset);
            addNode->setContainsCompressionSequence(true);
            }
         if (loadOrStoreNode->isNonNull())
            addNode->setIsNonZero(true);
         addNode = TR::Node::create(TR::ladd, 2, addNode, heapBase);
         if (loadOrStoreNode->isNonNull())
            addNode->setIsNonZero(true);

         addNode->setContainsCompressionSequence(true);
         }

      TR::Node::recreate(loadOrStoreNode, TR::l2a);
      address->decReferenceCount();
      loadOrStoreNode->setAndIncChild(0, addNode);
      loadOrStoreNode->setNumChildren(1);
      }
   else
      {
      TR::Node *l2iNode = NULL;
      if ((address->getOpCodeValue() == TR::aconst) && (address->getAddress() == 0))
         {
         l2iNode = TR::Node::create(address, TR::iconst, 0, 0);
         }
      else
         {
         // -J9JIT_COMPRESSED_POINTER-
         // if the value is known to be null or if using lowMemHeap, do not
         // generate a compression sequence
         //
         TR::Node *a2lNode = TR::Node::create(TR::a2l, 1, address);
         bool isNonNull = false;
         if (address->isNonNull())
            isNonNull = true;

         TR::Node *addNode = NULL;

         if (address->isNull() || isLowMem)
            {
            addNode = a2lNode;
            }
         else
            {
            if (isNonNull)
               a2lNode->setIsNonZero(true);
            addNode = TR::Node::create(TR::lsub, 2, a2lNode, heapBase);
            addNode->setContainsCompressionSequence(true);
            if (isNonNull)
               addNode->setIsNonZero(true);
            }

            if (shftOffset)
               {
               addNode = TR::Node::create(TR::lushr, 2, addNode, shftOffset);
               addNode->setContainsCompressionSequence(true);
               }

            if (isNonNull)
               addNode->setIsNonZero(true);

         l2iNode = TR::Node::create(TR::l2i, 1, addNode);
         if (isNonNull)
            l2iNode->setIsNonZero(true);

         if (address->isNull())
            l2iNode->setIsNull(true);
         }

      // recreating an arrayset node will replace the TR::arrayset with an istorei, which is undesired
      // as arrayset nodes can set indirect references
      if (!loadOrStoreNode->getOpCode().isWrtBar() && loadOrStoreNode->getOpCodeValue() != TR::arrayset)
         {
         TR::Node::recreate(loadOrStoreNode, loadOrStoreOp);
         }

      loadOrStoreNode->setAndIncChild(1, l2iNode);
      address->recursivelyDecReferenceCount();
      }
   }


// J9
//
static bool scanForNativeMethodsUntilMonitorNode(TR::TreeTop *firstTree, TR::Compilation *comp)
   {
   TR::TreeTop *currTree = firstTree;
   while (currTree)
      {
      TR::Node *currNode = currTree->getNode();
      //traceMsg(comp(), "-> Looking at node %p\n", currNode);

      if ((currNode->getOpCodeValue() == TR::monexit) ||
          (currNode->getOpCodeValue() == TR::monent))
         {
         return false;
         }
      else if (currNode->getNumChildren() > 0 &&
               currNode->getFirstChild()->getNumChildren() > 0 &&
               ((currNode->getFirstChild()->getOpCodeValue() == TR::monexit) ||
                (currNode->getFirstChild()->getOpCodeValue() == TR::monent))
               )
         {
         return false;
         }


      TR::Node *callTestNode = NULL;

      if (currNode->getOpCode().isCall() &&
         !currNode->getSymbolReference()->isUnresolved() &&
          currNode->getSymbol()->castToMethodSymbol()->isNative())
         {
         callTestNode = currNode;
         }
      else if (currNode->getNumChildren() > 0 &&
               currNode->getFirstChild()->getOpCode().isCall() &&
              !currNode->getFirstChild()->getSymbolReference()->isUnresolved() &&
               currNode->getFirstChild()->getSymbol()->castToMethodSymbol()->isNative())
         {
         callTestNode = currNode->getFirstChild();
         }

      if (callTestNode)
         {
         TR::ResolvedMethodSymbol *symbol = callTestNode->getSymbol()->castToResolvedMethodSymbol();
         if (strstr(symbol->signature(comp->trMemory()), "java/lang/Object.notify") ||
             strstr(symbol->signature(comp->trMemory()), "java/lang/Object.wait"))
            return true;
         }

      currTree = currTree->getNextTreeTop();
      }

   return false;
   }


void
J9::CodeGenerator::preLowerTrees()
   {

   OMR::CodeGeneratorConnector::preLowerTrees();

/*
 * These initializations should move from OMR to J9

   int32_t symRefCount = comp()->getSymRefCount();
   _localsThatAreStored = new (comp()->trHeapMemory()) TR_BitVector(symRefCount, comp()->trMemory(), heapAlloc);
   _numLocalsWhenStoreAnalysisWasDone = symRefCount;
*/

   // For dual operator lowering
   _uncommonedNodes.reset();
   _uncommonedNodes.init(64, true);
   }


void
J9::CodeGenerator::lowerTreesPreTreeTopVisit(TR::TreeTop *tt, vcount_t visitCount)
   {
   OMR::CodeGeneratorConnector::lowerTreesPreTreeTopVisit(tt, visitCount);

   TR::Node *node = tt->getNode();

   if (self()->getSupportsBDLLHardwareOverflowCheck() && node->getNumChildren() > 0 &&
       node->getFirstChild() && node->getFirstChild()->getOpCodeValue() == TR::icall &&
       node->getFirstChild()->getSymbol() &&
       (node->getFirstChild()->getSymbol()->castToMethodSymbol()->getRecognizedMethod() == TR::java_math_BigDecimal_noLLOverflowAdd))
      {
      node->getFirstChild()->getChild(2)->setNodeRequiresConditionCodes(true);
      }

   }


void
J9::CodeGenerator::lowerTreesPreChildrenVisit(TR::Node *parent, TR::TreeTop *treeTop, vcount_t visitCount)
   {
   OMR::CodeGeneratorConnector::lowerTreesPreChildrenVisit(parent, treeTop, visitCount);

   /*
      rip out a SpineCHK under two conditions.
      1. If the first child has been the first child of another SpineCHK
      2. If the first child is not an array access. This can happens when
      an array access node is changed by common sub expression
   */

   bool doIt = false;

   if ( (parent->getOpCodeValue() == TR::BNDCHKwithSpineCHK) ||  (parent->getOpCodeValue() == TR::SpineCHK) )
      {
      TR::Node *firstChild = parent->getFirstChild();
      TR::ILOpCode opcode = firstChild->getOpCode();

      if( ( (opcode.isLoad() || opcode.isStore() ) && opcode.hasSymbolReference() && firstChild->getSymbolReference() != NULL &&
         firstChild->getSymbolReference()->getSymbol()->isArrayShadowSymbol()) || opcode.isArrayRef())
         {
         //first child of SpineCHK is an array load or store, check if this is the first time we evaluate this node
         bool found = (std::find(_nodesSpineCheckedList.begin(), _nodesSpineCheckedList.end(), firstChild) != _nodesSpineCheckedList.end());
         if ( (firstChild->getVisitCount() == visitCount) && found )
            {
            // we have check this array access before, rip out SpineCHK
            doIt = true;
            }
         else
            {
            _nodesSpineCheckedList.push_front(firstChild);
            }
         }
      else
         {
         // the first child is not an array access, rip out SpineCHK
         doIt = true;
         }

      if( doIt )
         {
         int32_t i = 0;
         int32_t numChildren = parent->getNumChildren();
         TR::TreeTop *prevTreeTop = treeTop;
         TR::TreeTop *nextTreeTop = treeTop->getNextTreeTop();
         while (i < numChildren)
            {
            TR::Node *childToBeAnchored = parent->getChild(i);
            TR::TreeTop *anchorTree = TR::TreeTop::create(self()->comp(), TR::Node::create(TR::treetop, 1, childToBeAnchored), NULL, NULL);
            prevTreeTop->join(anchorTree);
            anchorTree->join(nextTreeTop);
            prevTreeTop = anchorTree;
            i++;
            }
         TR::TransformUtil::removeTree(self()->comp(), treeTop);
         return;
         }
      }

   if (parent->getOpCode().isFunctionCall())
      {
      // J9
      //
      // Hiding compressedref logic from CodeGen doesn't seem a good practise, the evaluator always need the uncompressedref node for write barrier,
      // therefore, this part is deprecated. It'll be removed once P and Z update their corresponding evaluators.
      static bool UseOldCompareAndSwapObject = (bool)feGetEnv("TR_UseOldCompareAndSwapObject");
      if (self()->comp()->useCompressedPointers() && (UseOldCompareAndSwapObject || !TR::Compiler->target.cpu.isX86()))
         {
         TR::MethodSymbol *methodSymbol = parent->getSymbol()->castToMethodSymbol();
         // In Java9 Unsafe could be the jdk.internal JNI method or the sun.misc ordinary method wrapper,
         // while in Java8 it can only be the sun.misc package which will itself contain the JNI method.
         // Test for isNative to distinguish between them.
         if ((methodSymbol->getRecognizedMethod() == TR::sun_misc_Unsafe_compareAndSwapObject_jlObjectJjlObjectjlObject_Z) &&
               methodSymbol->isNative() &&
               (!TR::Compiler->om.canGenerateArraylets() || parent->isUnsafeGetPutCASCallOnNonArray()) && parent->isSafeForCGToFastPathUnsafeCall())
            {
            TR_BitVector childrenToBeLowered(parent->getNumChildren(), self()->comp()->trMemory(), stackAlloc);
            childrenToBeLowered.set(3);
            childrenToBeLowered.set(4);
            self()->lowerCompressedRefs(treeTop, parent, visitCount, &childrenToBeLowered);
            }
         }
      }

   // J9
   //
   if (parent->getOpCode().hasSymbolReference() &&
       (parent->getSymbolReference() == self()->comp()->getSymRefTab()->findThisRangeExtensionSymRef()))
      TR::Node::recreate(parent, TR::treetop);


   // J9
   //
   if (parent->getOpCode().isCall() &&
       !parent->getSymbolReference()->isUnresolved() &&
       parent->getSymbolReference()->getSymbol()->getMethodSymbol() &&
       !parent->getSymbolReference()->getSymbol()->castToMethodSymbol()->isHelper() &&
       !parent->getSymbolReference()->getSymbol()->castToMethodSymbol()->isSystemLinkageDispatch() &&
       parent->getSymbolReference()->getSymbol()->getResolvedMethodSymbol())
      {
      //this code should match the one in genInvoke (Walker.cpp)
      if (parent->getSymbolReference()->getSymbol()->castToResolvedMethodSymbol()->getRecognizedMethod() == TR::com_ibm_jit_JITHelpers_getAddressAsPrimitive32 ||
            parent->getSymbolReference()->getSymbol()->castToResolvedMethodSymbol()->getRecognizedMethod() == TR::com_ibm_jit_JITHelpers_getAddressAsPrimitive64
         )
         parent->removeChild(0);

      if (parent->getSymbolReference()->getSymbol()->castToResolvedMethodSymbol()->getRecognizedMethod() == TR::com_ibm_jit_JITHelpers_getAddressAsPrimitive32)
         TR::Node::recreate(parent, TR::a2i);
      else if (parent->getSymbolReference()->getSymbol()->castToResolvedMethodSymbol()->getRecognizedMethod() == TR::com_ibm_jit_JITHelpers_getAddressAsPrimitive64)
         TR::Node::recreate(parent, TR::a2l);
      }

   // J9
   //
   if (self()->comp()->useCompressedPointers())
      {
      if (parent->getOpCodeValue() == TR::compressedRefs)
         self()->lowerCompressedRefs(treeTop, parent, visitCount, NULL);
      }
   else if (TR::Compiler->om.readBarrierType() != gc_modron_readbar_none)
      {
      self()->createReferenceReadBarrier(treeTop, parent);
      }

   // J9
   //
   // Prepare to lower dual operators
   //
   for (int32_t childCount = 0; childCount < parent->getNumChildren(); childCount++)
      {
      self()->lowerDualOperator(parent, childCount, treeTop);
      }

   }

void
J9::CodeGenerator::createReferenceReadBarrier(TR::TreeTop* treeTop, TR::Node* parent)
   {
   if (parent->getOpCodeValue() != TR::aloadi)
      return;

   TR::Symbol* symbol = parent->getSymbolReference()->getSymbol();
   // isCollectedReference() responds false to generic int shadows because their type
   // is int. However, address type generic int shadows refer to collected slots.

   if (symbol == TR::comp()->getSymRefTab()->findGenericIntShadowSymbol() || symbol->isCollectedReference())
      {
      TR::Node::recreate(parent, TR::ardbari);
      if (treeTop->getNode()->getOpCodeValue() == TR::NULLCHK                  &&
          treeTop->getNode()->getChild(0)->getOpCodeValue() != TR::PassThrough &&
          treeTop->getNode()->getChild(0)->getChild(0) == parent)
         {
         treeTop->insertBefore(TR::TreeTop::create(self()->comp(),
                                                   TR::Node::createWithSymRef(TR::NULLCHK, 1, 1,
                                                                              TR::Node::create(TR::PassThrough, 1, parent),
                                                                              treeTop->getNode()->getSymbolReference())));
         treeTop->getNode()->setSymbolReference(NULL);
         TR::Node::recreate(treeTop->getNode(), TR::treetop);
         }
      else if (treeTop->getNode()->getOpCodeValue() == TR::NULLCHK &&
               treeTop->getNode()->getChild(0) == parent)
         {
         treeTop->insertBefore(TR::TreeTop::create(self()->comp(),
                                                   TR::Node::createWithSymRef(TR::NULLCHK, 1, 1,
                                                                              TR::Node::create(TR::PassThrough, 1, parent->getChild(0)),
                                                                              treeTop->getNode()->getSymbolReference())));
         treeTop->getNode()->setSymbolReference(NULL);
         TR::Node::recreate(treeTop->getNode(), TR::treetop);
         }
      else
         {
         treeTop->insertBefore(TR::TreeTop::create(self()->comp(), TR::Node::create(parent, TR::treetop, 1, parent)));
         }
      }

   }

void
J9::CodeGenerator::lowerTreeIfNeeded(
      TR::Node *node,
      int32_t childNumberOfNode,
      TR::Node *parent,
      TR::TreeTop *tt)
   {
   TR_J9VMBase *fej9 = (TR_J9VMBase *)(self()->comp()->fe());
   OMR::CodeGeneratorConnector::lowerTreeIfNeeded(node, childNumberOfNode, parent, tt);

   // J9
   //
   // if we found this iterator method inlined in a scorching method
   // we should attempt to prefetch where it's used for performance
   // structure is needed to determine the loop size to use proper prefetch stride
   if (!self()->shouldBuildStructure() &&
      (self()->comp()->getMethodHotness() >= scorching) &&
      !tt->getEnclosingBlock()->isCold() &&
      strstr(fej9->sampleSignature(node->getOwningMethod(), 0, 0, self()->trMemory()),"java/util/TreeMap$UnboundedValueIterator.next()"))
      {
      self()->setShouldBuildStructure();
      }

   // J9
   if (node->getOpCode().isCall() &&
       node->isUnsafePutOrderedCall() &&
       node->isDontInlinePutOrderedCall())
      {
      // Remove this treetop
      tt->getPrevTreeTop()->setNextTreeTop(tt->getNextTreeTop());
      tt->getNextTreeTop()->setPrevTreeTop(tt->getPrevTreeTop());
      tt->getNode()->recursivelyDecReferenceCount();
      return;
      }

   // J9
   if (!self()->comp()->getOption(TR_DisableUnsafe) &&
       node->getOpCode().isCall() &&
       node->getOpCodeValue() == TR::call &&
       !TR::Compiler->om.canGenerateArraylets() &&
       ((node->getSymbol()->castToMethodSymbol()->getRecognizedMethod() == TR::java_nio_Bits_copyToByteArray) ||
        (node->getSymbol()->castToMethodSymbol()->getRecognizedMethod() == TR::java_nio_Bits_copyFromByteArray)) &&
       !fej9->isAnyMethodTracingEnabled(node->getSymbol()->castToResolvedMethodSymbol()->getResolvedMethod()->getPersistentIdentifier()) &&
       performTransformation(self()->comp(), "%s Change recognized nio call to arraycopy [%p] \n", OPT_DETAILS, node))
      {
      bool from = false;
      if (node->getSymbol()->castToMethodSymbol()->getRecognizedMethod() == TR::java_nio_Bits_copyFromByteArray)
         from = true;

      TR::Node *nativeSrc;
      TR::Node *javaTarget;
      TR::Node *nativeOffset;

      if (from)
         {
         nativeSrc = node->getChild(2);
         javaTarget = node->getFirstChild();
         nativeOffset = node->getSecondChild();
         }
      else
         {
         nativeSrc = node->getFirstChild();
         javaTarget = node->getSecondChild();
         nativeOffset = node->getChild(2);
         }

      TR::Node *javaOffset;
      if (TR::Compiler->target.is64Bit())
         javaOffset = TR::Node::lconst(node, (int64_t) TR::Compiler->om.contiguousArrayHeaderSizeInBytes());
      else
         javaOffset = TR::Node::iconst(node, TR::Compiler->om.contiguousArrayHeaderSizeInBytes());

      TR::Node *len = node->getChild(3);

      TR::Node *oldNativeSrc = nativeSrc;
      TR::Node *oldNativeOffset = nativeOffset;
      TR::Node *oldLen = len;

      if (TR::Compiler->target.is32Bit())
         {
         nativeSrc = TR::Node::create(TR::l2i, 1, nativeSrc);
         nativeOffset = TR::Node::create(TR::l2i, 1, nativeOffset);
         len = TR::Node::create(TR::l2i, 1, len);
         }

      TR::Node::recreate(node, TR::arraycopy);

      TR::Node *nativeAddr;
      TR::Node *javaAddr;

      if (TR::Compiler->target.is32Bit())
         {
         nativeAddr = nativeSrc;
         javaOffset = TR::Node::create(TR::iadd, 2, javaOffset, nativeOffset);
         javaAddr = TR::Node::create(TR::aiadd, 2, javaTarget, javaOffset);
         }
      else
         {
         nativeAddr = nativeSrc;
         javaOffset = TR::Node::create(TR::ladd, 2, javaOffset, nativeOffset);
         javaAddr = TR::Node::create(TR::aladd, 2, javaTarget, javaOffset);
         }

      node->setNumChildren(3);

      if (from)
         {
         node->setAndIncChild(0, javaAddr);
         node->setAndIncChild(1, nativeAddr);
         node->setAndIncChild(2, len);
         }
      else
         {
         node->setAndIncChild(0, nativeAddr);
         node->setAndIncChild(1, javaAddr);
         node->setAndIncChild(2, len);
         }

      javaTarget->recursivelyDecReferenceCount();
      oldNativeSrc->recursivelyDecReferenceCount();
      oldNativeOffset->recursivelyDecReferenceCount();
      oldLen->recursivelyDecReferenceCount();

      node->setArrayCopyElementType(TR::Int8);
      node->setForwardArrayCopy(true);
      }

   // J9
   if (self()->comp()->compileRelocatableCode() && (node->getOpCodeValue() == TR::loadaddr) && parent && ((parent->getOpCodeValue() == TR::instanceof) || (parent->getOpCodeValue() == TR::checkcast)))
      {
      TR::TreeTop::create(self()->comp(), tt->getPrevTreeTop(), TR::Node::create(TR::treetop, 1, node));
      }

   // J9
   if (node->getOpCode().hasSymbolReference() &&
       (node->getOpCode().isLoad() ||
        node->getOpCode().isStore()))
      {
      TR::SymbolReference *symRef = node->getSymbolReference();
      TR::Symbol *symbol = symRef->getSymbol();
      if (symbol->isVolatile() && node->getDataType() == TR::Int64 && !symRef->isUnresolved() && TR::Compiler->target.is32Bit() &&
          !self()->getSupportsInlinedAtomicLongVolatiles())
         {
         bool isLoad = false;
         TR::SymbolReference * volatileLongSymRef = NULL;
         if (node->getOpCode().isLoadVar())
            {
            volatileLongSymRef = self()->comp()->getSymRefTab()->findOrCreateRuntimeHelper(TR_volatileReadLong, false, false, true);
            isLoad = true;
            }
         else
            volatileLongSymRef = self()->comp()->getSymRefTab()->findOrCreateRuntimeHelper(TR_volatileWriteLong, false, false, true);

         node->setSymbolReference(volatileLongSymRef);

         TR::Node * address = NULL;
         if (node->getOpCode().isIndirect())
            address = node->getFirstChild();

         TR::Node * addrNode = NULL;
         if (address)
            {
            if (symRef->getOffset() == 0)
               addrNode = address;
            else
               {
               addrNode = TR::Node::create(TR::aiadd, 2, address,
                                TR::Node::create(node, TR::iconst, 0, symRef->getOffset()));
               addrNode->setIsInternalPointer(true);
               }
            }

         if (isLoad)
            {
            if (node->getOpCode().isIndirect())
               {
               if (tt->getNode()->getOpCodeValue() == TR::NULLCHK)
                  {
                  TR::Node * nullchkNode =
                      TR::Node::createWithSymRef(TR::NULLCHK, 1, 1, TR::Node::create(TR::PassThrough, 1, address), tt->getNode()->getSymbolReference());
                  tt->getPrevTreeTop()->insertAfter(TR::TreeTop::create(self()->comp(), nullchkNode));
                  TR::Node::recreate(tt->getNode(), TR::treetop);
                  }
               node->setNumChildren(1);
               node->setAndIncChild(0, addrNode);
               }
            else
               {
               TR::Node * statics = TR::Node::createWithSymRef(node, TR::loadaddr, 0, symRef);
               node->setNumChildren(1);
               node->setAndIncChild(0, statics);
               }

            if ((tt->getNode()->getOpCodeValue() != TR::treetop) ||
                (tt->getNode()->getFirstChild() != node))
               {
               TR::Node * ttNode = TR::Node::create(TR::treetop, 1, node);
               tt->getPrevTreeTop()->insertAfter(TR::TreeTop::create(self()->comp(), ttNode));
               }
            }
         else
            {
            if (node->getOpCode().isIndirect())
               {
               if (tt->getNode()->getOpCodeValue() == TR::NULLCHK)
                  {
                  TR::Node * nullchkNode =
                      TR::Node::createWithSymRef(TR::NULLCHK, 1, 1, TR::Node::create(TR::PassThrough, 1, address), tt->getNode()->getSymbolReference());
                  tt->getPrevTreeTop()->insertAfter(TR::TreeTop::create(self()->comp(), nullchkNode));
                  TR::Node::recreate(tt->getNode(), TR::treetop);
                  }

               node->setNumChildren(2);
               node->setChild(0, node->getSecondChild());
               node->setAndIncChild(1, addrNode);
               }
            else
               {
               TR::Node * statics = TR::Node::createWithSymRef(node, TR::loadaddr, 0, symRef);
                node->setNumChildren(2);
               node->setAndIncChild(1, statics);
               }

            TR::Node * ttNode = tt->getNode();
            if (ttNode == node)
               {
               TR::Node * newTTNode = TR::Node::create(TR::treetop, 1, ttNode);
               tt->setNode(newTTNode);
               }
            }

         if (isLoad)
            TR::Node::recreate(node, TR::lcall);
         else
            TR::Node::recreate(node, TR::call);

         if (address)
            address->recursivelyDecReferenceCount();
         }
      }

   // J9 (currentTimeMillis & OSR)
   if (node->getOpCode().isStore())
      {
      if ((node->getType().isInt64() &&
           node->isNOPLongStore()) ||
          (node->getSymbol()->isAutoOrParm() &&
          node->storedValueIsIrrelevant()))
         {
         TR_ASSERT(node == tt->getNode(), "A store is expected to be the root of its treetop");

         // Remove this treetop
         tt->getPrevTreeTop()->setNextTreeTop(tt->getNextTreeTop());
         tt->getNextTreeTop()->setPrevTreeTop(tt->getPrevTreeTop());
         node->recursivelyDecReferenceCount();
         }
      else
         {
         // Needed for OSR
         //
         _localsThatAreStored->set(node->getSymbolReference()->getReferenceNumber());
         }
      }
   // J9
   else if (node->getOpCodeValue() == TR::monent ||
            node->getOpCodeValue() == TR::monexit ||
            node->getOpCodeValue() == TR::tstart )
      {
      TR_OpaqueClassBlock * monClass = node->getMonitorClass(self()->comp()->getCurrentMethod());
      if (monClass)
         self()->addMonClass(node, monClass);

      // Clear the hidden second child that may be used by code generation
      //
      node->setMonitorInfo(0);
      }


   // J9
   if (self()->comp()->getOption(TR_ReservingLocks) &&
       node->getOpCodeValue() == TR::monent)
      {
      TR_OpaqueMethodBlock *owningMethod = node->getOwningMethod();
      TR_OpaqueClassBlock  *classPointer = fej9->getClassOfMethod(owningMethod);
      TR_PersistentClassInfo * persistentClassInfo =
         self()->comp()->getPersistentInfo()->getPersistentCHTable()->findClassInfoAfterLocking(classPointer, self()->comp());

      if (persistentClassInfo && persistentClassInfo->isReservable())
         {
         bool allowedToReserve = !scanForNativeMethodsUntilMonitorNode(tt->getNextTreeTop(), self()->comp());
         if (!allowedToReserve)
            {
            persistentClassInfo->setReservable(false);
            // This is currently the only place where this flag gets cleared. For JITaaS, we should propagate it to the client,
            // to avoid having to call scanForNativeMethodsUntilMonitorNode again.
            if (auto stream = TR::CompilationInfo::getStream())
               {
               stream->write(JITServer::MessageType::CHTable_clearReservable, classPointer);
               // No response necessary - we can continue concurrently
               }
            }
         }
      }

   // J9
   if (  self()->comp()->getOptions()->enableDebugCounters()
      && node->getOpCode().isCall()
      && node->getSymbol()->getMethodSymbol() // compjazz 45988: zEmulator arrayset currently isCall and uses a generic int shadow.  Can't assume it's a method.
      && !node->getSymbol()->castToMethodSymbol()->isHelper())
      {
      bool insertByteCode = TR::Options::_debugCounterInsertByteCode;
      bool insertJittedBody = TR::Options::_debugCounterInsertJittedBody;
      bool insertMethod = TR::Options::_debugCounterInsertMethod;

      const char *caller = self()->comp()->signature();
      const char *callee = node->getSymbol()->castToMethodSymbol()->getMethod()->signature(self()->trMemory(), stackAlloc);
      TR_ByteCodeInfo &bcInfo = node->getByteCodeInfo();
      if (insertByteCode)
         {
         TR::DebugCounter::prependDebugCounter(self()->comp(), TR::DebugCounter::debugCounterName(self()->comp(),
               "compilationReport.instructions:byByteCode.numInvocations.(%s)=%d", caller, node->getByteCodeInfo().getByteCodeIndex()), tt);
         }
      if (insertJittedBody)
         {
         TR::DebugCounter::prependDebugCounter(self()->comp(), TR::DebugCounter::debugCounterName(self()->comp(),
               "compilationReport.instructions:byJittedBody.numInvocations.(%s).%s", caller, self()->comp()->getHotnessName()), tt);
         }
      if (insertMethod)
         {
         TR::DebugCounter::prependDebugCounter(self()->comp(), TR::DebugCounter::debugCounterName(self()->comp(),
               "compilationReport.instructions:byMethod.numInvocations.(%s)", caller), tt);
         }
      TR::DebugCounter::prependDebugCounter(self()->comp(), TR::DebugCounter::debugCounterName(self()->comp(), "callers/(%s)/%d=%d", caller, bcInfo.getCallerIndex(), bcInfo.getByteCodeIndex()), tt);
      TR::DebugCounter::prependDebugCounter(self()->comp(), TR::DebugCounter::debugCounterName(self()->comp(), "callees/(%s)/(%s)/%d=%d", callee, caller, bcInfo.getCallerIndex(), bcInfo.getByteCodeIndex()), tt);
      }

   // J9
   //
   // We uncommon all the address children of a direct to JNI call
   // because if the loadaddr is commoned across a GC point, we cannot mark the register
   // as collected (since it is not a Java object) and we can have a problem if we do not
   // mark in some other way if the stack grows (and is moved) at the GC point. The problem
   // will be that the register will continue to point at the old stack.
   //
   if (node->getOpCode().isCall() &&
       node->getSymbol()->getMethodSymbol() &&
       node->isPreparedForDirectJNI())
      {
      int32_t i;
      for (i = 0; i < node->getNumChildren(); ++i)
         {
         TR::Node * n = node->getChild(i);
         if (n->getDataType() == TR::Address)
            {
            //TR_ASSERT((n->getOpCodeValue() == TR::loadaddr), "Address child of JNI call is not a loadaddr\n");
            if ((n->getOpCodeValue() == TR::loadaddr) &&
                (n->getReferenceCount() > 1) &&
                n->getSymbol()->isAutoOrParm())
               {
               //printf("Uncommoned address child of JNI call in %s\n", comp()->signature());
               TR::Node *dupChild = n->duplicateTree();
               node->setAndIncChild(i, dupChild);
               n->recursivelyDecReferenceCount();
               }
            }
         }
      }

   // J9
   // code to push recompilation of methods whose caller is scorching
   if (self()->comp()->getOption(TR_EnableRecompilationPushing)                 &&
       !self()->getCurrentBlock()->isCold()                                   &&
       self()->comp()->allowRecompilation()                                     &&
       self()->comp()->getMethodHotness()>=veryHot                              &&
       node->getOpCode().isCall()                                       &&
       self()->comp()->getPersistentInfo()->getNumLoadedClasses() < TR::Options::_bigAppThreshold &&
       node->getSymbol()->getMethodSymbol()                             &&
      !node->isPreparedForDirectJNI())
      {
      bool pushCall = true;
      TR::MethodSymbol *methodSymbol = node->getSymbol()->getMethodSymbol();
      TR::SymbolReference  *methodSymRef  = node->getSymbolReference();

      if (methodSymRef->isUnresolved())
         {
         pushCall = false;
         }
      else if (!node->getOpCode().isCallDirect() || methodSymbol->isVirtual())
         {
         TR_ResolvedMethod *resolvedMethod = node->getSymbol()->getResolvedMethodSymbol()->getResolvedMethod();
         if (!resolvedMethod || node->isTheVirtualCallNodeForAGuardedInlinedCall() ||
             resolvedMethod->virtualMethodIsOverridden()        ||
             resolvedMethod->isAbstract() ||
             (resolvedMethod == self()->comp()->getCurrentMethod()))
            {
            pushCall = false;
            }
         }

      if (pushCall)
         {
         if (!((methodSymbol && methodSymbol->getResolvedMethodSymbol() &&
               methodSymbol->getResolvedMethodSymbol()->getResolvedMethod() &&
               methodSymbol->getResolvedMethodSymbol()->getResolvedMethod()->isInterpretedForHeuristics()) ||
               methodSymbol->isVMInternalNative()      ||
               methodSymbol->isHelper()                ||
               methodSymbol->isNative()                ||
               methodSymbol->isSystemLinkageDispatch() ||
               methodSymbol->isJITInternalNative())    &&
               methodSymbol->getResolvedMethodSymbol() &&
               methodSymbol->getResolvedMethodSymbol()->getResolvedMethod())
            {
            TR_PersistentJittedBodyInfo * bodyInfo = ((TR_ResolvedJ9Method*) methodSymbol->getResolvedMethodSymbol()->getResolvedMethod())->getExistingJittedBodyInfo();
            //printf("Pushing node %p\n", node);
            //fflush(stdout);
            if (bodyInfo &&
                bodyInfo->getHotness() <= warm && !bodyInfo->getIsProfilingBody())
               {
               TR_ResolvedMethod *method = methodSymbol->castToResolvedMethodSymbol()->getResolvedMethod();
               int isInLoop = -1;
               TR::Block * block = self()->getCurrentBlock();

               TR_BlockStructure * blockStructure = block->getStructureOf();
               if (blockStructure)
                  {
                  TR_Structure *parentStructure = blockStructure->getParent();
                  while (parentStructure)
                     {
                     TR_RegionStructure *region = parentStructure->asRegion();
                     if (region->isNaturalLoop() ||
                         region->containsInternalCycles())
                        {
                        isInLoop =  region->getNumber();
                        break;
                        }
                     parentStructure = parentStructure->getParent();
                     }
                  }

               //printf ("Scorching method %s is calling warm (or called method) %s, in block_%d with frequency %d, is in loop %d\n", comp()->getMethodSymbol()->signature(), fej9->sampleSignature(method->getPersistentIdentifier(), 0, 0, trMemory()), getCurrentBlock()->getNumber(), getCurrentBlock()->getFrequency(), isInLoop);
               if ((self()->getCurrentBlock()->getFrequency() > MAX_COLD_BLOCK_COUNT) || (isInLoop && self()->getCurrentBlock()->getFrequency()==0))
                  {
                  bodyInfo->setCounter(1);
                  bodyInfo->setIsPushedForRecompilation();
                  }
               }
            }
         }
      }

   // J9
   if (node->getOpCodeValue() == TR::instanceof)
      {
      TR::Node * topNode = tt->getNode();
      if (topNode->getNumChildren() > 0)
         topNode = topNode->getFirstChild();

      if (topNode->getOpCode().isCall() &&
          topNode->getSymbol()->getMethodSymbol() &&
          (topNode->getSymbol()->getMethodSymbol()->isSystemLinkageDispatch() ||
           topNode->isPreparedForDirectJNI()))
         {
         TR::Node * ttNode = TR::Node::create(TR::treetop, 1, node);
         tt->getPrevTreeTop()->insertAfter(TR::TreeTop::create(self()->comp(), ttNode));
         }
      }

   // J9
   if (node->getOpCodeValue() == TR::NULLCHK)
      {
      if ((node->getFirstChild()->getReferenceCount() == 1) &&
          node->getFirstChild()->getOpCode().isLoadVar() &&
          !node->getFirstChild()->getSymbolReference()->getSymbol()->isVolatile())
         {
         TR::Node::recreate(node->getFirstChild(), TR::PassThrough);
         }
      }

   // J9
   //
   //Anchoring node to either extract register pressure(performance)
   //or ensure instanceof doesn't have a parent node of CALL (correctness)
   //
   char *anchoringReason = "register hog";
   switch (node->getOpCodeValue())
      {
      // Extract heavy register pressure trees when dictated at the start of the walk
      // (typically IA32 on system linkage calls when there is one fewer register).
      case TR::ldiv:
      case TR::lrem:
      case TR::lcmp:
        {

         if (!self()->removeRegisterHogsInLowerTreesWalk())
            break;
        }
      // Instanceof might requires this transformation for the reason of either register pressure
      // or ensure no parent node of CALL
      case TR::instanceof:
        {
         //  For correctness, all we really need here is to ensure instanceof
         //  doesn't have a parent of native call. But even java call would
         //  create control flow to setup linkage, which might cause conflict
         //  with the instanceof control flow.
         if(parent->getOpCode().isCall())
            {
            anchoringReason = "call-like";
            }

         else if (!self()->removeRegisterHogsInLowerTreesWalk())
            break;

         TR::Node *ttNode = TR::Node::create(TR::treetop, 1, node);
         tt->getPrevTreeTop()->insertAfter(TR::TreeTop::create(self()->comp(), ttNode));
         if (self()->comp()->getOption(TR_TraceCG))
            traceMsg(self()->comp(), "Anchoring %s node %s [%p] under treetop [%p]\n", anchoringReason, node->getOpCode().getName(), node, ttNode);
         break;
         }
      default:
         break;

      }

   }


static bool isArraySizeSymbolRef(TR::SymbolReference *s, TR::SymbolReferenceTable *symRefTab)
   {
   // TODO: Move to compile/SymbolReferenceTable.hpp
   return (s!=NULL) && (s == symRefTab->findContiguousArraySizeSymbolRef() || s == symRefTab->findDiscontiguousArraySizeSymbolRef());
   }


void
J9::CodeGenerator::moveUpArrayLengthStores(TR::TreeTop *insertionPoint)
   {
   // 174954: Until TR::arraylength has a symref with proper aliasing, we have to
   // make sure that stores to the array length field occur before all arraylength
   // trees.  Good news is that all such stores are inserted by escape
   // analysis, so they always have a loadaddr as one child and a constant as
   // the other, so they can be trivially moved to the top of the block.
   //
   for (TR::TreeTop *tt = insertionPoint->getNextTreeTop(); tt; tt = tt->getNextTreeTop())
      {
      if (tt->getNode()->getOpCodeValue() == TR::BBStart && !tt->getNode()->getBlock()->isExtensionOfPreviousBlock())
         break;
      TR::Node *store = tt->getNode()->getStoreNode();
      if (store && store->getOpCode().isStoreIndirect() && isArraySizeSymbolRef(store->getSymbolReference(), self()->symRefTab()))
         {
         if (store->getFirstChild()->getOpCodeValue() != TR::loadaddr)
            {
            dumpOptDetails(self()->comp(), "MOVE UP ARRAY LENGTH STORES: WARNING! First child of %p is %s; expected loadaddr\n", store, store->getFirstChild()->getOpCode().getName());
            }
         else if (!store->getSecondChild()->getOpCode().isLoadConst())
            {
            dumpOptDetails(self()->comp(), "MOVE UP ARRAY LENGTH STORES: WARNING! Second child of %p is %s; expected const\n", store, store->getSecondChild()->getOpCode().getName());
            }
         else
            {
            dumpOptDetails(self()->comp(), "MOVE UP ARRAY LENGTH STORES: Moving %s %p up after %p\n", tt->getNode()->getOpCode().getName(), tt->getNode(), insertionPoint->getNode());
            tt->unlink(false);
            insertionPoint->insertAfter(tt);
            insertionPoint = tt;
            }
         }
      }
   }


void
J9::CodeGenerator::zeroOutAutoOnEdge(
      TR::SymbolReference *liveAutoSymRef,
      TR::Block *block,
      TR::Block *succBlock,
      TR::list<TR::Block*> *newBlocks,
      TR_ScratchList<TR::Node> *fsdStores)
   {
   TR::Block *storeBlock = NULL;
   if ((succBlock->getPredecessors().size() == 1))
      storeBlock = succBlock;
   else
      {
      for (auto blocksIt = newBlocks->begin(); blocksIt != newBlocks->end(); ++blocksIt)
         {
         if ((*blocksIt)->getSuccessors().front()->getTo()->asBlock() == succBlock)
            {
            storeBlock = *blocksIt;
            break;
            }
         }
      }

   if (!storeBlock)
      {
      TR::TreeTop * startTT = succBlock->getEntry();
      TR::Node * startNode = startTT->getNode();
      TR::Node * glRegDeps = NULL;
      if (startNode->getNumChildren() > 0)
         glRegDeps = startNode->getFirstChild();

      TR::Block * newBlock = block->splitEdge(block, succBlock, self()->comp(), NULL, false);

      if (debug("traceFSDSplit"))
         diagnostic("\nSplitting edge, create new intermediate block_%d", newBlock->getNumber());

      if (glRegDeps)
         {
         TR::Node *duplicateGlRegDeps = glRegDeps->duplicateTree();
         TR::Node *origDuplicateGlRegDeps = duplicateGlRegDeps;
         duplicateGlRegDeps = TR::Node::copy(duplicateGlRegDeps);
         newBlock->getEntry()->getNode()->setNumChildren(1);
         newBlock->getEntry()->getNode()->setAndIncChild(0, origDuplicateGlRegDeps);
         for (int32_t i = origDuplicateGlRegDeps->getNumChildren() - 1; i >= 0; --i)
            {
            TR::Node * dep = origDuplicateGlRegDeps->getChild(i);
            if(self()->comp()->getOption(TR_MimicInterpreterFrameShape) || self()->comp()->getOption(TR_PoisonDeadSlots))
               dep->setRegister(NULL); // basically need to do prepareNodeForInstructionSelection
            duplicateGlRegDeps->setAndIncChild(i, dep);
            }
         if(self()->comp()->getOption(TR_MimicInterpreterFrameShape) || self()->comp()->getOption(TR_PoisonDeadSlots))
            {
            TR::Node *glRegDepsParent;
            if (  (newBlock->getSuccessors().size() == 1)
               && newBlock->getSuccessors().front()->getTo()->asBlock()->getEntry() == newBlock->getExit()->getNextTreeTop())
               {
               glRegDepsParent = newBlock->getExit()->getNode();
               }
            else
               {
               glRegDepsParent = newBlock->getExit()->getPrevTreeTop()->getNode();
               TR_ASSERT(glRegDepsParent->getOpCodeValue() == TR::Goto, "Expected block to fall through or end in goto; it ends with %s %s\n",
                  self()->getDebug()->getName(glRegDepsParent->getOpCodeValue()), self()->getDebug()->getName(glRegDepsParent));
               }
            if (self()->comp()->getOption(TR_TraceCG))
               traceMsg(self()->comp(), "zeroOutAutoOnEdge: glRegDepsParent is %s\n", self()->getDebug()->getName(glRegDepsParent));
            glRegDepsParent->setNumChildren(1);
            glRegDepsParent->setAndIncChild(0, duplicateGlRegDeps);
            }
         else           //original path
            {
            newBlock->getExit()->getNode()->setNumChildren(1);
            newBlock->getExit()->getNode()->setAndIncChild(0, duplicateGlRegDeps);
            }
         }

      newBlock->setLiveLocals(new (self()->trHeapMemory()) TR_BitVector(*succBlock->getLiveLocals()));
      newBlock->getEntry()->getNode()->setLabel(generateLabelSymbol(self()));


      if (self()->comp()->getOption(TR_PoisonDeadSlots))
         {
         if (self()->comp()->getOption(TR_TraceCG))
            traceMsg(self()->comp(), "POISON DEAD SLOTS --- New Block Created %d\n", newBlock->getNumber());
         newBlock->setIsCreatedAtCodeGen();
         }

      newBlocks->push_front(newBlock);
      storeBlock = newBlock;
      }
   TR::Node *storeNode;

   if (self()->comp()->getOption(TR_PoisonDeadSlots))
      storeNode = self()->generatePoisonNode(block, liveAutoSymRef);
   else
      storeNode = TR::Node::createStore(liveAutoSymRef, TR::Node::aconst(block->getEntry()->getNode(), 0));

   if (storeNode)
      {
      TR::TreeTop *storeTree = TR::TreeTop::create(self()->comp(), storeNode);
      storeBlock->prepend(storeTree);
      fsdStores->add(storeNode);
      }
   }


void
J9::CodeGenerator::doInstructionSelection()
   {
   self()->setNextAvailableBlockIndex(self()->comp()->getFlowGraph()->getNextNodeNumber() + 1);

   J9::SetMonitorStateOnBlockEntry::LiveMonitorStacks liveMonitorStacks(
      (J9::SetMonitorStateOnBlockEntry::LiveMonitorStacksComparator()),
      J9::SetMonitorStateOnBlockEntry::LiveMonitorStacksAllocator(self()->comp()->trMemory()->heapMemoryRegion()));



   // Set default value for pre-prologue size
   //
   TR::ResolvedMethodSymbol * methodSymbol = self()->comp()->getJittedMethodSymbol();
   self()->setPrePrologueSize(4 + (methodSymbol->isJNI() ? 4 : 0));

   if (self()->comp()->getOption(TR_TraceCG))
      diagnostic("\n<selection>");

   if (self()->comp()->getOption(TR_TraceCG) || debug("traceGRA"))
      self()->comp()->getDebug()->setupToDumpTreesAndInstructions("Performing Instruction Selection");

   self()->beginInstructionSelection();

   {
   TR::StackMemoryRegion stackMemoryRegion(*self()->trMemory());

   TR_BitVector * liveLocals = self()->getLiveLocals();
   TR_BitVector nodeChecklistBeforeDump(self()->comp()->getNodeCount(), self()->trMemory(), stackAlloc, growable);

   /*
     To enable instruction scheduling (both in the compiler and in out-of-order hardware),
     we would prefer not to reuse the same memory to represent multiple temps inside
     a tight loop. At higher opt levels, therefore, we only free variable size symrefs at
     back edges. To prevent pathological cases from consuming too much stack space, we set a
     cap on the number of extended basic blocks before we stop waiting for a back edge and free
     our temps anyway.
    */
   const uint32_t MAX_EBBS_BEFORE_FREEING_VARIABLE_SIZED_SYMREFS = 10;
   uint32_t numEBBsSinceFreeingVariableSizeSymRefs = 0;

   TR_BitVector * liveMonitors = 0;
   TR_Stack<TR::SymbolReference *> * liveMonitorStack = 0;
   int32_t numMonitorLocals = 0;
   static bool traceLiveMonEnv = feGetEnv("TR_traceLiveMonitors") ? true : false;
   bool traceLiveMon = self()->comp()->getOption(TR_TraceLiveMonitorMetadata) || traceLiveMonEnv;

   _lmmdFailed = false;
   if (self()->comp()->getMethodSymbol()->mayContainMonitors())
      {
      if(traceLiveMon)
         traceMsg(self()->comp(),"In doInstructionSelection: Method may contain monitors\n");

      if (!liveLocals)
         self()->comp()->getMethodSymbol()->resetLiveLocalIndices();

      ListIterator<TR::AutomaticSymbol> locals(&self()->comp()->getMethodSymbol()->getAutomaticList());
      for (TR::AutomaticSymbol * a = locals.getFirst(); a; a = locals.getNext())
         if (a->holdsMonitoredObject())
            {
            if(traceLiveMon)
               traceMsg(self()->comp(),"\tSymbol %p contains monitored object\n",a);
            if (!liveLocals)
               {
               if(traceLiveMon)
                  traceMsg(self()->comp(),"\tsetting LiveLocalIndex to %d on symbol %p\n",numMonitorLocals+1,a);
               a->setLiveLocalIndex(numMonitorLocals++, self()->fe());
               }
            else if (a->getLiveLocalIndex() + 1 > numMonitorLocals)
               {
               if(traceLiveMon)
                  traceMsg(self()->comp(),"\tsetting numMonitorLocals to %d while considering symbol %p\n",a->getLiveLocalIndex()+1,a);
               numMonitorLocals = a->getLiveLocalIndex() + 1;
               }
            }

      if (numMonitorLocals)
         {
         J9::SetMonitorStateOnBlockEntry monitorState(self()->comp(), &liveMonitorStacks);

         if(traceLiveMon)
            traceMsg(self()->comp(),"\tCreated monitorState %p\n",&monitorState);

         monitorState.set(_lmmdFailed, traceLiveMon);
         if (traceLiveMon)
            traceMsg(self()->comp(), "found numMonitorLocals %d\n", numMonitorLocals);
         }
      else if(traceLiveMon)
         traceMsg(self()->comp(),"\tnumMonitorLocals = %d\n",numMonitorLocals);
      }

   TR::SymbolReference **liveLocalSyms = NULL;
   TR_BitVector *unsharedSymsBitVector = NULL;
   int32_t maxLiveLocalIndex = -1;
   TR::list<TR::Block*> newBlocks(getTypedAllocator<TR::Block*>(self()->comp()->allocator()));
   TR_ScratchList<TR::Node> fsdStores(self()->trMemory());
   if (self()->comp()->getOption(TR_MimicInterpreterFrameShape) || self()->comp()->getOption(TR_PoisonDeadSlots))
      {
      if (self()->comp()->areSlotsSharedByRefAndNonRef() || self()->comp()->getOption(TR_PoisonDeadSlots))
         {
         TR_ScratchList<TR::SymbolReference> participatingLocals(self()->trMemory());

         TR::SymbolReference *autoSymRef = NULL;
         int32_t symRefNumber;
         int32_t symRefCount = self()->comp()->getSymRefCount();
         TR::SymbolReferenceTable *symRefTab = self()->comp()->getSymRefTab();
         for (symRefNumber = symRefTab->getIndexOfFirstSymRef(); symRefNumber < symRefCount; symRefNumber++)
            {
            autoSymRef = symRefTab->getSymRef(symRefNumber);
            if (autoSymRef &&
                autoSymRef->getSymbol() &&
                autoSymRef->getSymbol()->isAuto() &&
                (autoSymRef->getSymbol()->castToAutoSymbol()->getLiveLocalIndex() != (uint16_t)-1))
                {
                TR::AutomaticSymbol * autoSym = autoSymRef->getSymbol()->castToAutoSymbol();
                if (methodSymbol->getAutomaticList().find(autoSym))
                   {
                   participatingLocals.add(autoSymRef);

                   if (autoSym->getLiveLocalIndex() > maxLiveLocalIndex)
                      maxLiveLocalIndex = autoSym->getLiveLocalIndex();
                   }
                }
             }

         liveLocalSyms = (TR::SymbolReference **)self()->trMemory()->allocateStackMemory((maxLiveLocalIndex+1)*sizeof(TR::SymbolReference *));
         memset(liveLocalSyms, 0, (maxLiveLocalIndex+1)*sizeof(TR::SymbolReference *));
         unsharedSymsBitVector = new (self()->trStackMemory()) TR_BitVector(maxLiveLocalIndex+1, self()->trMemory(), stackAlloc);

         ListIterator<TR::SymbolReference> participatingLocalsIt(&participatingLocals);
         for (autoSymRef = participatingLocalsIt.getFirst(); autoSymRef; autoSymRef = participatingLocalsIt.getNext())
            {
            TR::AutomaticSymbol * autoSym = autoSymRef->getSymbol()->castToAutoSymbol();
            liveLocalSyms[autoSym->getLiveLocalIndex()] = autoSymRef;
            if (!autoSym->isSlotSharedByRefAndNonRef())
               {
               //dumpOptDetails("Unshared symRef %d live local index %d\n", autoSymRef->getReferenceNumber(), autoSym->getLiveLocalIndex());
               unsharedSymsBitVector->set(autoSym->getLiveLocalIndex());
               }
            }
         }
      else
         liveLocals = NULL;
      }

   bool fixedUpBlock = false;

   for (TR::TreeTop *tt = self()->comp()->getStartTree(); tt; tt = self()->getCurrentEvaluationTreeTop()->getNextTreeTop())
      {
      if(traceLiveMon)
         traceMsg(self()->comp(),"\tWalking TreeTops at tt %p with node %p\n",tt,tt->getNode());

      TR::Instruction *prevInstr = self()->getAppendInstruction();
      TR::Node * node = tt->getNode();
      TR::ILOpCodes opCode = node->getOpCodeValue();

      TR::Node * firstChild = node->getNumChildren() > 0 ? node->getFirstChild() : 0;

      if (opCode == TR::BBStart)
         {
         fixedUpBlock = false;
         TR::Block *block = node->getBlock();
         self()->setCurrentEvaluationBlock(block);
         self()->setCurrentBlockIndex(block->getNumber());
         self()->resetMethodModifiedByRA();

         liveMonitorStack = (liveMonitorStacks.find(block->getNumber()) != liveMonitorStacks.end()) ?
            liveMonitorStacks[block->getNumber()] :
            NULL;

         if (!block->isExtensionOfPreviousBlock())
            {
            // If we are keeping track of live locals, set up the live locals for
            // this block
            //
            if (liveLocals)
               {
               if (block->getLiveLocals())
                  liveLocals = new (self()->trHeapMemory()) TR_BitVector(*block->getLiveLocals());
               else
                  {
                  liveLocals = new (self()->trHeapMemory()) TR_BitVector(*liveLocals);
                  liveLocals->empty();
                  }

               if (self()->comp()->areSlotsSharedByRefAndNonRef() && unsharedSymsBitVector)
                  {
                  *liveLocals |= *unsharedSymsBitVector;
                  }
               }


            if (liveMonitorStack)
               {
               liveMonitors = new (self()->trHeapMemory()) TR_BitVector(numMonitorLocals, self()->trMemory());
               if (traceLiveMon)
                  traceMsg(self()->comp(), "created liveMonitors bitvector at block_%d for stack  %p size %d\n",
                                                            block->getNumber(), liveMonitorStack,
                                                            liveMonitorStack->size());
               for (int32_t i = liveMonitorStack->size() - 1; i >= 0; --i)
                  {
                  if (traceLiveMon)
                     traceMsg(self()->comp(), "about to set liveMonitors for symbol %p\n",(*liveMonitorStack)[i]->getSymbol());
                  liveMonitors->set((*liveMonitorStack)[i]->getSymbol()->castToRegisterMappedSymbol()->getLiveLocalIndex());
                  if (traceLiveMon)
                     traceMsg(self()->comp(), "setting livemonitor %d at block_%d\n",
                                                            (*liveMonitorStack)[i]->getSymbol()->castToRegisterMappedSymbol()->getLiveLocalIndex(),
                                                            block->getNumber());
                  }
               }
           else
               {
               liveMonitors = 0;
               if (traceLiveMon)
                  traceMsg(self()->comp(), "no liveMonitorStack for block_%d\n", block->getNumber());
               }
            numEBBsSinceFreeingVariableSizeSymRefs++;
            }

         if (self()->getDebug())
            self()->getDebug()->roundAddressEnumerationCounters();

#if DEBUG
         // Verify that we are only being more conservative by inheriting the live
         // local information from the previous block.
         //
         else if (liveLocals && debug("checkBlockEntryLiveLocals"))
            {
            TR_BitVector *extendedBlockLocals = new (self()->trStackMemory()) TR_BitVector(*(block->getLiveLocals()));
            *extendedBlockLocals -= *(liveLocals);

            TR_ASSERT(extendedBlockLocals->isEmpty(),
                   "Live local information is *less* pessimistic!\n");
            }
#endif
         }
      else if (opCode == TR::BBEnd)
         {
         TR::Block *b = self()->getCurrentEvaluationBlock();

         // checks for consistent monitorStack
         //
         for (auto e = b->getSuccessors().begin(); e != b->getSuccessors().end(); ++e)
            if ((*e)->getTo() == self()->comp()->getFlowGraph()->getEnd())
               {
               // block could end in a throw,
               //
               TR::TreeTop *lastRealTT = b->getLastRealTreeTop();
               // last warm blocks could end in a goto
               //
               if (lastRealTT->getNode()->getOpCode().isGoto())
                  lastRealTT = lastRealTT->getPrevTreeTop();

               TR::Node *n = lastRealTT->getNode();
               if (n->getOpCodeValue() == TR::treetop ||
                     n->getOpCode().isCheck())
                  n = n->getFirstChild();

               bool endsInThrow = false;
               if (n->getOpCode().isCall() &&
                     (n->getSymbolReference()->getReferenceNumber() == TR_aThrow))
                  endsInThrow = true;
               else if (n->getOpCodeValue() == TR::Return)
                  {
                  // a check that is going to fail
                  //
                  TR::TreeTop *prev = lastRealTT->getPrevTreeTop();
                  if ((prev->getNode()->getOpCodeValue() == TR::asynccheck) ||
                        (prev->getNode()->getOpCodeValue() == TR::treetop))
                     prev = prev->getPrevTreeTop();
                  if (prev->getNode()->getOpCode().isCheck())
                     endsInThrow = true;
                  }

               if (liveMonitorStack &&
                     liveMonitorStack->size() != 0 &&
                     !endsInThrow)
                  dumpOptDetails(self()->comp(), "liveMonitorStack must be empty, unbalanced monitors found! %d\n",
                                                                           liveMonitorStack->size());

               if (traceLiveMon)
                  {
                  traceMsg(self()->comp(), "liveMonitorStack %p at CFG end (syncMethod %d)", liveMonitorStack,
                                                         self()->comp()->getMethodSymbol()->isSynchronised());
                  if (liveMonitorStack)
                     traceMsg(self()->comp(), "   size %d\n", liveMonitorStack->size());
                  else
                     traceMsg(self()->comp(), "   size empty\n");
                  }
               break;
               }

         bool endOfEBB = !(b->getNextBlock() && b->getNextBlock()->isExtensionOfPreviousBlock());
         if (endOfEBB &&
             (b->branchesBackwards() ||
              numEBBsSinceFreeingVariableSizeSymRefs > MAX_EBBS_BEFORE_FREEING_VARIABLE_SIZED_SYMREFS))
            {
            if (self()->traceBCDCodeGen())
               traceMsg(self()->comp(),"\tblock_%d branches backwards, so free all symbols in the _variableSizeSymRefPendingFreeList\n",b->getNumber());
            self()->freeAllVariableSizeSymRefs();
            numEBBsSinceFreeingVariableSizeSymRefs = 0;
            }
         }

      if (((opCode == TR::BBEnd) && !fixedUpBlock) ||
          node->getOpCode().isBranch() ||
          node->getOpCode().isSwitch())
         {
         fixedUpBlock = true;
         //GCMAP
         if ( (self()->comp()->getOption(TR_MimicInterpreterFrameShape) && self()->comp()->areSlotsSharedByRefAndNonRef() ) || self()->comp()->getOption(TR_PoisonDeadSlots))
            {
            // TODO : look at last warm block code above
            //
            if ((!self()->comp()->getOption(TR_PoisonDeadSlots)&& liveLocals) || (self()->comp()->getOption(TR_PoisonDeadSlots) &&  self()->getCurrentEvaluationBlock()->getLiveLocals()))
               {
               newBlocks.clear();
               TR::Block *block = self()->getCurrentEvaluationBlock();

               TR_BitVectorIterator bvi(self()->comp()->getOption(TR_PoisonDeadSlots) ? *block->getLiveLocals(): *liveLocals);

               if (self()->comp()->getOption(TR_TraceCG) && self()->comp()->getOption(TR_PoisonDeadSlots))
                  traceMsg(self()->comp(), "POISON DEAD SLOTS --- Parent Block Number: %d\n", block->getNumber());


               while (bvi.hasMoreElements())
                  {
                  int32_t liveLocalIndex = bvi.getNextElement();
                  TR_ASSERT((liveLocalIndex <= maxLiveLocalIndex), "Symbol has live local index higher than computed max\n");
                  TR::SymbolReference * liveAutoSymRef = liveLocalSyms[liveLocalIndex];

                  if (self()->comp()->getOption(TR_TraceCG) && self()->comp()->getOption(TR_PoisonDeadSlots))
                     traceMsg(self()->comp(), "POISON DEAD SLOTS --- Parent Block: %d, Maintained Live Local: %d\n", block->getNumber(), liveAutoSymRef->getReferenceNumber());

                  if(self()->comp()->getOption(TR_PoisonDeadSlots) && (!liveAutoSymRef || block->isCreatedAtCodeGen()))
                  {
                     //Don't process a block we created to poison a dead slot.
                     continue;
                  }

                  if(!liveAutoSymRef)
                     {
                     continue;
                     }
                  TR::AutomaticSymbol * liveAutoSym = liveAutoSymRef->getSymbol()->castToAutoSymbol();

                  //For slot poisoning, a monitored object is still in the GCMaps even if its liveness has ended.
                  //
                  if ((liveAutoSym->getType().isAddress() && liveAutoSym->isSlotSharedByRefAndNonRef()) || (self()->comp()->getOption(TR_PoisonDeadSlots) && !liveAutoSymRef->getSymbol()->holdsMonitoredObject()))
                     {
                     for (auto succ = block->getSuccessors().begin(); succ != block->getSuccessors().end();)
                        {
                        auto next = succ;
                        ++next;
                        if ((*succ)->getTo() == self()->comp()->getFlowGraph()->getEnd())
                           {
                           succ = next;
                           continue;
                           }
                        TR::Block *succBlock = (*succ)->getTo()->asBlock();

                        if (self()->comp()->getOption(TR_PoisonDeadSlots) && succBlock->isExtensionOfPreviousBlock())
                           {
                           if (self()->comp()->getOption(TR_TraceCG) && self()->comp()->getOption(TR_PoisonDeadSlots))
                              traceMsg(self()->comp(), "POISON DEAD SLOTS --- Successor Block Number %d is extension of Parent Block %d ... skipping \n", succBlock->getNumber(), block->getNumber());
                           succ = next;
                           continue;  //We cannot poison in an extended block as gcmaps are still live for maintained live locals  !!!! if target of jump, ignore, could be extension
                           }

                        if (self()->comp()->getOption(TR_TraceCG) && self()->comp()->getOption(TR_PoisonDeadSlots))
                           traceMsg(self()->comp(), "POISON DEAD SLOTS --- Successor Block Number %d, of Parent Block %d \n", succBlock->getNumber(), block->getNumber());

                        TR_BitVector *succLiveLocals = succBlock->getLiveLocals();
                        if (succLiveLocals && !succLiveLocals->get(liveLocalIndex)) //added
                           {
                           bool zeroOut = true;
                           TR_BitVectorIterator sbvi(*succLiveLocals);
                           while (sbvi.hasMoreElements())
                              {
                              int32_t succLiveLocalIndex = sbvi.getNextElement();
                              TR_ASSERT((succLiveLocalIndex <= maxLiveLocalIndex), "Symbol has live local index higher than computed max\n");
                              TR::SymbolReference * succLiveAutoSymRef = liveLocalSyms[succLiveLocalIndex];
                              if (self()->comp()->getOption(TR_TraceCG) && self()->comp()->getOption(TR_PoisonDeadSlots))
                                 traceMsg(self()->comp(), "POISON DEAD SLOTS --- Successor Block %d contains live local %d\n", succBlock->getNumber(), succLiveAutoSymRef->getReferenceNumber());

                              TR::AutomaticSymbol * succLiveAutoSym = succLiveAutoSymRef->getSymbol()->castToAutoSymbol();
                              if ( (succLiveAutoSym->getType().isAddress() && succLiveAutoSym->isSlotSharedByRefAndNonRef()) || self()->comp()->getOption(TR_PoisonDeadSlots))
                                 {
                                 if ((succLiveAutoSym->getGCMapIndex() == liveAutoSym->getGCMapIndex()) ||
                                     ((TR::Symbol::convertTypeToNumberOfSlots(succLiveAutoSym->getDataType()) == 2) &&
                                      ((succLiveAutoSym->getGCMapIndex()+1) == liveAutoSym->getGCMapIndex())))
                                    {
                                    zeroOut = false;
                                    break;
                                    }
                                 }
                              }

                           if (zeroOut)
                              {
                              self()->comp()->getFlowGraph()->setStructure(0);
                              self()->zeroOutAutoOnEdge(liveAutoSymRef, block, succBlock, &newBlocks, &fsdStores);
                              }
                           }
                        succ = next;
                        }

                     // TODO : Think about exc edges case below
                     //
                     for (auto esucc = block->getExceptionSuccessors().begin(); esucc != block->getExceptionSuccessors().end(); ++esucc)
                        {
                        TR::Block *esuccBlock = (*esucc)->getTo()->asBlock();
                        //since we have asked the liveness analysis to assume that uses in the OSR block don't exist
                        //in certain cases, this code thinks that some locals are dead in the OSR block so it tries
                        //to zero them out. But we don't want that to happen
                        if (esuccBlock->isOSRCodeBlock() || esuccBlock->isOSRCatchBlock())
                           continue;
                        TR_BitVector *esuccLiveLocals = esuccBlock->getLiveLocals();
                        TR_ASSERT(esuccLiveLocals, "No live locals for successor block\n");
                        if (!esuccLiveLocals->get(liveLocalIndex))
                           {
                           bool zeroOut = true;
                           TR_BitVectorIterator sbvi(*esuccLiveLocals);
                           while (sbvi.hasMoreElements())
                              {
                              int32_t succLiveLocalIndex = sbvi.getNextElement();
                              TR_ASSERT((succLiveLocalIndex <= maxLiveLocalIndex), "Symbol has live local index higher than computed max\n");
                              TR::SymbolReference * succLiveAutoSymRef = liveLocalSyms[succLiveLocalIndex];
                              TR::AutomaticSymbol * succLiveAutoSym = succLiveAutoSymRef->getSymbol()->castToAutoSymbol();
                              if ( succLiveAutoSym->getType().isAddress() && ( succLiveAutoSym->isSlotSharedByRefAndNonRef() || self()->comp()->getOption(TR_PoisonDeadSlots)))
                                 {
                                 if ((succLiveAutoSym->getGCMapIndex() == liveAutoSym->getGCMapIndex()) ||
                                     ((TR::Symbol::convertTypeToNumberOfSlots(succLiveAutoSym->getDataType()) == 2) &&
                                      ((succLiveAutoSym->getGCMapIndex()+1) == liveAutoSym->getGCMapIndex())))
                                    {
                                    zeroOut = false;
                                    break;
                                    }
                                 }
                              }

                           if (zeroOut)
                              {
                              TR::TreeTop *cursorTree = esuccBlock->getEntry()->getNextTreeTop();
                              TR::TreeTop *endTree = esuccBlock->getExit();
                              bool storeExists = false;
                              while (cursorTree != endTree)
                                 {
                                 TR::Node *cursorNode = cursorTree->getNode();
                                 if (cursorNode->getOpCode().isStore())
                                    {
                                    if ((cursorNode->getSymbolReference() == liveAutoSymRef) &&
                                        (cursorNode->getFirstChild()->getOpCodeValue() == TR::aconst) &&
                                        (cursorNode->getFirstChild()->getAddress() == 0 || cursorNode->getFirstChild()->getAddress() == 0xdeadf00d ))
                                       {
                                       storeExists = true;
                                       break;
                                       }
                                    }
                                 else
                                    break;

                                 cursorTree = cursorTree->getNextTreeTop();
                                 }

                              if (!storeExists)
                                 {
                                 TR::Node *storeNode;
                                 if (self()->comp()->getOption(TR_PoisonDeadSlots))
                                    storeNode = self()->generatePoisonNode(block, liveAutoSymRef);
                                 else
                                    storeNode = TR::Node::createStore(liveAutoSymRef, TR::Node::aconst(block->getEntry()->getNode(), 0));
                                 if (storeNode)
                                    {
                                    TR::TreeTop *storeTree = TR::TreeTop::create(self()->comp(), storeNode);
                                    esuccBlock->prepend(storeTree);
                                    fsdStores.add(storeNode);
                                   }
                                 }
                              }
                           }
                        }
                     }
                  }
               }
            }
         }

      self()->setLiveLocals(liveLocals);
      self()->setLiveMonitors(liveMonitors);

      if (self()->comp()->getOption(TR_TraceCG) || debug("traceGRA"))
         {
         // any evaluator that handles multiple trees will need to dump
         // the others
         self()->comp()->getDebug()->saveNodeChecklist(nodeChecklistBeforeDump);
         self()->comp()->getDebug()->dumpSingleTreeWithInstrs(tt, NULL, true, false, true, true);
         trfprintf(self()->comp()->getOutFile(),"\n------------------------------\n");
         trfflush(self()->comp()->getOutFile());
         }

      self()->setLastInstructionBeforeCurrentEvaluationTreeTop(self()->getAppendInstruction());
      self()->setCurrentEvaluationTreeTop(tt);
      self()->setImplicitExceptionPoint(NULL);

      bool doEvaluation = true;
      if ((node->getOpCode().isStore() &&
            node->getSymbol()->holdsMonitoredObject() &&
            !node->isLiveMonitorInitStore()) || node->getOpCode().getOpCodeValue() == TR::monexitfence)
         {
         if (traceLiveMon)
            {
            traceMsg(self()->comp(), "liveMonitorStack %p ", liveMonitorStack);
            if (liveMonitorStack)
               traceMsg(self()->comp(), "   size %d\n", liveMonitorStack->size());
            else
               traceMsg(self()->comp(), "   size empty\n");
            traceMsg(self()->comp(), "Looking at Node %p with symbol %p",node,node->getSymbol());
            }
         bool isMonent = node->getOpCode().getOpCodeValue() != TR::monexitfence;
         if (isMonent)
            {
            // monent
            if (liveMonitors)
               liveMonitors = new (self()->trHeapMemory()) TR_BitVector(*liveMonitors);
            else
               liveMonitors = new (self()->trHeapMemory()) TR_BitVector(numMonitorLocals, self()->trMemory());

            // add this monent to the block's stack
            //
            if (liveMonitorStack)
               {
               liveMonitorStack->push(node->getSymbolReference());
               if (traceLiveMon)
                  traceMsg(self()->comp(), "pushing symref %p (#%u) onto monitor stack\n", node->getSymbolReference(), node->getSymbolReference()->getReferenceNumber());
               }

            liveMonitors->set(node->getSymbol()->castToRegisterMappedSymbol()->getLiveLocalIndex());

            if (traceLiveMon)
               traceMsg(self()->comp(), "monitor %p went live at node %p\n", node->getSymbol(), node);
            }
         else if (!isMonent)
            {
            if (liveMonitorStack)
               {
               // monexit
               TR_ASSERT(liveMonitors, "inconsistent live monitor state");

               // pop this monexit from the block's stack
               //
               if (!liveMonitorStack->isEmpty())
                  {
                  liveMonitors = new (self()->trHeapMemory()) TR_BitVector(*liveMonitors);

                  if (self()->comp()->getOption(TR_PoisonDeadSlots))
                     {
                     TR::SymbolReference *symRef = liveMonitorStack->pop();
                     liveMonitors->reset(symRef->getSymbol()->castToRegisterMappedSymbol()->getLiveLocalIndex());
                     TR::Node *storeNode = NULL;

                     if (self()->comp()->getOption(TR_TraceCG) && self()->comp()->getOption(TR_PoisonDeadSlots))
                        traceMsg(self()->comp(), "POISON DEAD SLOTS --- MonExit Block Number: %d\n", self()->getCurrentEvaluationBlock()->getNumber());

                     storeNode = self()->generatePoisonNode(self()->getCurrentEvaluationBlock(), symRef);
                     if (storeNode)
                        {
                        TR::TreeTop *storeTree = TR::TreeTop::create(self()->comp(), storeNode);
                        self()->getCurrentEvaluationBlock()->prepend(storeTree);
                        fsdStores.add(storeNode);
                        }
                     }
                  else
                     {
                     TR::SymbolReference *symref = liveMonitorStack->pop();

                     if (traceLiveMon)
                        traceMsg(self()->comp(), "popping symref %p (#%u) off monitor stack\n", symref, symref->getReferenceNumber());
                     liveMonitors->reset(symref->getSymbol()->castToRegisterMappedSymbol()->getLiveLocalIndex());
                     }

                  }
               else
                  {
                  dumpOptDetails(self()->comp(), "liveMonitorStack %p is inconsistently empty at node %p!\n", liveMonitorStack, node);
                  if (liveMonitors)
                     liveMonitors->empty();
                  }

               if (traceLiveMon)
                  traceMsg(self()->comp(), "monitor %p went dead at node %p\n", node->getSymbol(), node);
               }
           // no need to generate code for this store
            //
            doEvaluation = false;
            }
         }

#ifdef TR_TARGET_S390
      if (self()->getAddStorageReferenceHints())
         self()->addStorageReferenceHints(node);
#endif


      if (doEvaluation)
         self()->evaluate(node);


      if (self()->comp()->getOption(TR_TraceCG) || debug("traceGRA"))
         {
         TR::Instruction *lastInstr = self()->getAppendInstruction();
         tt->setLastInstruction(lastInstr == prevInstr ? 0 : lastInstr);
         }

      if (liveLocals)
         {
         TR::AutomaticSymbol * liveSym = 0;
         if (debug("checkBlockEntryLiveLocals"))
            {
            // Check for a store into a local.
            // If so, this local becomes live at this point.
            //
            if (node->getOpCode().isStore())
               {
               liveSym = node->getSymbol()->getAutoSymbol();
               }

            // Check for a loadaddr of a local object.
            // If so, this local object becomes live at this point.
            //
            else if (opCode == TR::treetop)
               {
               if (firstChild->getOpCodeValue() == TR::loadaddr)
                  liveSym = firstChild->getSymbol()->getLocalObjectSymbol();
               }
            if (liveSym && liveSym->getLiveLocalIndex() == (uint16_t)-1)
               liveSym = NULL;
            }
         else
            {
            // Check for a store into a collected local reference.
            // If so, this local becomes live at this point.
            //
            if ((opCode == TR::astore) &&
                ((!self()->comp()->getOption(TR_MimicInterpreterFrameShape)) ||
                 (!self()->comp()->areSlotsSharedByRefAndNonRef()) ||
                 (!fsdStores.find(node))))
               {
               liveSym = node->getSymbol()->getAutoSymbol();
               }

            // Check for a loadaddr of a local object containing collected references.
            // If so, this local object becomes live at this point.
            //
            else if (opCode == TR::treetop)
               {
               if (firstChild->getOpCodeValue() == TR::loadaddr)
                  liveSym = firstChild->getSymbol()->getLocalObjectSymbol();
               }
            if (liveSym && !liveSym->isCollectedReference())
               liveSym = NULL;
            }

         bool newLiveLocals = false;
         if (liveSym)
            {
            liveLocals = new (self()->trHeapMemory()) TR_BitVector(*liveLocals);
            newLiveLocals = true;
            if (liveSym)
               liveLocals->set(liveSym->getLiveLocalIndex());
            }

         // In interpreter-frame mode a reference can share a slot with a nonreference so when we see a store to a nonreference
         // we need to make sure that any reference that it shares a slot with is marked as dead
         //
         if (self()->comp()->getOption(TR_MimicInterpreterFrameShape) && node->getOpCode().isStore() && opCode != TR::astore)
            {
            TR::AutomaticSymbol * nonRefStoreSym = node->getSymbol()->getAutoSymbol();
            if (nonRefStoreSym && (nonRefStoreSym->getGCMapIndex() != -1))  //defect 147894: don't check this for GCMapIndex = -1
               {
               bool isTwoSlots = ( TR::Symbol::convertTypeToNumberOfSlots(nonRefStoreSym->getDataType()) == 2);
               if (isTwoSlots || nonRefStoreSym->isSlotSharedByRefAndNonRef())
                  {
                  ListIterator<TR::AutomaticSymbol> autoIterator(&methodSymbol->getAutomaticList());
                  if (!newLiveLocals)
                     liveLocals = new (self()->trHeapMemory()) TR_BitVector(*liveLocals);
                  for (TR::AutomaticSymbol * autoSym = autoIterator.getFirst(); autoSym; autoSym = autoIterator.getNext())
                     if (autoSym->getType().isAddress() && autoSym->getLiveLocalIndex() != (uint16_t)-1)
                        {
                        if (autoSym->getGCMapIndex() == nonRefStoreSym->getGCMapIndex())
                           liveLocals->reset(autoSym->getLiveLocalIndex());
                        else if (isTwoSlots && autoSym->getGCMapIndex() == nonRefStoreSym->getGCMapIndex() + 1)
                           liveLocals->reset(autoSym->getLiveLocalIndex());
                        }
                  }
               }
            }
         }

      bool compactVSSStack = false;
      if (!self()->comp()->getOption(TR_DisableVSSStackCompaction))
         {
         if (self()->comp()->getMethodHotness() < hot)
            compactVSSStack = true;
         else if (self()->comp()->getOption(TR_ForceVSSStackCompaction))
            compactVSSStack = true;
         }

      if (compactVSSStack && !_variableSizeSymRefPendingFreeList.empty())
         {
         TR::Node *ttNode = (node->getOpCodeValue() == TR::treetop) ? node->getFirstChild() : node;
         auto it = _variableSizeSymRefPendingFreeList.begin();
         TR::SymbolReference *symRef;
         while (it != _variableSizeSymRefPendingFreeList.end())
            {
        	//Element is removed within freeVariableSizeSymRef. Need a reference to next element
        	auto next = it;
            ++next;
            TR_ASSERT((*it)->getSymbol()->isVariableSizeSymbol(),"symRef #%d must contain a variable size symbol\n",(*it)->getReferenceNumber());
            auto *sym = (*it)->getSymbol()->getVariableSizeSymbol();
            bool found = (std::find(_variableSizeSymRefFreeList.begin(), _variableSizeSymRefFreeList.end(), (*it)) != _variableSizeSymRefFreeList.end());
            if (self()->traceBCDCodeGen())
               {
               if (sym->getNodeToFreeAfter())
                  traceMsg(self()->comp(),"pending free temps : looking at symRef #%d (%s) refCount %d sym->getNodeToFreeAfter() %p ttNode %p (find sym in list %d)\n",
                		  (*it)->getReferenceNumber(),self()->getDebug()->getName(sym),sym->getReferenceCount(),
                     sym->getNodeToFreeAfter(),ttNode,found);
               else
                  traceMsg(self()->comp(),"pending free temps : looking at symRef #%d (%s) refCount %d (find sym in list %d)\n",
                		  (*it)->getReferenceNumber(),self()->getDebug()->getName(sym),sym->getReferenceCount(),found);
               }
            if (!sym->isAddressTaken() && !found)
               {
               TR::Node *nodeToFreeAfter = sym->getNodeToFreeAfter();
               bool nodeToFreeAfterIsCurrentNode = nodeToFreeAfter && (ttNode==nodeToFreeAfter);
               if (sym->getReferenceCount() == 0 &&
                  (!nodeToFreeAfter || nodeToFreeAfterIsCurrentNode))
                  {
                  self()->freeVariableSizeSymRef(*it);  // will also remove sym from the pending free list
                  }
               else if (sym->getReferenceCount() > 0 && nodeToFreeAfterIsCurrentNode)
                  {
                  if (self()->traceBCDCodeGen())
                     traceMsg(self()->comp(),"\treset nodeToFreeAfter %p->NULL for sym %p with refCount %d > 0\n",nodeToFreeAfter,sym,sym->getReferenceCount());
                  sym->setNodeToFreeAfter(NULL);
                  }
               else
                  {
                  // We'd like to assert the following, but refcounts are unsigned, so we can't
                  //TR_ASSERT(sym->getReferenceCount() >= 0,"sym %p refCount %d should be >= 0\n",sym,sym->getReferenceCount());
                  }
               }
            it = next;
            }
         }

      if (self()->comp()->getOption(TR_TraceCG) || debug("traceGRA"))
         {
         self()->comp()->getDebug()->restoreNodeChecklist(nodeChecklistBeforeDump);
         if (tt == self()->getCurrentEvaluationTreeTop())
            {
            trfprintf(self()->comp()->getOutFile(),"------------------------------\n");
            self()->comp()->getDebug()->dumpSingleTreeWithInstrs(tt, prevInstr->getNext(), true, true, true, false);
            }
         else
            {
            // dump all the trees that the evaluator handled
            trfprintf(self()->comp()->getOutFile(),"------------------------------");
            for (TR::TreeTop *dumptt = tt; dumptt != self()->getCurrentEvaluationTreeTop()->getNextTreeTop(); dumptt = dumptt->getNextTreeTop())
               {
               trfprintf(self()->comp()->getOutFile(),"\n");
               self()->comp()->getDebug()->dumpSingleTreeWithInstrs(dumptt, NULL, true, false, true, false);
               }
            // all instructions are on the tt tree
            self()->comp()->getDebug()->dumpSingleTreeWithInstrs(tt, prevInstr->getNext(), false, true, false, false);
            }
         trfflush(self()->comp()->getOutFile());
         }
      }

   if (self()->traceBCDCodeGen())
      traceMsg(self()->comp(),"\tinstruction selection is complete so free all symbols in the _variableSizeSymRefPendingFreeList\n");

   self()->freeAllVariableSizeSymRefs();

#if defined(TR_TARGET_S390) && !defined(PUBLIC_BUILD)
   // Virtual function insertInstructionPrefetches is implemented only for s390 platform,
   // for all other platforms the function is empty
   //
   self()->insertInstructionPrefetches();
#endif
   } // Stack memory region ends

   if (self()->comp()->getOption(TR_TraceCG) || debug("traceGRA"))
      self()->comp()->incVisitCount();

   if (self()->getDebug())
      self()->getDebug()->roundAddressEnumerationCounters();

   self()->endInstructionSelection();

   if (self()->comp()->getOption(TR_TraceCG))
      diagnostic("</selection>\n");
   }


// J9, Z
//
// This can surely be done more efficiently.  Walk the CFG and go block by block
// rather than iterating through TreeTops looking for BBStarts.
//
void
J9::CodeGenerator::splitWarmAndColdBlocks()
   {
   if (!self()->allowSplitWarmAndColdBlocks() || self()->comp()->compileRelocatableCode())
      {
      return;
      }

   TR::Block * block = NULL;
   TR::TreeTop * tt;
   TR::Node * node;
   TR::Block * firstColdBlock = NULL, * firstColdExtendedBlock = NULL;

   for (tt = self()->comp()->getStartTree(); tt; tt = tt->getNextTreeTop())
      {
      node = tt->getNode();

      if (node->getOpCodeValue() == TR::BBStart)
         {
         block = node->getBlock();

         // If this is the first cold block, remember where the warm blocks ended.
         // If it is a warm block and cold blocks have already been found, they
         // are treated as warm.
         //
         if (block->isCold())
            {
            if (!firstColdBlock)
               firstColdBlock = block;
            }
         else
            {
            firstColdBlock = NULL;
            firstColdExtendedBlock = NULL;
            }

         if (!block->isExtensionOfPreviousBlock())
            {
            if (firstColdBlock && !firstColdExtendedBlock)
               {
               if (!block->getPrevBlock() ||
                   !block->getPrevBlock()->canFallThroughToNextBlock())
                  firstColdExtendedBlock = block;
               else
                  firstColdBlock = NULL;
               }
            }
         }
      }

   // Mark the split point between warm and cold blocks, so they can be
   // allocated in different code sections.
   //
   TR::Block *lastWarmBlock;
   if (firstColdExtendedBlock)
      {
      lastWarmBlock = firstColdExtendedBlock->getPrevBlock();
      if (!lastWarmBlock)
         {
         // All the blocks are cold: insert a new goto block ahead of real blocks
         lastWarmBlock = TR::TransformUtil::insertNewFirstBlockForCompilation(self()->comp());
         }
      }
   else
      {
      // All the blocks are warm - the split point is between the last
      // instruction and the snippets.
      //
      lastWarmBlock = block;
      }

   // If the last tree in the last warm block is not a TR::Goto, insert a goto tree
   // at the end of the block.
   // If there is a following block the goto will branch to it so that when the
   // code is split any fall-through will go to the right place.
   // If there is no following block the goto will branch to the first block; in
   // this case the goto should never be reached, it is there only to
   // make sure that the instruction following the last real treetop will be in
   // warm code, so if it is a helper call (e.g. for a throw) the return address
   // is in this method's code.
   //
   if (lastWarmBlock->getNumberOfRealTreeTops() == 0)
      tt = lastWarmBlock->getEntry();
   else
      tt = lastWarmBlock->getLastRealTreeTop();

   node = tt->getNode();

   if (!(node->getOpCode().isGoto() || node->getOpCode().isJumpWithMultipleTargets() || node->getOpCode().isReturn()))
      {
      // Find the block to be branched to
      //
      TR::TreeTop * targetTreeTop = lastWarmBlock->getExit()->getNextTreeTop();
      if (targetTreeTop)
         {
         // Branch to following block. Make sure it is not marked as an
         // extension block so that it will get a label generated.
         //
         targetTreeTop->getNode()->getBlock()->setIsExtensionOfPreviousBlock(false);
         }
      else
         {
         // Branch to the first block. This will not be marked as an extension
         // block.
         targetTreeTop = self()->comp()->getStartBlock()->getEntry();
         }

      // Generate the goto and insert it into the end of the last warm block.
      //
      TR::TreeTop *gotoTreeTop = TR::TreeTop::create(self()->comp(), TR::Node::create(node, TR::Goto, 0, targetTreeTop));

      // Move reg deps from BBEnd to goto
      //
      TR::Node *bbEnd = lastWarmBlock->getExit()->getNode();
      if (bbEnd->getNumChildren() > 0)
         {
         TR::Node *glRegDeps = bbEnd->getChild(0);

         gotoTreeTop->getNode()->setNumChildren(1);
         gotoTreeTop->getNode()->setChild(0, glRegDeps);

         bbEnd->setChild(0,NULL);
         bbEnd->setNumChildren(0);
         }

      tt->insertAfter(gotoTreeTop);
      }

   }


void
J9::CodeGenerator::populateOSRBuffer()
   {

   if (!self()->comp()->getOption(TR_EnableOSR))
      return;

//The following struct definitions are coming from VM include files and are intended as
//a legend for OSR buffer

    // typedef struct J9OSRBuffer {
    //   U_32 numberOfFrames;
    //   // frames here - reachable by "(J9OSRFrame*)(buffer + 1)"
    // } J9OSRBuffer;
    // typedef struct J9OSRFrame {
    //   J9Method *method;
    //   U_8 *bytecodePC;
    //   U_32 maxStack;
    //   U_32 pendingStackHeight;
    //   // stack slots here - reachable by "(UDATA*)(frame + 1)"
    // } J9OSRFrame;

   self()->comp()->getOSRCompilationData()->buildSymRefOrderMap();
   const TR_Array<TR_OSRMethodData *>& methodDataArray = self()->comp()->getOSRCompilationData()->getOSRMethodDataArray();
   bool traceOSR = self()->comp()->getOption(TR_TraceOSR);
   uint32_t maxScratchBufferSize = 0;
   const int firstSymChildIndex = 2;

/*
   for (int32_t i = 0; i < methodDataArray.size(); ++i)
      for (int32_t j = i+1; j < methodDataArray.size(); ++j)
         TR_ASSERT((methodDataArray[i] == NULL && methodDataArray[j] == NULL) || (methodDataArray[i] != methodDataArray[j]),
                 "methodDataArray elements %d and %d are equal\n", i, j);
*/

   TR::Block * block = NULL;
   for(TR::TreeTop * tt = self()->comp()->getStartTree(); tt; tt = tt->getNextTreeTop())
      {
      // Write pending pushes, parms, and locals to vmthread's OSR buffer

      TR::Node* n = tt->getNode();
      if (n->getOpCodeValue() == TR::BBStart)
         {
         block = n->getBlock();
         continue;
         }
      if (n->getOpCodeValue() == TR::treetop && n->getNumChildren() == 1)
         n = n->getFirstChild();
      else
         continue;
      if (n->getOpCodeValue() != TR::call ||
          n->getSymbolReference()->getReferenceNumber() != TR_prepareForOSR)
         continue;

      TR::Node *callNode = n;
      TR_OSRMethodData* osrMethodData = methodDataArray[callNode->getChild(1)->getInt()+1];
      TR_ASSERT(osrMethodData != NULL && osrMethodData->getOSRCodeBlock() != NULL,
             "osr method data or its block is NULL\n");

      if (traceOSR)
         traceMsg(self()->comp(), "Lowering trees in OSR block_%d...\n", block->getNumber());

      //osrFrameIndex is a field in the vmThread that is initialized by the VM to the offset
      //of the start of the first (deepest) frame in the OSR buffer
      //Once we are done with generating code that populates the current frame, we generate code
      //that advances this field to the point to the next frame at the end of the OSR code block
      //of each frame
      TR::ResolvedMethodSymbol *methSym = osrMethodData->getMethodSymbol();
      TR::Node *osrBufferNode = TR::Node::createLoad(callNode, self()->symRefTab()->findOrCreateOSRBufferSymbolRef());
      TR::Node *osrFrameIndex = TR::Node::createLoad(callNode, self()->symRefTab()->findOrCreateOSRFrameIndexSymbolRef());
      TR::Node *osrScratchBufferNode =  TR::Node::createLoad(callNode, self()->symRefTab()->findOrCreateOSRScratchBufferSymbolRef());

      TR::TreeTop* insertionPoint = tt->getPrevRealTreeTop();
      bool inlinesAnyMethod = osrMethodData->inlinesAnyMethod();

      if (traceOSR)
         traceMsg(self()->comp(), "callerIndex %d: max pending push slots=%d, # of auto slots=%d, # of arg slots=%d\n",
                 osrMethodData->getInlinedSiteIndex(), methSym->getNumPPSlots(),
            methSym->getResolvedMethod()->numberOfTemps(), methSym->getNumParameterSlots());

      uint32_t numOfSymsThatShareSlot = 0;
      int32_t scratchBufferOffset = 0;
      for (int32_t child = firstSymChildIndex; child+2 < callNode->getNumChildren(); child += 3)
         {
         TR::Node* loadNode = callNode->getChild(child);
         int32_t symRefNumber = callNode->getChild(child+1)->getInt();
         int32_t symRefOrder = callNode->getChild(child+2)->getInt();
         TR::SymbolReference* symRef = self()->symRefTab()->getSymRef(symRefNumber);

         int32_t specialCasedSlotIndex = -1;
         //if (methSym->getSyncObjectTemp() == symRef)
         if (symRef->getSymbol()->holdsMonitoredObject())
            specialCasedSlotIndex = methSym->getSyncObjectTempIndex();
         //else if (methSym->getThisTempForObjectCtor() == symRef)
         else if (symRef->getSymbol()->isThisTempForObjectCtor())
            specialCasedSlotIndex = methSym->getThisTempForObjectCtorIndex();
         //else if (methSym->getATCDeferredCountTemp() == symRef)

         int32_t slotIndex = symRef->getCPIndex() >= methSym->getFirstJitTempIndex()
            ? methSym->getFirstJitTempIndex()
            : symRef->getCPIndex();

         if (symRef->getCPIndex() >= methSym->getFirstJitTempIndex())
            {
            TR_ASSERT(((slotIndex == methSym->getSyncObjectTempIndex()) ||
                     (slotIndex == methSym->getThisTempForObjectCtorIndex())), "Unknown temp sym ref being written to the OSR buffer; probably needs special casing\n");
            }

         if (specialCasedSlotIndex != -1)
            slotIndex = specialCasedSlotIndex;

         int32_t symSize = symRef->getSymbol()->getSize();
         bool sharedSlot = (symRefOrder != -1);
         if (sharedSlot)
            {
            insertionPoint = self()->genSymRefStoreToArray(callNode, osrScratchBufferNode, NULL, loadNode, scratchBufferOffset, insertionPoint);
            osrMethodData->addScratchBufferOffset(slotIndex, symRefOrder, scratchBufferOffset);
            scratchBufferOffset += symSize;
            numOfSymsThatShareSlot++;
            }
         else
            {
            TR::DataType dt = symRef->getSymbol()->getDataType();
            bool takesTwoSlots = dt == TR::Int64 || dt == TR::Double;
            int32_t offset = osrMethodData->slotIndex2OSRBufferIndex(slotIndex, symSize, takesTwoSlots);
            insertionPoint = self()->genSymRefStoreToArray(callNode, osrBufferNode, osrFrameIndex, loadNode, offset, insertionPoint);
            }
         }

      /*
       * dead slots are bookkept together with shared slots under involuntary OSR
       * increase this number to indicate the existence of entries for dead slots
       */
      if (osrMethodData->hasSlotSharingOrDeadSlotsInfo() && numOfSymsThatShareSlot == 0)
         numOfSymsThatShareSlot++;

      osrMethodData->setNumOfSymsThatShareSlot(numOfSymsThatShareSlot);
      maxScratchBufferSize = (maxScratchBufferSize > scratchBufferOffset) ? maxScratchBufferSize : scratchBufferOffset;

      if (traceOSR)
         {
         traceMsg(self()->comp(), "%s %s %s: written out bytes in OSR buffer\n",
                 osrMethodData->getInlinedSiteIndex() == -1 ? "Method," : "Inlined method,",
                 inlinesAnyMethod? "inlines another method,": "doesn't inline any method,",
                 methSym->signature(self()->trMemory()));
         }
      int32_t totalNumOfSlots = osrMethodData->getTotalNumOfSlots();
      //The OSR helper call will print the contents of the OSR buffer (if trace option is on)
      //and populate the OSR buffer with the correct values of the shared slots (if there is any)
      bool emitCall = false;

      if ((numOfSymsThatShareSlot > 0) ||
          self()->comp()->getOption(TR_EnablePrepareForOSREvenIfThatDoesNothing))
         emitCall = true;

      int32_t startIndex = 0;
      if (emitCall)
         startIndex = firstSymChildIndex;

      for (int32_t i = startIndex; i < callNode->getNumChildren(); i++)
         callNode->getChild(i)->recursivelyDecReferenceCount();

      if (emitCall)
         {
         callNode->setNumChildren(firstSymChildIndex+1);
         TR_ASSERT(totalNumOfSlots < (1 << 16) - 1, "only 16 bits are reserved for number of slots");
         TR_ASSERT(numOfSymsThatShareSlot < (1 << 16) -1, "only 16 bits are reserved for number of syms that share slots");
         callNode->setAndIncChild(firstSymChildIndex,
            TR::Node::create(callNode, TR::iconst, 0, totalNumOfSlots | (numOfSymsThatShareSlot << 16)));
         insertionPoint = tt;
         }
      else
         {
         TR::TreeTop *prev = tt->getPrevTreeTop();
         TR::TreeTop *next = tt->getNextTreeTop();
         prev->join(next);
         insertionPoint = prev;
         }

      //at the end of each OSR code block, we need to advance osrFrameIndex such that
      //it points to the beginning of the next osr frame
      //osrFrameIndex += osrMethodData->getTotalDataSize();
      TR::TreeTop* osrFrameIndexAdvanceTreeTop = TR::TreeTop::create(self()->comp(),
         TR::Node::createStore(self()->symRefTab()->findOrCreateOSRFrameIndexSymbolRef(),
            TR::Node::create(TR::iadd, 2, osrFrameIndex,
                            TR::Node::create(callNode, TR::iconst, 0, osrMethodData->getTotalDataSize())
               )
            )
         );
      insertionPoint->insertTreeTopsAfterMe(osrFrameIndexAdvanceTreeTop);
      }


   for (int32_t i = 0; i < methodDataArray.size(); i++)
      {
      TR_OSRMethodData* osrMethodData = methodDataArray[i];
      //osrMethodData can be NULL when the inlined method didn't cause a call to ILGen (e.g., a jni method)
      if (methodDataArray[i] == NULL)
         continue;
      //Initialize the number of syms that share slots to zero if it's hasn't been already initialized.
      if (osrMethodData->getNumOfSymsThatShareSlot() == -1)
         {
         osrMethodData->setNumOfSymsThatShareSlot(0);
         }
      }

   self()->comp()->getOSRCompilationData()->setMaxScratchBufferSize(maxScratchBufferSize);
   }


void
J9::CodeGenerator::processRelocations()
   {
   TR_J9VMBase *fej9 = (TR_J9VMBase *)(self()->comp()->fe());

   //Project neutral non-AOT processRelocation
   OMR::CodeGenerator::processRelocations();

   bool isJITaaSMode = comp()->isOutOfProcessCompilation();

   int32_t missedSite = -1;

   if (self()->comp()->compileRelocatableCode() || isJITaaSMode)
      {
      if (self()->comp()->compileRelocatableCode())
         {
         uint32_t inlinedCallSize = self()->comp()->getNumInlinedCallSites();

         // Create temporary hashtable for ordering AOT guard relocations
         int32_t counter = inlinedCallSize;
         TR_InlinedSiteHastTableEntry *orderedInlinedSiteListTable;
         if (inlinedCallSize > 0)
            {
            orderedInlinedSiteListTable= (TR_InlinedSiteHastTableEntry*)self()->comp()->trMemory()->allocateMemory(sizeof(TR_InlinedSiteHastTableEntry) * inlinedCallSize, heapAlloc);
            memset(orderedInlinedSiteListTable, 0, sizeof(TR_InlinedSiteHastTableEntry)*inlinedCallSize);
            }
         else
            orderedInlinedSiteListTable = NULL;

         TR_InlinedSiteLinkedListEntry *entry = NULL;

         // Traverse list of AOT-specific guards and create relocation records
         TR::list<TR_AOTGuardSite*> *aotGuardSites = self()->comp()->getAOTGuardPatchSites();
         for(auto it = aotGuardSites->begin(); it != aotGuardSites->end(); ++it)
            {
            intptrj_t inlinedSiteIndex = -1;

            // first, figure out the appropriate relocation record type from the guard type and symbol
            TR_ExternalRelocationTargetKind type;
            switch ((*it)->getType())
               {
               case TR_DirectMethodGuard:
                  if ((*it)->getGuard()->getSymbolReference()->getSymbol()->getMethodSymbol()->isStatic())
                     type = TR_InlinedStaticMethodWithNopGuard;
                  else if ((*it)->getGuard()->getSymbolReference()->getSymbol()->getMethodSymbol()->isSpecial())
                     type = TR_InlinedSpecialMethodWithNopGuard;
                  else if ((*it)->getGuard()->getSymbolReference()->getSymbol()->getMethodSymbol()->isVirtual())
                     type = TR_InlinedVirtualMethodWithNopGuard;
                  else
                     TR_ASSERT(0, "unexpected AOTDirectMethodGuard method symbol");
                  break;

               case TR_NonoverriddenGuard:
                  type = TR_InlinedVirtualMethodWithNopGuard;
                  break;
               case TR_RemovedNonoverriddenGuard:
                  type = TR_InlinedVirtualMethod;
                  break;

               case TR_InterfaceGuard:
                  type = TR_InlinedInterfaceMethodWithNopGuard;
                  break;
               case TR_RemovedInterfaceGuard:
                  traceMsg(self()->comp(), "TR_RemovedInterfaceMethod\n");
                  type = TR_InlinedInterfaceMethod;
                  break;

               case TR_AbstractGuard:
                  type = TR_InlinedAbstractMethodWithNopGuard;
                  break;

               case TR_HCRGuard:
                  // devinmp: TODO/FIXME this should arrange to create an AOT
                  // relocation which, when loaded, creates a
                  // TR_PatchNOPedGuardSiteOnClassRedefinition or similar.
                  // Here we would previously create a TR_HCR relocation,
                  // which is for replacing J9Class or J9Method pointers.
                  // These would be the 'unresolved' variant
                  // (TR_RedefinedClassUPicSite), which would (hopefully) never
                  // get patched. If it were patched, it seems like it would
                  // replace code with a J9Method pointer.
                  if (!self()->comp()->getOption(TR_UseOldHCRGuardAOTRelocations))
                     continue;
                  type = TR_HCR;
                  break;

               case TR_MethodEnterExitGuard:
                  if ((*it)->getGuard()->getCallNode()->getOpCodeValue() == TR::MethodEnterHook)
                     type = TR_CheckMethodEnter;
                  else if ((*it)->getGuard()->getCallNode()->getOpCodeValue() == TR::MethodExitHook)
                     type = TR_CheckMethodExit;
                  else
                     TR_ASSERT(0,"Unexpected TR_MethodEnterExitGuard at site %p guard %p node %p\n",
                                       *it, (*it)->getGuard(), (*it)->getGuard()->getCallNode());
                  break;

               case TR_RemovedProfiledGuard:
                  traceMsg(self()->comp(), "TR_ProfiledInlinedMethodRelocation\n");
                  type = TR_ProfiledInlinedMethodRelocation;
                  break;

<<<<<<< HEAD
               case TR_ProfiledGuard:
                  if ((*it)->getGuard()->getTestType() == TR_MethodTest)
                     {
                     type = TR_ProfiledMethodGuardRelocation;
                     traceMsg(self()->comp(), "TR_ProfiledMethodGuardRelocation\n");
                     }
                  else if ((*it)->getGuard()->getTestType() == TR_VftTest)
                     {
                     type = TR_ProfiledClassGuardRelocation;
                     traceMsg(self()->comp(), "TR_ProfiledClassGuardRelocation\n");
                     }
                  else
                     TR_ASSERT(false, "unexpected profiled guard test type");
                  break;
=======
         switch (type)  // relocation record type
            {
            case TR_InlinedStaticMethodWithNopGuard:
            case TR_InlinedSpecialMethodWithNopGuard:
            case TR_InlinedVirtualMethodWithNopGuard:
            case TR_InlinedInterfaceMethodWithNopGuard:
            case TR_InlinedAbstractMethodWithNopGuard:
            case TR_ProfiledClassGuardRelocation:
            case TR_ProfiledMethodGuardRelocation:
            case TR_ProfiledInlinedMethodRelocation:
            case TR_InlinedVirtualMethod:
            case TR_InlinedInterfaceMethod:
               TR_ASSERT(inlinedCallSize, "TR_AOT expect inlinedCallSize to be larger than 0\n");
               inlinedSiteIndex = (intptrj_t)(*it)->getGuard()->getCurrentInlinedSiteIndex();
               entry = (TR_InlinedSiteLinkedListEntry *)self()->comp()->trMemory()->allocateMemory(sizeof(TR_InlinedSiteLinkedListEntry), heapAlloc);

               entry->reloType = type;
               entry->location = (uint8_t *)(*it)->getLocation();
               entry->destination = (uint8_t *)(*it)->getDestination();
               entry->guard = (uint8_t *)(*it)->getGuard();
               entry->next = NULL;

               if (orderedInlinedSiteListTable[inlinedSiteIndex].first)
                  {
                  orderedInlinedSiteListTable[inlinedSiteIndex].last->next = entry;
                  orderedInlinedSiteListTable[inlinedSiteIndex].last = entry;
                  }
               else
                  {
                  orderedInlinedSiteListTable[inlinedSiteIndex].first = entry;
                  orderedInlinedSiteListTable[inlinedSiteIndex].last = entry;
                  }
               break;
>>>>>>> 505cc604

               default:
                  TR_ASSERT(false, "got a unknown/non-AOT guard at AOT site");
                  break;
               }

            switch (type)  // relocation record type
               {
               case TR_InlinedStaticMethodWithNopGuard:
               case TR_InlinedSpecialMethodWithNopGuard:
               case TR_InlinedVirtualMethodWithNopGuard:
               case TR_InlinedInterfaceMethodWithNopGuard:
               case TR_InlinedAbstractMethodWithNopGuard:
               case TR_InlinedHCRMethod:
               case TR_ProfiledClassGuardRelocation:
               case TR_ProfiledMethodGuardRelocation:
               case TR_ProfiledInlinedMethodRelocation:
               case TR_InlinedVirtualMethod:
               case TR_InlinedInterfaceMethod:
                  TR_ASSERT(inlinedCallSize, "TR_AOT expect inlinedCallSize to be larger than 0\n");
                  inlinedSiteIndex = (intptrj_t)(*it)->getGuard()->getCurrentInlinedSiteIndex();
                  entry = (TR_InlinedSiteLinkedListEntry *)self()->comp()->trMemory()->allocateMemory(sizeof(TR_InlinedSiteLinkedListEntry), heapAlloc);

                  entry->reloType = type;
                  entry->location = (uint8_t *)(*it)->getLocation();
                  entry->destination = (uint8_t *)(*it)->getDestination();
                  entry->guard = (uint8_t *)(*it)->getGuard();
                  entry->next = NULL;

                  if (orderedInlinedSiteListTable[inlinedSiteIndex].first)
                     {
                     orderedInlinedSiteListTable[inlinedSiteIndex].last->next = entry;
                     orderedInlinedSiteListTable[inlinedSiteIndex].last = entry;
                     }
                  else
                     {
                     orderedInlinedSiteListTable[inlinedSiteIndex].first = entry;
                     orderedInlinedSiteListTable[inlinedSiteIndex].last = entry;
                     }
                  break;

               case TR_CheckMethodEnter:
               case TR_CheckMethodExit:
               case TR_HCR:
                  self()->addExternalRelocation(new (self()->trHeapMemory()) TR::ExternalRelocation((uint8_t *)(*it)->getLocation(),
                                                                                   (uint8_t *)(*it)->getDestination(),
                                                                                   type, self()),
                                   __FILE__, __LINE__, NULL);
                  break;

               default:
                  TR_ASSERT(false, "got a unknown/non-AOT guard at AOT site");
                  break;
               }
            }

         TR::list<TR::AOTClassInfo*>* classInfo = self()->comp()->_aotClassInfo;
         if (!classInfo->empty())
            {
            for (auto info = classInfo->begin(); info != classInfo->end(); ++info)
               {
               traceMsg(self()->comp(), "processing AOT class info: %p in %s\n", *info, self()->comp()->signature());
               traceMsg(self()->comp(), "ramMethod: %p cp: %p cpIndex: %x relo %d\n", (*info)->_method, (*info)->_constantPool, (*info)->_cpIndex, (*info)->_reloKind);
               traceMsg(self()->comp(), "clazz: %p classChain: %p\n", (*info)->_clazz, (*info)->_classChain);

               TR_OpaqueMethodBlock *ramMethod = (*info)->_method;

               int32_t siteIndex = -1;

               if (ramMethod != self()->comp()->getCurrentMethod()->getPersistentIdentifier()) // && info->_reloKind != TR_ValidateArbitraryClass)
                  {
                  int32_t i;
                  for (i = 0; i < self()->comp()->getNumInlinedCallSites(); i++)
                     {
                     TR_InlinedCallSite &ics = self()->comp()->getInlinedCallSite(i);
                     TR_OpaqueMethodBlock *inlinedMethod = fej9->getInlinedCallSiteMethod(&ics);

                     traceMsg(self()->comp(), "\tinline site %d inlined method %p\n", i, inlinedMethod);
                     if (ramMethod == inlinedMethod)
                        {
                        traceMsg(self()->comp(), "\t\tmatch!\n");
                        siteIndex = i;
                        break;
                        }
                     }

                  if (i >= (int32_t) self()->comp()->getNumInlinedCallSites())
                     {
                     // this assumption isn't associated with a method directly in the compilation
                     // so we can't use a constant pool approach to validate: transform into TR_ValidateArbitraryClass
                     // kind of overkill for TR_ValidateStaticField, but still correct
                     (*info)->_reloKind = TR_ValidateArbitraryClass;
                     siteIndex = -1;   // invalidate main compiled method
                     traceMsg(self()->comp(), "\ttransformed into TR_ValidateArbitraryClass\n");
                     }
                  }

               traceMsg(self()->comp(), "Found inlined site %d\n", siteIndex);

               TR_ASSERT(siteIndex < (int32_t) self()->comp()->getNumInlinedCallSites(), "did not find AOTClassInfo %p method in inlined site table", *info);

               self()->addExternalRelocation(new (self()->trHeapMemory()) TR::ExternalRelocation(NULL,
                                                                                (uint8_t *)(intptr_t)siteIndex,
                                                                                (uint8_t *)(*info),
                                                                                (*info)->_reloKind, self()),
                                                                                __FILE__, __LINE__, NULL);
               }
            }

         // If have inlined calls, now add the relocation records in descending order of inlined site index (at relocation time, the order is reverse)
         if (inlinedCallSize > 0)
            {
            counter= inlinedCallSize - 1;
            int numSitesAdded = 0;
            for (; counter >= 0 ; counter--)
               {
               TR_InlinedSiteLinkedListEntry *currentSite = orderedInlinedSiteListTable[counter].first;
               if (!currentSite)
                  missedSite = counter;

               while (currentSite)
                  {
                  self()->addExternalRelocation(new (self()->trHeapMemory()) TR::ExternalRelocation(currentSite->location,
                                                                                   currentSite->destination,
                                                                                   currentSite->guard,
                                                                                   currentSite->reloType, self()),
                                  __FILE__,__LINE__, NULL);
                  currentSite = currentSite->next;
                  numSitesAdded++;
                  }
               }
            }
         }

      TR::SymbolValidationManager::SymbolValidationRecordList &validationRecords = self()->comp()->getSymbolValidationManager()->getValidationRecordList();
      if (self()->comp()->getOption(TR_UseSymbolValidationManager))
         {
         // Add the flags in TR_AOTMethodHeader on the compile run
         J9JITDataCacheHeader *aotMethodHeader = (J9JITDataCacheHeader *)self()->comp()->getAotMethodDataStart();
         TR_AOTMethodHeader *aotMethodHeaderEntry = (TR_AOTMethodHeader *)(aotMethodHeader + 1);
         aotMethodHeaderEntry->flags |= TR_AOTMethodHeader_UsesSymbolValidationManager;

         for (auto it = validationRecords.begin(); it != validationRecords.end(); it++)
            {
            self()->addExternalRelocation(new (self()->trHeapMemory()) TR::ExternalRelocation(NULL,
                                                                             (uint8_t *)(*it),
                                                                             (*it)->_kind, self()),
                                                                             __FILE__, __LINE__, NULL);
            }
         }

//#endif
      // Now call the platform specific processing of relocations
      self()->getAheadOfTimeCompile()->processRelocations();
      }

   for (auto aotIterator = self()->getExternalRelocationList().begin(); aotIterator != self()->getExternalRelocationList().end(); ++aotIterator)
      {
      // Traverse the AOT/external labels
      (*aotIterator)->apply(self());
      }
   }

void J9::CodeGenerator::addExternalRelocation(TR::Relocation *r, const char *generatingFileName, uintptr_t generatingLineNumber, TR::Node *node, TR::ExternalRelocationPositionRequest where)
   {
   TR_ASSERT(generatingFileName, "External relocation location has improper NULL filename specified");
   if (self()->comp()->compileRelocatableCode() || self()->comp()->getPersistentInfo()->getJITaaSMode() == SERVER_MODE)
      {
      TR::RelocationDebugInfo *genData = new(self()->trHeapMemory()) TR::RelocationDebugInfo;
      genData->file = generatingFileName;
      genData->line = generatingLineNumber;
      genData->node = node;
      self()->addExternalRelocation(r, genData, where);
      }
   }

void J9::CodeGenerator::addExternalRelocation(TR::Relocation *r, TR::RelocationDebugInfo* info, TR::ExternalRelocationPositionRequest where)
   {
   if (self()->comp()->compileRelocatableCode() || self()->comp()->getPersistentInfo()->getJITaaSMode() == SERVER_MODE)
      {
      TR_ASSERT(info, "External relocation location does not have associated debug information");
      r->setDebugInfo(info);
      switch (where)
         {
         case TR::ExternalRelocationAtFront:
            _externalRelocationList.push_front(r);
            break;

         case TR::ExternalRelocationAtBack:
            _externalRelocationList.push_back(r);
            break;

         default:
            TR_ASSERT_FATAL(
               false,
               "invalid TR::ExternalRelocationPositionRequest %d",
               where);
            break;
         }
      }
   }

void J9::CodeGenerator::addProjectSpecializedRelocation(uint8_t *location, uint8_t *target, uint8_t *target2,
      TR_ExternalRelocationTargetKind kind, char *generatingFileName, uintptr_t generatingLineNumber, TR::Node *node)
   {
   (target2 == NULL) ?
         self()->addExternalRelocation(new (self()->trHeapMemory()) TR::ExternalRelocation(location, target, kind, self()),
               generatingFileName, generatingLineNumber, node) :
         self()->addExternalRelocation(new (self()->trHeapMemory()) TR::ExternalRelocation(location, target, target2, kind, self()),
               generatingFileName, generatingLineNumber, node);
   }

void J9::CodeGenerator::addProjectSpecializedRelocation(TR::Instruction *instr, uint8_t *target, uint8_t *target2,
      TR_ExternalRelocationTargetKind kind, char *generatingFileName, uintptr_t generatingLineNumber, TR::Node *node)
   {
   (target2 == NULL) ?
         self()->addExternalRelocation(new (self()->trHeapMemory()) TR::BeforeBinaryEncodingExternalRelocation(instr, target, kind, self()),
               generatingFileName, generatingLineNumber, node) :
         self()->addExternalRelocation(new (self()->trHeapMemory()) TR::BeforeBinaryEncodingExternalRelocation(instr, target, target2, kind, self()),
               generatingFileName, generatingLineNumber, node);
   }

void J9::CodeGenerator::addProjectSpecializedPairRelocation(uint8_t *location, uint8_t *location2, uint8_t *target,
      TR_ExternalRelocationTargetKind kind, char *generatingFileName, uintptr_t generatingLineNumber, TR::Node *node)
   {
   self()->addExternalRelocation(new (self()->trHeapMemory()) TR::ExternalOrderedPair32BitRelocation(location, location2, target, kind, self()),
         generatingFileName, generatingLineNumber, node);
   }


TR::Node *
J9::CodeGenerator::createOrFindClonedNode(TR::Node *node, int32_t numChildren)
   {
   TR_HashId index;
   if (!_uncommonedNodes.locate(node->getGlobalIndex(), index))
      {
      // has not been uncommoned already, clone and store for later
      TR::Node *clone = TR::Node::copy(node, numChildren);
      _uncommonedNodes.add(node->getGlobalIndex(), index, clone);
      node = clone;
      }
   else
      {
      // found previously cloned node
      node = (TR::Node *) _uncommonedNodes.getData(index);
      }
   return node;
   }


void
J9::CodeGenerator::jitAddUnresolvedAddressMaterializationToPatchOnClassRedefinition(void *firstInstruction)
   {
   TR_J9VMBase *fej9 = (TR_J9VMBase *)(self()->fe());
   if (self()->comp()->compileRelocatableCode() || self()->comp()->getPersistentInfo()->getJITaaSMode() == SERVER_MODE)
      {
      self()->addExternalRelocation(new (self()->trHeapMemory()) TR::ExternalRelocation((uint8_t *)firstInstruction, 0, TR_HCR, self()),
                                 __FILE__,__LINE__, NULL);
      }
   else
      {
      createClassRedefinitionPicSite((void*)-1, firstInstruction, 1 /* see OMR::RuntimeAssumption::isForAddressMaterializationSequence */, true, self()->comp()->getMetadataAssumptionList());
      self()->comp()->setHasClassRedefinitionAssumptions();
      }
   }


// J9
//
void
J9::CodeGenerator::compressedReferenceRematerialization()
   {
   TR::TreeTop * tt;
   TR::Node *node;
   TR_J9VMBase *fej9 = (TR_J9VMBase *)(self()->fe());

   static bool disableRematforCP = feGetEnv("TR_DisableWrtBarOpt") != NULL;

   // The compressedrefs remat opt removes decompression/compression sequences from
   // loads/stores where there doesn't exist a gc point between the load and the store,
   // and the load doesn't need to be dereferenced.
   // The opt needs to be disabled for the following cases:
   // 1. In Guarded Storage, we can't not do a guarded load because the object that is loaded may
   // not be in the root set, and as a consequence, may get moved.
   // 2. For read barriers in field watch, the vmhelpers are GC points and therefore the object might be moved
   if (TR::Compiler->om.readBarrierType() != gc_modron_readbar_none || self()->comp()->getOption(TR_EnableFieldWatch))
      {
      if (TR::Compiler->om.readBarrierType() != gc_modron_readbar_none)
         traceMsg(self()->comp(), "The compressedrefs remat opt is disabled because Concurrent Scavenger is enabled\n");
      if (self()->comp()->getOption(TR_EnableFieldWatch))
         traceMsg(self()->comp(), "The compressedrefs remat opt is disabled because field watch is enabled\n");
      disableRematforCP = true;
      }

   // no need to rematerialize for lowMemHeap
   if (self()->comp()->useCompressedPointers() &&
         ((TR::Compiler->vm.heapBaseAddress() != 0) ||
         (TR::Compiler->om.compressedReferenceShift() != 0)) &&
         !disableRematforCP)
      {
      if (self()->comp()->getOption(TR_TraceCG))
         self()->comp()->dumpMethodTrees("Trees before this remat phase", self()->comp()->getMethodSymbol());

      List<TR::Node> rematerializedNodes(self()->trMemory());
      vcount_t visitCount = self()->comp()->incVisitCount();
      TR::SymbolReference *autoSymRef = NULL;
      for (tt = self()->comp()->getStartTree(); tt; tt = tt->getNextTreeTop())
         {
         node = tt->getNode();
         if (node->getOpCodeValue() == TR::BBStart && !node->getBlock()->isExtensionOfPreviousBlock())
            {

            ListIterator<TR::Node> nodesIt(&rematerializedNodes);
            for (TR::Node * rematNode = nodesIt.getFirst(); rematNode != NULL; rematNode = nodesIt.getNext())
               {
               if (rematNode->getReferenceCount() == 0)
                  rematNode->getFirstChild()->recursivelyDecReferenceCount();
               }

            rematerializedNodes.deleteAll();
            }

        bool alreadyVisitedFirstChild = false;
        if ((node->getOpCodeValue() == TR::compressedRefs) &&
            (node->getFirstChild()->getOpCodeValue() == TR::l2a))
           {
           if (node->getFirstChild()->getVisitCount() == visitCount)
              alreadyVisitedFirstChild = true;
           }

         self()->rematerializeCompressedRefs(autoSymRef, tt, NULL, -1, node, visitCount, &rematerializedNodes);

         if ((node->getOpCodeValue() == TR::compressedRefs) &&
             (node->getFirstChild()->getOpCodeValue() == TR::l2a))
            {
            TR::TreeTop *prevTree = tt->getPrevTreeTop();
            TR::TreeTop *nextTree = tt->getNextTreeTop();
            if (node->getFirstChild()->getReferenceCount() > 1)
               {
               if (!alreadyVisitedFirstChild)
                  {
                  if (!rematerializedNodes.find(node->getFirstChild()))
                     {
                     ////traceMsg(comp(), "Adding %p\n", node->getFirstChild());
                     rematerializedNodes.add(node->getFirstChild());
                     }
                  node->getFirstChild()->setVisitCount(visitCount-1);
                  }


               if (rematerializedNodes.find(node->getFirstChild()))
                  {
                  TR::Node *cursorNode = node->getFirstChild()->getFirstChild();
                  while (cursorNode &&
                         (cursorNode->getOpCodeValue() != TR::iu2l))
                     cursorNode = cursorNode->getFirstChild();

                  TR::Node *ttNode = TR::Node::create(TR::treetop, 1, cursorNode);

                  ///traceMsg(comp(), "5 ttNode %p\n", ttNode);
                  TR::TreeTop *treeTop = TR::TreeTop::create(self()->comp(), ttNode);
                  TR::TreeTop *prevTreeTop = tt->getPrevTreeTop();
                  prevTreeTop->join(treeTop);
                  treeTop->join(tt);
                  prevTree = treeTop;
                  }
               }

            node->getFirstChild()->recursivelyDecReferenceCount();
            node->getSecondChild()->recursivelyDecReferenceCount();
            prevTree->join(nextTree);
            }

         if (node->canGCandReturn())
            {
            ListIterator<TR::Node> nodesIt(&rematerializedNodes);
            for (TR::Node * rematNode = nodesIt.getFirst(); rematNode != NULL; rematNode = nodesIt.getNext())
               {
               if (rematNode->getVisitCount() != visitCount)
                  {
                  rematNode->setVisitCount(visitCount);
                  TR::Node *ttNode = TR::Node::create(TR::treetop, 1, rematNode);

                  ///traceMsg(comp(), "5 ttNode %p\n", ttNode);
                  TR::TreeTop *treeTop = TR::TreeTop::create(self()->comp(), ttNode);
                  TR::TreeTop *prevTree = tt->getPrevTreeTop();
                  prevTree->join(treeTop);
                  treeTop->join(tt);
                  }
               }
            rematerializedNodes.deleteAll();
            }
         }
      if (self()->comp()->getOption(TR_TraceCG))
         self()->comp()->dumpMethodTrees("Trees after this remat phase", self()->comp()->getMethodSymbol());

      if (self()->shouldYankCompressedRefs())
         {
         visitCount = self()->comp()->incVisitCount();
         vcount_t secondVisitCount = self()->comp()->incVisitCount();
         TR::TreeTop *nextTree = NULL;
         for (tt = self()->comp()->getStartTree(); tt; tt = nextTree)
            {
            node = tt->getNode();
            nextTree = tt->getNextTreeTop();
            self()->yankCompressedRefs(tt, NULL, -1, node, visitCount, secondVisitCount);
            }

         if (self()->comp()->getOption(TR_TraceCG))
            self()->comp()->dumpMethodTrees("Trees after this yank phase", self()->comp()->getMethodSymbol());
         }
      }

   if (self()->comp()->useCompressedPointers() &&
         (TR::Compiler->vm.heapBaseAddress() == 0) &&
         !disableRematforCP)
      {
      for (tt = self()->comp()->getStartTree(); tt; tt = tt->getNextTreeTop())
         {
         node = tt->getNode();

         if ((node->getOpCodeValue() == TR::compressedRefs) &&
            (node->getFirstChild()->getOpCodeValue() == TR::l2a))
            {
            TR::TreeTop *prevTree = tt->getPrevTreeTop();
            TR::TreeTop *nextTree = tt->getNextTreeTop();

            if (nextTree->getNode()->getOpCode().isNullCheck())
               {
               TR::Node *firstChild = nextTree->getNode()->getFirstChild();
               TR::Node *reference = NULL;
               if (firstChild->getOpCodeValue() == TR::l2a)
                  {
                  TR::ILOpCodes loadOp = self()->comp()->il.opCodeForIndirectLoad(TR::Int32);
                  while (firstChild->getOpCodeValue() != loadOp)
                     firstChild = firstChild->getFirstChild();
                  reference = firstChild->getFirstChild();
                  }
               else
                  reference = nextTree->getNode()->getNullCheckReference();

               if (reference == node->getFirstChild())
                  {
                  node->getFirstChild()->recursivelyDecReferenceCount();
                  node->getSecondChild()->recursivelyDecReferenceCount();
                  prevTree->join(nextTree);
                  }
               }
            }
         }
      }

   }



void
J9::CodeGenerator::rematerializeCompressedRefs(
      TR::SymbolReference * & autoSymRef,
      TR::TreeTop *tt,
      TR::Node *parent,
      int32_t childNum,
      TR::Node *node,
      vcount_t visitCount,
      List<TR::Node> *rematerializedNodes)
   {
   if (node->getVisitCount() == visitCount)
      return;

   node->setVisitCount(visitCount);

   bool alreadyVisitedNullCheckReference = false;
   bool alreadyVisitedReferenceInNullTest = false;
   bool alreadyVisitedReferenceInStore = false;

   bool isLowMemHeap = (TR::Compiler->vm.heapBaseAddress() == 0);

   TR::Node *reference = NULL;
   TR::Node *address = NULL;

   if (node->getOpCode().isNullCheck())
      {
      // check for either
      // a) HB!=0
      //    l2a
      //      ladd (compressionSequence)
      // b) HB=0, shifted offsets
      //    l2a
      //      lshl
      //
      if ((node->getFirstChild()->getOpCodeValue() == TR::l2a) &&
          (((node->getFirstChild()->getFirstChild()->getOpCodeValue() == TR::ladd) &&
          node->getFirstChild()->getFirstChild()->containsCompressionSequence()) ||
           (node->getFirstChild()->getFirstChild()->getOpCodeValue() == TR::lshl)))
         {
         TR::ILOpCodes loadOp = self()->comp()->il.opCodeForIndirectLoad(TR::Int32);
         TR::Node *n = node->getFirstChild();
         while (n->getOpCodeValue() != loadOp)
            n = n->getFirstChild();
         reference = n->getFirstChild();
         }
      else
         {
         reference = node->getNullCheckReference();
         }

      if (reference->getVisitCount() == visitCount)
         alreadyVisitedNullCheckReference = true;
      }

   if ((node->getOpCodeValue() == TR::ifacmpeq) ||
       (node->getOpCodeValue() == TR::ifacmpne))
      {
      TR::Node *cmpValue = node->getFirstChild();
      if (cmpValue->getVisitCount() == visitCount)
        alreadyVisitedReferenceInNullTest = true;
      }

   if (node->getOpCode().isStoreIndirect())
      {
      // check for either
      // a) HB!=0
      //    l2a
      //      lsub (compressionSequence)
      // b) HB=0, shifted offsets
      //    l2a
      //      lshr
      //
      bool isCompressed = false;
      if ((node->getSecondChild()->getOpCodeValue() == TR::l2i) &&
          (((node->getSecondChild()->getFirstChild()->getOpCodeValue() == TR::lsub) ||
            (node->getSecondChild()->getFirstChild()->getOpCodeValue() == TR::lushr)) &&
     node->getSecondChild()->getFirstChild()->containsCompressionSequence()))
         {
         TR::Node *n = node->getSecondChild()->getFirstChild();
         while (n->getOpCodeValue() != TR::a2l)
            n = n->getFirstChild();
         address = n->getFirstChild();
         isCompressed = true;
         }

      if (address && (address->getVisitCount() == visitCount))
         alreadyVisitedReferenceInStore = true;

      // check for loads that have occurred before this store
      // if so, anchor the load right before the store
      //
      self()->anchorRematNodesIfNeeded(node, tt, rematerializedNodes);
      }
   else if ((node->getOpCodeValue() == TR::arraycopy) || (node->getOpCodeValue() == TR::arrayset))
      {
      self()->anchorRematNodesIfNeeded(node, tt, rematerializedNodes);
      }

   if (node->getOpCodeValue() == TR::l2a)
      {
      rematerializedNodes->remove(node);
      }

   if ((node->getOpCodeValue() == TR::l2a) &&
      ((node->getFirstChild()->getOpCodeValue() == TR::ladd &&
       node->getFirstChild()->containsCompressionSequence()) ||
       ((node->getFirstChild()->getOpCodeValue() == TR::lshl) &&
        (self()->canFoldLargeOffsetInAddressing() || (TR::Compiler->vm.heapBaseAddress() == 0)) &&
        self()->isAddressScaleIndexSupported((1 << TR::Compiler->om.compressedReferenceShiftOffset())))))
      {
      if (parent &&
          (node->getReferenceCount() > 1) &&
          ((parent->getOpCode().isStoreIndirect() && (childNum == 0)) ||
           parent->getOpCode().isLoadVar() ||
           (self()->getSupportsConstantOffsetInAddressing() && parent->getOpCode().isArrayRef() &&
            (self()->canFoldLargeOffsetInAddressing() || parent->getSecondChild()->getOpCode().isLoadConst()))) &&
          performTransformation(self()->comp(), "%sRematerializing node %p(%s) in decompression sequence\n", OPT_DETAILS, node, node->getOpCode().getName()))
         {
         if ((node->getReferenceCount() > 1) &&
             !rematerializedNodes->find(node))
            {
            rematerializedNodes->add(node);
            }

         TR::Node *dupNode= NULL;//
         TR::Node *cursorNode = node;
         TR::Node *cursorParent = parent;
         int32_t cursorChildNum = childNum;
         while (cursorNode &&
                ((cursorNode->getOpCodeValue() != TR::iu2l) ||
                 (cursorNode->getFirstChild()->getOpCodeValue() != TR::iloadi)))
            {
            TR::Node *copyCursorNode = TR::Node::copy(cursorNode);
            copyCursorNode->setReferenceCount(0);
            if (cursorNode == node)
               dupNode = copyCursorNode;

            for (int32_t j = 0; j < cursorNode->getNumChildren(); ++j)
               {
               TR::Node *cursorChild = cursorNode->getChild(j);
               copyCursorNode->setAndIncChild(j, cursorChild);
               }

            cursorParent->setAndIncChild(cursorChildNum, copyCursorNode);
            cursorNode->decReferenceCount();

            cursorParent = cursorNode;
            cursorChildNum = 0;
            cursorNode = cursorNode->getFirstChild();
            }

         node->setVisitCount(visitCount-1);
         dupNode->setVisitCount(visitCount);
         node = dupNode;
         }
      else
         {
         if (node->getReferenceCount() > 1)
            {
            // on x86, prevent remat of the l2a again thereby allowing
            // nodes to use the result of the add already done
            //
            if (!self()->canFoldLargeOffsetInAddressing())
               {
               if (!rematerializedNodes->find(node))
                  rematerializedNodes->add(node);
               node->setVisitCount(visitCount-1);
               }
            }
         else
            rematerializedNodes->remove(node);

         if (parent &&
             ((parent->getOpCode().isArrayRef() &&
               !self()->canFoldLargeOffsetInAddressing() &&
               !parent->getSecondChild()->getOpCode().isLoadConst()) ||
               !self()->getSupportsConstantOffsetInAddressing()) &&
              performTransformation(self()->comp(), "%sYanking %p(%s) in decompression sequence\n", OPT_DETAILS, node, node->getOpCode().getName()))
            {
            if ((node->getOpCodeValue() == TR::l2a) &&
                (node->getFirstChild()->getOpCodeValue() == TR::ladd))
               {
               TR::TreeTop *cursorTree = tt;
               while (cursorTree)
                  {
                  bool addTree = false;
                  TR::Node *cursorNode = cursorTree->getNode();
                  if (cursorNode->getOpCodeValue() == TR::NULLCHK)
                     {
                     TR::Node *nullchkRef = cursorNode->getNullCheckReference();
                     if ((nullchkRef->getOpCodeValue() == TR::l2a) &&
                         (nullchkRef->getFirstChild() == node->getFirstChild()->getFirstChild()))
                        {
                        addTree = true;
                        }
                     }

                  if (!addTree && (cursorNode->getOpCodeValue() == TR::treetop) &&
                      (cursorNode->getFirstChild() == node->getFirstChild()->getFirstChild()))
                     {
                     addTree = true;
                     }

                  if (addTree)
                     {
                     TR::Node *ttNode = TR::Node::create(TR::treetop, 1, node);

                     if (self()->comp()->getOption(TR_TraceCG))
                        traceMsg(self()->comp(), "Placing treetop %p (to hide delay) after tree %p for l2a %p\n", ttNode, cursorNode, node);

                     TR::TreeTop *treeTop = TR::TreeTop::create(self()->comp(), ttNode);
                     TR::TreeTop *nextTT = cursorTree->getNextTreeTop();
                     cursorTree->join(treeTop);
                     treeTop->join(nextTT);
                     break;
                     }
                  else
                     {
                     if ((cursorNode->getOpCodeValue() == TR::BBStart) &&
                         (!cursorNode->getBlock()->isExtensionOfPreviousBlock()))
                        break;
                     }

                  cursorTree = cursorTree->getPrevTreeTop();
                  }
               }
            }
         }
      }

   for (int32_t i = 0; i < node->getNumChildren(); ++i)
      {
      TR::Node *child = node->getChild(i);
      self()->rematerializeCompressedRefs(autoSymRef, tt, node, i, child, visitCount, rematerializedNodes);
      }
   
   static bool disableBranchlessPassThroughNULLCHK = feGetEnv("TR_disableBranchlessPassThroughNULLCHK") != NULL;
   if (node->getOpCode().isNullCheck() && reference &&
          (!isLowMemHeap || self()->performsChecksExplicitly() || (disableBranchlessPassThroughNULLCHK && node->getFirstChild()->getOpCodeValue() == TR::PassThrough)) &&
          ((node->getFirstChild()->getOpCodeValue() == TR::l2a) ||
           (reference->getOpCodeValue() == TR::l2a)) &&
         performTransformation(self()->comp(), "%sTransforming null check reference %p in null check node %p to be checked explicitly\n", OPT_DETAILS, reference, node))
      {
      if (node->getFirstChild()->getOpCodeValue() != TR::PassThrough)
         {
         TR::Node *immChild = node->getFirstChild();
         TR::Node *ttNode = NULL;
         bool addedToList = false;
         if (node->getOpCode().isResolveCheck())
            {
            ttNode = TR::Node::createWithSymRef(TR::ResolveCHK, 1, 1, immChild, node->getSymbolReference());
            TR::Node::recreate(node, TR::NULLCHK);
            }
         else
            {
            if (immChild->getOpCodeValue() == TR::l2a)
               {
               if ((immChild->getReferenceCount() > 1) &&
                   !rematerializedNodes->find(immChild))
                  {
                  rematerializedNodes->add(immChild);
                  addedToList = true;
                  }

               immChild->setVisitCount(visitCount-1);
               TR::Node *anchorNode = TR::Node::create(TR::treetop, 1, immChild->getFirstChild()->getFirstChild());
               TR::TreeTop *anchorTree = TR::TreeTop::create(self()->comp(), anchorNode);
               immChild->getFirstChild()->getFirstChild()->setVisitCount(visitCount-1);
               TR::TreeTop *nextTT = tt->getNextTreeTop();
               tt->join(anchorTree);
               anchorTree->join(nextTT);

               TR::Node *n = immChild->getFirstChild();
                  {
                  while ((n != reference) &&
                        (n->getOpCodeValue() != TR::l2a))
                     {
                     n->setVisitCount(visitCount-1);
                     n = n->getFirstChild();
                     }
                  }
               }
            else
               ttNode = TR::Node::create(TR::treetop, 1, immChild);
            }

         if (ttNode)
            {
            TR::TreeTop *treeTop = TR::TreeTop::create(self()->comp(), ttNode);
            immChild->setVisitCount(visitCount-1);
            TR::TreeTop *nextTT = tt->getNextTreeTop();
            tt->join(treeTop);
            treeTop->join(nextTT);
            }

         TR::Node *passThroughNode = TR::Node::create(TR::PassThrough, 1, reference);
         passThroughNode->setVisitCount(visitCount);
         node->setAndIncChild(0, passThroughNode);
         if (ttNode || !addedToList)
            immChild->recursivelyDecReferenceCount();
         else
            immChild->decReferenceCount();
         }

      if ((reference->getOpCodeValue() == TR::l2a) &&
          (!alreadyVisitedNullCheckReference || (reference->getReferenceCount() == 1)) &&
          (((reference->getFirstChild()->getOpCodeValue() == TR::ladd) &&
          reference->getFirstChild()->containsCompressionSequence()) ||
           reference->getFirstChild()->getOpCodeValue() == TR::lshl) &&
          performTransformation(self()->comp(), "%sStrength reducing null check reference %p in null check node %p \n", OPT_DETAILS, reference, node))
          {
          bool addedToList = false;
          if (node->getFirstChild()->getOpCodeValue() == TR::PassThrough)
             {
             if ((reference->getReferenceCount() > 1) &&
                 !rematerializedNodes->find(reference))
                {
                rematerializedNodes->add(reference);
                addedToList = true;
                }

            TR::Node *passThroughNode = node->getFirstChild();
            TR::Node *grandChild = reference->getFirstChild()->getFirstChild();
            TR::Node *l2aNode = TR::Node::create(TR::l2a, 1, grandChild);
            if (reference->isNonNull())
               l2aNode->setIsNonNull(true);
            else if (reference->isNull())
               l2aNode->setIsNull(true);
            passThroughNode->setAndIncChild(0, l2aNode);
            if (addedToList)
               reference->decReferenceCount();
            else
               reference->recursivelyDecReferenceCount();
            reference->setVisitCount(visitCount-1);
            }
         }
      }

   if ((node->getOpCodeValue() == TR::ifacmpeq) ||
       (node->getOpCodeValue() == TR::ifacmpne))
      {
      TR::Node *reference = node->getFirstChild();
      TR::Node *secondChild = node->getSecondChild();

      if ((reference->getOpCodeValue() == TR::l2a) &&
          (!alreadyVisitedReferenceInNullTest || (reference->getReferenceCount() == 1)) &&
          (((reference->getFirstChild()->getOpCodeValue() == TR::ladd) &&
          reference->getFirstChild()->containsCompressionSequence())||
           reference->getFirstChild()->getOpCodeValue() == TR::lshl))
          {
          if ((secondChild->getOpCodeValue() == TR::aconst) &&
              (secondChild->getAddress() == 0) &&
              performTransformation(self()->comp(), "%sTransforming reference %p in null comparison node %p \n", OPT_DETAILS, reference, node))
             {
             bool addedToList = false;
             if ((reference->getReferenceCount() > 1) &&
                 !rematerializedNodes->find(reference))
                {
                rematerializedNodes->add(reference);
                addedToList = true;
                }

             TR::Node *compressedValue = reference->getFirstChild()->getFirstChild();
             TR::Node *l2aNode = TR::Node::create(TR::l2a, 1, compressedValue);
             if (reference->isNonNull())
                l2aNode->setIsNonNull(true);
             else if (reference->isNull())
                l2aNode->setIsNull(true);

             node->setAndIncChild(0, l2aNode);
             if (addedToList)
                reference->decReferenceCount();
             else
                reference->recursivelyDecReferenceCount();
             reference->setVisitCount(visitCount-1);
             }
          }
      }

   if (self()->materializesHeapBase() &&
       !isLowMemHeap &&
       parent && (!parent->getOpCode().isStore()) &&
       (node->getOpCodeValue() == TR::lconst) &&
       (node->getLongInt() == TR::Compiler->vm.heapBaseAddress()) &&
       performTransformation(self()->comp(), "%sTransforming heap base constant node %p to auto load \n", OPT_DETAILS, node))
      {
      if (!autoSymRef)
         {
         autoSymRef = self()->comp()->getSymRefTab()->createTemporary(self()->comp()->getMethodSymbol(), node->getDataType());
         TR::TreeTop *startTree = self()->comp()->getStartTree();
         TR::TreeTop *nextTree = startTree->getNextTreeTop();

         TR::Node *lconstNode = TR::Node::create(node, TR::lconst, 0, 0);
         lconstNode->setLongInt(node->getLongInt());
         TR::Node *storeNode = TR::Node::createWithSymRef(TR::lstore, 1, 1, lconstNode, autoSymRef);
         TR::TreeTop *tt = TR::TreeTop::create(self()->comp(), storeNode);
         startTree->join(tt);
         tt->join(nextTree);
         }

      TR::Node::recreate(node, TR::lload);
      node->setSymbolReference(autoSymRef);
      }


   if (address && node->getOpCode().isStoreIndirect())
      {
      if (address->getOpCodeValue() == TR::l2a && (address->getReferenceCount() == 1 || !alreadyVisitedReferenceInStore) &&
         ((address->getFirstChild()->getOpCodeValue() == TR::ladd && address->getFirstChild()->containsCompressionSequence()) ||
           address->getFirstChild()->getOpCodeValue() == TR::lshl))
         {
         // Check for write barriers that we can skip and which are not underneath an ArrayStoreCHK. In these cases we are safe
         // to optimize the write barrier to a simple store, thus avoiding the need to compress / uncompress the pointer.
         if (node->getOpCode().isWrtBar() && node->skipWrtBar())
            {
            // This check is overly conservative to ensure functional correctness.
            bool isPossiblyUnderArrayStoreCheck = tt->getNode()->getOpCodeValue() == TR::ArrayStoreCHK || (node->getReferenceCount() > 1 && !tt->getNode()->getOpCode().isResolveCheck());

            if (!isPossiblyUnderArrayStoreCheck && performTransformation(self()->comp(), "%sStoring compressed pointer [%p] directly into %p in tree %p\n", OPT_DETAILS, address, node, tt->getNode()))
               {
               bool addedToList = false;
               if ((address->getReferenceCount() > 1) && !rematerializedNodes->find(address))
                  {
                  rematerializedNodes->add(address);
                  addedToList = true;
                  }

               TR::Node *l2iNode = NULL;
               TR::ILOpCodes loadOp = self()->comp()->il.opCodeForIndirectLoad(TR::Int32);
               TR::Node *n = address;
               while (n->getOpCodeValue() != loadOp)
                  n = n->getFirstChild();
               l2iNode = n;

               if (node->getOpCode().isWrtBar())
                  {
                  int32_t lastChildNum = node->getNumChildren()-1;
                  node->getChild(lastChildNum)->recursivelyDecReferenceCount();
                  node->setNumChildren(lastChildNum);
                  }

               TR::Node::recreate(node, self()->comp()->il.opCodeForIndirectStore(TR::Int32));

               TR::Node *immChild = node->getSecondChild();
               node->setAndIncChild(1, l2iNode);

               address->incReferenceCount();
               immChild->recursivelyDecReferenceCount();

               if (addedToList)
                  address->decReferenceCount();
               else
                  address->recursivelyDecReferenceCount();

               address->setVisitCount(visitCount-1);
               }
            }
         }
      }
   }


void
J9::CodeGenerator::yankCompressedRefs(
      TR::TreeTop *tt,
      TR::Node *parent,
      int32_t childNum,
      TR::Node *node,
      vcount_t visitCount,
      vcount_t secondVisitCount)
   {
   if (node->getVisitCount() >= visitCount)
      return;

   node->setVisitCount(visitCount);

   for (int32_t i = 0; i < node->getNumChildren(); ++i)
      {
      TR::Node *child = node->getChild(i);
      self()->yankCompressedRefs(tt, node, i, child, visitCount, secondVisitCount);
      }

   if (parent &&
       (parent->getOpCodeValue() == TR::treetop) &&
       (node->getOpCodeValue() == TR::l2a) &&
       (node->getFirstChild()->getOpCodeValue() == TR::ladd &&
        node->getFirstChild()->containsCompressionSequence()))
      {

      //printf("Looking at node %p in %s\n", node, comp()->signature()); fflush(stdout);
      TR::TreeTop *firstTree = tt;
      TR::TreeTop *lastTree = tt;
      bool nullCheckTree = false;
      bool exprNeedsChecking = true;
      if ((node->getFirstChild()->getFirstChild()->getOpCodeValue() == TR::iu2l) &&
          (node->getFirstChild()->getFirstChild()->getFirstChild()->getOpCodeValue() == TR::iloadi) &&
          ((node->getFirstChild()->getFirstChild()->getFirstChild()->getFirstChild()->getOpCode().isLoadVarDirect() &&
            node->getFirstChild()->getFirstChild()->getFirstChild()->getFirstChild()->getSymbolReference()->getSymbol()->isAutoOrParm()) ||
           (node->getFirstChild()->getFirstChild()->getFirstChild()->getFirstChild()->getOpCodeValue() == TR::aRegStore)))
         exprNeedsChecking = false;

      TR::TreeTop *prevTree = tt->getPrevTreeTop();
         TR::Node *prevNode = prevTree->getNode();
         if (prevNode->getOpCodeValue() == TR::NULLCHK)
            {
            if (prevNode->getFirstChild()->getOpCodeValue() == TR::PassThrough)
               {
               TR::Node *reference = prevNode->getNullCheckReference();
               if ((reference == node) ||
                   ((reference->getOpCodeValue() == TR::l2a) &&
                    (reference->getFirstChild() == node->getFirstChild()->getFirstChild())))
                  {
                  nullCheckTree = true;
                  firstTree = prevTree;
                  prevTree = prevTree->getPrevTreeTop();
                  prevNode = prevTree->getNode();
                  }
               }
            }

      if ((prevNode->getOpCodeValue() == TR::treetop) &&
          (prevNode->getFirstChild() == node->getFirstChild()->getFirstChild()))
         firstTree = prevTree;
      else
         firstTree = tt;

      if (firstTree != tt)
         {
         TR_BitVector symbolReferencesInNode(self()->comp()->getSymRefCount(), self()->comp()->trMemory(), stackAlloc);

         ////bool canYank = collectSymRefs(node, &symbolReferencesInNode, secondVisitCount);
         // since symRefs need to be collected for each treetop, we'll need a fresh visitCount
         // for every walk of a tree
         //
         bool canYank = self()->collectSymRefs(node, &symbolReferencesInNode, self()->comp()->incVisitCount());

         TR_BitVector intersection(self()->comp()->getSymRefCount(), self()->comp()->trMemory(), stackAlloc);

         //printf("canYank %d node %d in %s\n", canYank, node, comp()->signature()); fflush(stdout);

         if (canYank)
            {
            TR::TreeTop *cursorTree = firstTree->getPrevTreeTop();
            int32_t numTrees = 0;
            while (cursorTree)
              {
              numTrees++;
              TR::Node *cursorNode = cursorTree->getNode();
              //printf("canYank %d node %p cursor %p in %s\n", canYank, node, cursorNode, comp()->signature()); fflush(stdout);
              TR::Node *childNode = NULL;
              if (cursorNode->getNumChildren() > 0)
                 childNode = cursorNode->getFirstChild();

              if (cursorNode && cursorNode->getOpCode().hasSymbolReference() &&
                  (cursorNode->getOpCode().isStore() || cursorNode->getOpCode().isCall()))
                 {
                 if (symbolReferencesInNode.get(cursorNode->getSymbolReference()->getReferenceNumber()))
                    {
                    break;
                    }

                 intersection.empty();
                 cursorNode->getSymbolReference()->getUseDefAliases().getAliasesAndUnionWith(intersection);
                 intersection &= symbolReferencesInNode;
                 if (!intersection.isEmpty())
                    {
                    break;
                    }
                 }

              if (childNode && childNode->getOpCode().hasSymbolReference())
                 {
                 if (childNode && childNode->getOpCode().hasSymbolReference() &&
                     (childNode->getOpCode().isStore() || childNode->getOpCode().isCall()))
                    {
                    if (symbolReferencesInNode.get(childNode->getSymbolReference()->getReferenceNumber()))
                       {
                       break;
                       }

                    intersection.empty();
                    childNode->getSymbolReference()->getUseDefAliases().getAliasesAndUnionWith(intersection);
                    intersection &= symbolReferencesInNode;
                    if (!intersection.isEmpty())
                       {
                       break;
                       }
                    }
                 }

             if (nullCheckTree)
                {
                if (cursorNode->getOpCode().isStore())
                   {
                   if (cursorNode->getSymbol()->isStatic() ||
                       cursorNode->getSymbol()->isShadow() ||
                       !cursorNode->getSymbolReference()->getUseonlyAliases().isZero(self()->comp()))
                      {
                      break;
                      }
                   }
                }

              if (cursorNode->exceptionsRaised())
                 {
                 if (nullCheckTree || exprNeedsChecking)
                    break;
                 }

              if (cursorNode->getOpCodeValue() == TR::BBStart)
                 {
                 break;
                 }

              cursorTree = cursorTree->getPrevTreeTop();
              }

            if (cursorTree != firstTree->getPrevTreeTop())
               {
               /////printf("Yanking l2a node %p past %d trees in %s\n", node, numTrees, comp()->signature()); fflush(stdout);
               TR::TreeTop *nextTree = cursorTree->getNextTreeTop();
               TR::TreeTop *prevTreeAtSrc = firstTree->getPrevTreeTop();
               TR::TreeTop *nextTreeAtSrc = lastTree->getNextTreeTop();
               prevTreeAtSrc->join(nextTreeAtSrc);
               cursorTree->join(firstTree);
               lastTree->join(nextTree);
               }
            }
         }
      }
   }


void
J9::CodeGenerator::anchorRematNodesIfNeeded(
      TR::Node *node,
      TR::TreeTop *tt,
      List<TR::Node> *rematerializedNodes)
   {
   TR::SymbolReference *symRef = node->getSymbolReference();
   TR::SparseBitVector aliases(self()->comp()->allocator());
   if (symRef->sharesSymbol())
      symRef->getUseDefAliases().getAliases(aliases);

   ListIterator<TR::Node> nodesIt(rematerializedNodes);
   for (TR::Node * rematNode = nodesIt.getFirst(); rematNode != NULL; rematNode = nodesIt.getNext())
      {
      if (rematNode->getOpCodeValue() == TR::l2a)
         {
         TR::Node *load = rematNode->getFirstChild();
         while (load->getOpCodeValue() != TR::iu2l)
            load = load->getFirstChild();
         load = load->getFirstChild();
         if (load->getOpCode().isLoadIndirect() &&
               ((load->getSymbolReference() == node->getSymbolReference()) ||
                  (aliases.ValueAt(load->getSymbolReference()->getReferenceNumber()))))
            {
            rematerializedNodes->remove(rematNode);
            rematNode->setVisitCount(self()->comp()->getVisitCount());
            if (self()->comp()->getOption(TR_TraceCG))
               {
               if (node->getOpCode().isStoreIndirect())
                  traceMsg(self()->comp(), "Found previous load %p same as store %p, anchoring load\n", load, node);
               else
                  traceMsg(self()->comp(), "Found previous load %p aliases with node %p, anchoring load\n", load, node);
               }
            TR::Node *ttNode = TR::Node::create(TR::treetop, 1, rematNode);
            TR::TreeTop *treeTop = TR::TreeTop::create(self()->comp(), ttNode);
            TR::TreeTop *prevTree = tt->getPrevTreeTop();
            prevTree->join(treeTop);
            treeTop->join(tt);
            }
         }
      }
   }


 /**
 * Insert asyncCheck's before method returns.  Without this, methods
 * with no loops or calls will never be sa/mpled, and will be stuck
 * forever at their initial opt-level.  (Important for mpegaudio,
 * which has some large, warm methods with no loops or calls).
 */
void J9::CodeGenerator::insertEpilogueYieldPoints()
   {
   // Look for all returns, and insert async check before them
   TR::CFG * cfg = self()->comp()->getFlowGraph();

   for (TR::TreeTop * treeTop = self()->comp()->getStartTree(); treeTop; treeTop = treeTop->getNextTreeTop())
      {

      TR::Node * node = treeTop->getNode();
      TR::ILOpCodes opCode = node->getOpCodeValue();

      if (opCode == TR::BBStart)
         {
         TR::Block * block = node->getBlock();

         TR::TreeTop * tt1 = block->getLastRealTreeTop();
         TR::Node * node1 = tt1->getNode();

         if (node1->getOpCode().isReturn())
            {
            TR::TreeTop *prevTT = tt1->getPrevTreeTop();
            if (node1->getNumChildren()>0)
               {
               //anchor the return value
               TR::Node *ttNode = TR::Node::create(TR::treetop, 1, node1->getFirstChild());
               TR::TreeTop *anchorTree = TR::TreeTop::create(self()->comp(), ttNode);
               prevTT->join(anchorTree);
               anchorTree->join(tt1);
               prevTT = anchorTree;
               }

            TR::Node *asyncNode = TR::Node::createWithSymRef(node, TR::asynccheck, 0,
                                                 self()->comp()->getSymRefTab()->findOrCreateAsyncCheckSymbolRef(self()->comp()->getMethodSymbol()));
            TR::TreeTop *asyncTree = TR::TreeTop::create(self()->comp(), asyncNode);
            prevTT->join(asyncTree);
            asyncTree->join(tt1);
            treeTop = tt1->getNextTreeTop();
#if 0
            // Asynccheck's need to be at the beginning of blocks
            TR::Block * returnBlock = block->split(tt1, cfg);
            treeTop = tt1->getNextTreeTop();
            TR::Node *asyncNode = TR::Node::createWithSymRef(node, TR::asynccheck, 1, 0,
                                                 comp()->getSymRefTab()->findOrCreateAsyncCheckSymbolRef(comp()->getMethodSymbol()));
            TR::TreeTop *asyncTree = TR::TreeTop::create(comp(), asyncNode);

            returnBlock->prepend(asyncTree);
#endif
            }
         }
      }
   }


TR::TreeTop *
J9::CodeGenerator::genSymRefStoreToArray(
      TR::Node* refNode,
      TR::Node* arrayAddressNode,
      TR::Node* firstOffset,
      TR::Node* loadNode,
      int32_t secondOffset,
      TR::TreeTop* insertionPoint)
   {
   TR::Node* offsetNode;

   if (firstOffset)
      offsetNode = TR::Node::create(TR::iadd, 2,
         firstOffset,
         TR::Node::create(refNode, TR::iconst, 0, secondOffset));
   else
      offsetNode = TR::Node::create(refNode, TR::iconst, 0, secondOffset);

   if (TR::Compiler->target.is64Bit())
      {
      offsetNode = TR::Node::create(TR::i2l, 1, offsetNode);
      }

   TR::Node* addrNode = TR::Node::create(TR::Compiler->target.is64Bit()?TR::aladd:TR::aiadd,
      2, arrayAddressNode, offsetNode);
   TR::Node* storeNode =
      TR::Node::createWithSymRef(self()->comp()->il.opCodeForIndirectStore(loadNode->getDataType()), 2, 2,
                      addrNode, loadNode,
                      self()->symRefTab()->findOrCreateGenericIntShadowSymbolReference(0));
   TR::TreeTop* storeTreeTop = TR::TreeTop::create(self()->comp(), storeNode);
   insertionPoint->insertTreeTopsAfterMe(storeTreeTop);
   return storeTreeTop;
   }


bool
J9::CodeGenerator::collectSymRefs(
      TR::Node *node,
      TR_BitVector *symRefs,
      vcount_t visitCount)
   {
   if (node->getVisitCount() >= visitCount)
      return true;

   node->setVisitCount(visitCount);


   if (node->getOpCode().hasSymbolReference())
      {
      if (node->getOpCode().isLoadVar())
         {
         TR::SymbolReference *symRef = node->getSymbolReference();
         symRef->getUseDefAliases().getAliasesAndUnionWith(*symRefs);

         symRefs->set(symRef->getReferenceNumber());
         }
      else
         return false;
      }

   for (int32_t i = 0; i < node->getNumChildren(); ++i)
      {
      TR::Node *child = node->getChild(i);
      if (!self()->collectSymRefs(child, symRefs, visitCount))
         return false;
      }

   return true;
   }

bool
J9::CodeGenerator::willGenerateNOPForVirtualGuard(TR::Node *node)
   {
   TR::Compilation *comp = self()->comp();

   if (!(node->isNopableInlineGuard() || node->isHCRGuard() || node->isOSRGuard())
           || !self()->getSupportsVirtualGuardNOPing())
      return false;

   TR_VirtualGuard *virtualGuard = comp->findVirtualGuardInfo(node);

   if (!((comp->performVirtualGuardNOPing() || node->isHCRGuard() || node->isOSRGuard() || self()->needClassAndMethodPointerRelocations()) &&
         comp->isVirtualGuardNOPingRequired(virtualGuard)) &&
         virtualGuard->canBeRemoved())
      return false;

   if (   node->getOpCodeValue() != TR::ificmpne
       && node->getOpCodeValue() != TR::ifacmpne
       && node->getOpCodeValue() != TR::iflcmpne)
      {
      // not expecting reversed comparison
      // Raise an assume if the optimizer requested that this virtual guard must be NOPed
      //
      TR_ASSERT(virtualGuard->canBeRemoved(), "virtualGuardHelper: a non-removable virtual guard cannot be NOPed");

      return false;
      }

   return true;
   }

  /** \brief
    *       Following codegen phase walks the blocks in the CFG and checks for the virtual guard performing TR_MethodTest
    *       and guarding an inlined interface call.
    *
    * \details
    *       Virtual Guard performing TR_MethodTest would look like following.
    *       n1n BBStart <block_X>
    *       ...
    *       n2n ifacmpne goto -> nXXn
    *       n3n    aloadi <offset of inlined method in VTable>
    *       n4n       aload <vft>
    *       n5n    aconst <J9Method of inlined method>
    *       n6n BBEnd <block_X>
    *       For virtual dispatch sequence, we know that this is the safe check but in case of interface call, classes implementing
    *       that interface would have different size of VTable. This makes executing above check unsafe when VTable of the class of
    *       the receiver object is smaller, effectively making reference in n3n to pointing to a garbage location which might lead
    *       to a segmentation fault if the reference in not memory mapped or if bychance it contains J9Method  pointer of same inlined
    *       method then it will execute a code which should not be executed.
    *       For this kind of Virtual guards which are not nop'd we need to add a range check to make sure the address we are going to
    *       access is pointing to a valid location in VTable. There are mainly two ways we can add this range check test. First one is
    *       during the conception of the virtual guard. There are many downsides of doing so especially when other optimizations which
    *       can moved guards around (for example loop versioner, virtualguard head merger, etc) needs to make sure to move range check
    *       test around as well. Other way is to scan for this type of guards after optimization is finished like here in CodeGen Phase
    *       and add a range check test here.
    *       At the end of this function, we would have following code around them method test.
    *       BBStart <block_X>
    *       ...
    *       ifacmple goto nXXn
    *          aloadi <offset of VTableHeader.size from J9Class*>
    *             aload <vft>
    *          aconst <Index of the inlined method in VTable of class of inlined method>
    *       BBEnd <block_X>
    *
    *       BBStart <block_Y>
    *       ifacmpne goto -> nXXn
    *          aloadi <offset of inlined method in VTable>
    *             aload <vft>
    *          aconst <J9Method of inlined method>
    *       BBEnd <block_Y>
    */
void
J9::CodeGenerator::fixUpProfiledInterfaceGuardTest()
   {
   TR::Compilation *comp = self()->comp();
   TR::CFG * cfg = comp->getFlowGraph();
   TR::NodeChecklist checklist(comp);
   for (TR::AllBlockIterator iter(cfg, comp); iter.currentBlock() != NULL; ++iter)
      {
      TR::Block *block = iter.currentBlock();
      TR::TreeTop *treeTop = block->getLastRealTreeTop();
      TR::Node *node = treeTop->getNode();
      if (node->getOpCode().isIf() && node->isTheVirtualGuardForAGuardedInlinedCall() && !checklist.contains(node))
         {
         TR_VirtualGuard *vg = comp->findVirtualGuardInfo(node);
         // Mainly we need to make sure that virtual guard which performs the TR_MethodTest and can be NOP'd are needed the range check.
         if (vg && vg->getTestType() == TR_MethodTest && !(self()->willGenerateNOPForVirtualGuard(node)))
            {
            TR::SymbolReference *callSymRef = vg->getSymbolReference();
            TR_ASSERT_FATAL(callSymRef != NULL, "Guard n%dn for the inlined call should have stored symbol reference for the call", node->getGlobalIndex());
            if (callSymRef->getSymbol()->castToMethodSymbol()->isInterface())
               {
               TR::DebugCounter::incStaticDebugCounter(comp, TR::DebugCounter::debugCounterName(comp, "profiledInterfaceTest/({%s}{%s})", comp->signature(), comp->getHotnessName(comp->getMethodHotness())));
               dumpOptDetails(comp, "Need to add a rangecheck before n%dn in block_%d\n",node->getGlobalIndex(), block->getNumber());

               // We need a VFT Load of the receiver object to get the VTableHeader.size to check the range. As this operation is happening during codegen phase, only
               // known concrete way we can have this information is through aloadi child of the guard that has single child which is vft load of receiver object.
               // Now instead of accessing VFT load from the child of the aloadi, we could have treetop's the aloadi during inlining where we generate the virtual guard
               // to access information from the treetop. Because of the same reasons lined up behind adding range check test during codegen phase in the description of this function,
               // we would need to make changes in all optimizations moving Virtual Guard around to keep that treetop together before guard which will be very difficult to enforce.
               // Also as children of virtual guard is very self contained and atm it is very unlikely that other optimizations are going to find opportunity of manipulating them and
               // Because of the fact that it is very unlikely that we will have another aloadi node with same VTable offset of same receiver object, this child would not be commoned out
               // and have only single reference in this virtual guard therefore splitting of block will not store it to temp slot.
               // In rare case child of the virtual guard is manipulated then illegal memory reference load would hace occured before the Virtual Guard which
               // is already a bug as mentioned in the description of this function and it would be safer to fail compilation.
               TR::Node *vTableLoad = node->getFirstChild();
               if (!(vTableLoad->getOpCodeValue() == TR::aloadi && comp->getSymRefTab()->isVtableEntrySymbolRef(vTableLoad->getSymbolReference())))
                  comp->failCompilation<TR::CompilationException>("Abort compilation as Virtual Guard has generated illegal memory reference");
               TR::Node *vTableSizeOfReceiver = NULL;
               TR::Node *rangeCheckTest = NULL;
               if (TR::Compiler->target.is64Bit())
                  {
                  vTableSizeOfReceiver = TR::Node::createWithSymRef(TR::lloadi, 1, 1, vTableLoad->getFirstChild(),
                                                                           comp->getSymRefTab()->findOrCreateVtableEntrySymbolRef(comp->getMethodSymbol(),
                                                                                                                                    sizeof(J9Class)+ offsetof(J9VTableHeader, size)));
                  rangeCheckTest = TR::Node::createif(TR::iflcmple, vTableSizeOfReceiver,
                                                                  TR::Node::lconst(node,  (vTableLoad->getSymbolReference()->getOffset() - sizeof(J9Class) - sizeof(J9VTableHeader)) / sizeof(UDATA)) ,
                                                                  node->getBranchDestination());
                  }
               else
                  {
                  vTableSizeOfReceiver = TR::Node::createWithSymRef(TR::iloadi, 1, 1, vTableLoad->getFirstChild(),
                                                                           comp->getSymRefTab()->findOrCreateVtableEntrySymbolRef(comp->getMethodSymbol(),
                                                                                                                                    sizeof(J9Class)+ offsetof(J9VTableHeader, size)));
                  rangeCheckTest = TR::Node::createif(TR::ificmple, vTableSizeOfReceiver,
                                                                  TR::Node::iconst(node,  (vTableLoad->getSymbolReference()->getOffset() - sizeof(J9Class) - sizeof(J9VTableHeader)) / sizeof(UDATA)) ,
                                                                  node->getBranchDestination());
                  }
               TR::TreeTop *rangeTestTT = TR::TreeTop::create(comp, treeTop->getPrevTreeTop(), rangeCheckTest);
               TR::Block *newBlock = block->split(treeTop, cfg, false, false);
               cfg->addEdge(block, node->getBranchDestination()->getEnclosingBlock());
               newBlock->setIsExtensionOfPreviousBlock();
               if (node->getNumChildren() == 3)
                  {
                  TR::Node *currentBlockGlRegDeps = node->getChild(2);
                  TR::Node *exitGlRegDeps = TR::Node::create(TR::GlRegDeps, currentBlockGlRegDeps->getNumChildren());
                  for (int i = 0; i < currentBlockGlRegDeps->getNumChildren(); i++)
                     {
                     TR::Node *child = currentBlockGlRegDeps->getChild(i);
                     exitGlRegDeps->setAndIncChild(i, child);
                     }
                  rangeCheckTest->addChildren(&exitGlRegDeps, 1);
                  }
               // While walking all blocks in CFG, when we find the location to add the range check, it will split the original block and
               // We will have actual Virtual Guard in new block. As Block Iterator guarantees to visit all block in the CFG,
               // While going over the blocks, we will encounter same virtual guard in newly created block after split.
               // We need to make sure we are not examining already visited guard.
               // Add checked virtual guard node to NodeChecklist to make sure we check all the nodes only once.
               checklist.add(node);
               }
            }
         }
      }
   }



void
J9::CodeGenerator::allocateLinkageRegisters()
   {
   if (self()->comp()->isGPUCompilation())
      return;

   TR::Delimiter d(self()->comp(), self()->comp()->getOptions()->getAnyOption(TR_TraceOptDetails|TR_CountOptTransformations), "AllocateLinkageRegisters");

   if (!self()->prepareForGRA())
      {
      dumpOptDetails(self()->comp(), "  prepareForGRA failed -- giving up\n");
      return;
      }

   TR::Block     *firstBlock         = self()->comp()->getStartBlock();
   const int32_t numParms           = self()->comp()->getMethodSymbol()->getParameterList().getSize();

   if (numParms == 0) return ;

   TR_BitVector  globalRegsWithRegLoad(self()->getNumberOfGlobalRegisters(), self()->comp()->trMemory(), stackAlloc); // indexed by global register number
   TR_BitVector  killedParms(numParms, self()->comp()->trMemory(), stackAlloc); // indexed by parm->getOrdinal()
   TR::Node     **regLoads = (TR::Node**)self()->trMemory()->allocateStackMemory(numParms*sizeof(regLoads[0])); // indexed by parm->getOrdinal() to give the RegLoad for a given parm
   memset(regLoads, 0, numParms*sizeof(regLoads[0]));

   // If the first block is in a loop, then it can be reached by parm stores in other blocks.
   // Conservatively, don't use RegLoads for any parm that is stored anywhere in the method.
   //
   if (firstBlock->getPredecessors().size() > 1)
      {
      // Rather than put regStores in all predecessors, we give up.
      //
      dumpOptDetails(self()->comp(), "  First basic block is in a loop -- giving up\n");
      return;
      }

   // Initialize regLoads and usedGlobalRegs from the RegLoads already present on the BBStart node
   //
   TR::Node *bbStart    = self()->comp()->getStartTree()->getNode();
   TR_ASSERT(bbStart->getOpCodeValue() == TR::BBStart, "assertion failure");
   TR::Node *oldRegDeps = (bbStart->getNumChildren() > 0)? bbStart->getFirstChild() : NULL;
   if (oldRegDeps)
      {
      TR_ASSERT(oldRegDeps->getOpCodeValue() == TR::GlRegDeps, "assertion failure");
      for (uint16_t i=0; i < oldRegDeps->getNumChildren(); i++)
         {
         TR::Node *regLoad = oldRegDeps->getChild(i);
         TR_ASSERT(regLoad->getSymbol() && regLoad->getSymbol()->isParm(), "First basic block can have only parms live on entry");
         dumpOptDetails(self()->comp(), "  Parm %d has RegLoad %s\n", regLoad->getSymbol()->getParmSymbol()->getOrdinal(), self()->comp()->getDebug()->getName(regLoad));
         regLoads[regLoad->getSymbol()->getParmSymbol()->getOrdinal()] = regLoad;
         if (regLoad->getType().isInt64() && TR::Compiler->target.is32Bit() && !self()->use64BitRegsOn32Bit())
            {
            globalRegsWithRegLoad.set(regLoad->getLowGlobalRegisterNumber());
            globalRegsWithRegLoad.set(regLoad->getHighGlobalRegisterNumber());
            }
         else
            {
            globalRegsWithRegLoad.set(regLoad->getGlobalRegisterNumber());
            }
         }
      }
   if (self()->comp()->getOption(TR_TraceOptDetails))
      {
      dumpOptDetails(self()->comp(), "  Initial globalRegsWithRegLoad: ");
      self()->getDebug()->print(self()->comp()->getOptions()->getLogFile(), &globalRegsWithRegLoad);
      dumpOptDetails(self()->comp(), "\n");
      }


   // Recursively replace parm loads with regLoads; create new RegLoads as necessary
   //
   vcount_t visitCount = self()->comp()->incVisitCount();
   int32_t  numRegLoadsAdded = 0;
   for(TR::TreeTop *tt = firstBlock->getFirstRealTreeTop(); tt; tt = tt->getNextTreeTop())
      {
      TR::Node *node = tt->getNode();
      if (node->getOpCodeValue() == TR::BBStart && !node->getBlock()->isExtensionOfPreviousBlock())
         break;
      numRegLoadsAdded += self()->changeParmLoadsToRegLoads(node, regLoads, &globalRegsWithRegLoad, killedParms, visitCount);
      if (node->getOpCode().isStoreDirect() && node->getSymbol()->isParm())
         {
         killedParms.set(node->getSymbol()->getParmSymbol()->getOrdinal());
         if (self()->comp()->getOption(TR_TraceOptDetails))
            {
            dumpOptDetails(self()->comp(), "  Found store %s\n  killedParms is now ", self()->comp()->getDebug()->getName(node));
            self()->getDebug()->print(self()->comp()->getOptions()->getLogFile(), &killedParms);
            dumpOptDetails(self()->comp(), "\n");
            }
         }
      }

   // Make sure all RegLoads are present on the BBStart's regdeps
   //
   if (numRegLoadsAdded > 0)
      {
      uint16_t numOldRegDeps = oldRegDeps? oldRegDeps->getNumChildren() : 0;
      uint16_t numNewRegDeps = numOldRegDeps + numRegLoadsAdded;

      // Create GlRegDeps
      //
      TR::Node *newRegDeps = TR::Node::create(bbStart, TR::GlRegDeps, numNewRegDeps);
      uint16_t childNum=0;

      for (int32_t parmNum=0; parmNum < numParms; parmNum++)
         if (regLoads[parmNum])
            newRegDeps->setAndIncChild(childNum++, regLoads[parmNum]);

      // Remove existing regdeps from oldRegDeps
      //
      for (childNum = 0; childNum < numOldRegDeps; childNum++)
         oldRegDeps->getChild(childNum)->decReferenceCount();

      // Stick the new regDeps on bbStart
      //
      bbStart->setAndIncChild(0, newRegDeps);
      bbStart->setNumChildren(1);

      dumpOptDetails(self()->comp(), "  Created new GlRegDeps %s on BBStart %s\n",
         self()->comp()->getDebug()->getName(newRegDeps),
         self()->comp()->getDebug()->getName(bbStart));
      }
   }


void
J9::CodeGenerator::swapChildrenIfNeeded(TR::Node *store, char *optDetails)
   {
   TR::Node *valueChild = store->getValueChild();

   // swap children to increase the chances of being able to use location "a" as an accumulator instead of needing a temp copy
   //
   // could also do this for another commutative operation -- like pdmul, but the advantage isn't as clear with multiply as the
   // the relative size of the operands and how the instruction is actually encoded are important factors too for determining the best operand ordering
   // reorder:
   //    pdstore "a"
   //       pdadd
   //          x
   //          pdload "a"
   // to:
   //    pdstore "a"
   //       pdadd
   //          pdload "a"
   //          x
   //
   if (valueChild->getOpCode().isCommutative() && (valueChild->getOpCode().isPackedAdd()))
      {
      if (valueChild->getFirstChild()->getOpCode().isLoadVar() &&
          valueChild->getSecondChild()->getOpCode().isLoadVar() &&
          valueChild->getFirstChild()->getSymbolReference() == valueChild->getSecondChild()->getSymbolReference())
         {
         // avoid continual swapping of this case
         // pdstore "a"
         //    pdadd
         //       pdload "a"
         //       pdload "a"
         }
      else if (valueChild->getSecondChild()->getOpCode().isLoadVar() &&
               (valueChild->getSecondChild()->getSymbolReference() == store->getSymbolReference()) &&
               !self()->comp()->getOption(TR_DisableBCDArithChildOrdering) &&
               performTransformation(self()->comp(), "%s%s valueChild %s [%s] second child %s  [%s] symRef matches store symRef (#%d) so swap children\n",
                  optDetails, store->getOpCode().getName(),valueChild->getOpCode().getName(),
                  valueChild->getName(self()->comp()->getDebug()), valueChild->getSecondChild()->getOpCode().getName(),valueChild->getSecondChild()->getName(self()->comp()->getDebug()),store->getSymbolReference()->getReferenceNumber()))
         {
         valueChild->swapChildren();
         }
      }
   }


uint16_t
J9::CodeGenerator::changeParmLoadsToRegLoads(TR::Node *node, TR::Node **regLoads, TR_BitVector *globalRegsWithRegLoad, TR_BitVector &killedParms, vcount_t visitCount)
   {
   if (node->getVisitCount() == visitCount)
      {
      return 0;
      }
   else
      node->setVisitCount(visitCount);

   uint16_t numNewRegLoads = 0;

   if (node->getOpCode().isLoadAddr() && node->getOpCode().hasSymbolReference() && node->getSymbol()->isParm())
      {
      killedParms.set(node->getSymbol()->getParmSymbol()->getOrdinal());
      if (self()->comp()->getOption(TR_TraceOptDetails))
         {
         dumpOptDetails(self()->comp(), "  Found loadaddr %s\n  killedParms is now ", self()->comp()->getDebug()->getName(node));
         self()->getDebug()->print(self()->comp()->getOptions()->getLogFile(), &killedParms);
         dumpOptDetails(self()->comp(), "\n");
         }
      }

   if (node->getOpCode().isLoadVar() && node->getSymbol()->isParm())
      {
      TR::ParameterSymbol *parm      = node->getSymbol()->getParmSymbol();
      int8_t              lri       = parm->getLinkageRegisterIndex();
      TR::ILOpCodes        regLoadOp = self()->comp()->il.opCodeForRegisterLoad(parm->getDataType());

      if (regLoads[parm->getOrdinal()] == NULL && lri != -1 && !killedParms.isSet(parm->getOrdinal()))
         {
         // Transmute this node into a regLoad

         if ((node->getType().isInt64() && TR::Compiler->target.is32Bit() && !self()->use64BitRegsOn32Bit())
              || node->getType().isLongDouble())
            {
            if (self()->getDisableLongGRA())
               {
               dumpOptDetails(self()->comp(), "  GRA not supported for longs; leaving %s unchanged\n", self()->comp()->getDebug()->getName(node));
               }
            else
               {
               // Endianness affects how longs are passed
               //
               int8_t lowLRI, highLRI;
               if (TR::Compiler->target.cpu.isBigEndian() || node->getType().isLongDouble())
                  {
                  highLRI = lri;
                  lowLRI  = lri+1;
                  }
               else
                  {
                  lowLRI  = lri;
                  highLRI = lri+1;
                  }
               TR_GlobalRegisterNumber lowReg  = self()->getLinkageGlobalRegisterNumber(lowLRI,  node->getDataType());
               TR_GlobalRegisterNumber highReg = self()->getLinkageGlobalRegisterNumber(highLRI, node->getDataType());

               if (lowReg != -1 && highReg != -1 && !globalRegsWithRegLoad->isSet(lowReg) && !globalRegsWithRegLoad->isSet(highReg)
                  && performTransformation(self()->comp(), "O^O LINKAGE REGISTER ALLOCATION: transforming %s into %s\n", self()->comp()->getDebug()->getName(node), self()->comp()->getDebug()->getName(regLoadOp)))
                  {
                  // Both halves are in regs, and both regs are available.
                  // Transmute load into regload
                  //
                  if(parm->getDataType() == TR::Aggregate)
                     {
                     dumpOptDetails(self()->comp(), "\tNot doing transformation for parm %p because it is an aggregate.\n",node);
                     }
                  else
                     {
                     TR::Node::recreate(node, self()->comp()->il.opCodeForRegisterLoad(parm->getDataType()));
                     node->setLowGlobalRegisterNumber(lowReg);
                     node->setHighGlobalRegisterNumber(highReg);

                     // Update state to include the new regLoad
                     //
                     regLoads[parm->getOrdinal()] = node;
                     globalRegsWithRegLoad->set(lowReg);
                     globalRegsWithRegLoad->set(highReg);
                     numNewRegLoads++;
                     }
                  }
               }
            }
         else if (TR::Compiler->target.cpu.isZ() && TR::Compiler->target.isLinux() && parm->getDataType() == TR::Aggregate &&
                  (parm->getSize() <= 2 ||  parm->getSize() == 4 ||  parm->getSize() == 8))
            {
            // On zLinux aggregates with a size of 1, 2, 4 or 8 bytes are passed by value in registers.
            // Otherwise they are passed by reference via buffer
            // Here transform the value in register to aggregate again
            TR::DataType dt = TR::NoType;
            if (parm->getSize() == 8)
               dt = (node->getOpCode().isDouble()) ? TR::Double : TR::Int64;
            else if (parm->getSize() == 4)
               dt = (node->getOpCode().isFloat()) ? TR::Float : TR::Int32;
            else if (parm->getSize() == 2)
               dt = TR::Int16;
            else if (parm->getSize() == 1)
               dt = TR::Int8;

            // if not 64 bit and data type is 64 bit, need to place it into two registers
            if ((TR::Compiler->target.is32Bit() && !self()->use64BitRegsOn32Bit()) && dt == TR::Int64)
               {
               TR_GlobalRegisterNumber lowReg  = self()->getLinkageGlobalRegisterNumber(lri+1, dt);
               TR_GlobalRegisterNumber highReg = self()->getLinkageGlobalRegisterNumber(lri, dt);

               if (lowReg != -1 && highReg != -1 && !globalRegsWithRegLoad->isSet(lowReg) && !globalRegsWithRegLoad->isSet(highReg) &&
                   performTransformation(self()->comp(), "O^O LINKAGE REGISTER ALLOCATION: transforming aggregate parm %s into xRegLoad\n", self()->comp()->getDebug()->getName(node)))
                  {
                  TR::Node::recreate(node, self()->comp()->il.opCodeForRegisterLoad(dt));

                  node->setLowGlobalRegisterNumber(lowReg);
                  node->setHighGlobalRegisterNumber(highReg);

                  globalRegsWithRegLoad->set(lowReg);
                  globalRegsWithRegLoad->set(highReg);

                  regLoads[parm->getOrdinal()] = node;
                  numNewRegLoads++;
                  }
               }
            else
               {
               TR_GlobalRegisterNumber reg = self()->getLinkageGlobalRegisterNumber(lri, dt);

               if (reg != -1 && !globalRegsWithRegLoad->isSet(reg) &&
                   performTransformation(self()->comp(), "O^O LINKAGE REGISTER ALLOCATION: transforming aggregate parm %s into xRegLoad\n", self()->comp()->getDebug()->getName(node)))
                  {
                  TR::Node::recreate(node, self()->comp()->il.opCodeForRegisterLoad(dt));

                  node->setGlobalRegisterNumber(reg);
                  globalRegsWithRegLoad->set(reg);

                  regLoads[parm->getOrdinal()] = node;
                  numNewRegLoads++;
                  }
               }
            }
         else
            {
            TR_GlobalRegisterNumber reg = self()->getLinkageGlobalRegisterNumber(parm->getLinkageRegisterIndex(), node->getDataType());
            if (reg != -1 && !globalRegsWithRegLoad->isSet(reg)
               && performTransformation(self()->comp(), "O^O LINKAGE REGISTER ALLOCATION: transforming %s into %s\n", self()->comp()->getDebug()->getName(node), self()->comp()->getDebug()->getName(regLoadOp)))
               {
               // Transmute load into regload
               //
               if(parm->getDataType() == TR::Aggregate) // for aggregates, must look at node type to determine register type as parm type is still 'aggregate'
                  {
                  dumpOptDetails(self()->comp(), "\tNot doing transformation for parm %p because it is an aggregate.\n",node);
                  }
               else
                  {
                  TR::Node::recreate(node, self()->comp()->il.opCodeForRegisterLoad(parm->getDataType()));
                  node->setGlobalRegisterNumber(reg);

                  // Update state to include the new regLoad
                  //
                  regLoads[parm->getOrdinal()] = node;
                  globalRegsWithRegLoad->set(reg);
                  numNewRegLoads++;
                  }
               }
            }
         }
      else
         {
         // We already have a regLoad for this parm.
         // It's awkward to common the parm at this point because we'd need a pointer to its parent.
         // Let's conservatively do nothing, on the assumption that CSE usually
         // commons all the parm loads anyway, so we should rarely hit this
         // case.
         }
      }
   else
      {
      for (int i = 0; i < node->getNumChildren(); i++)
         numNewRegLoads += self()->changeParmLoadsToRegLoads(node->getChild(i), regLoads, globalRegsWithRegLoad, killedParms, visitCount);
      }

   return numNewRegLoads;
   }


void
J9::CodeGenerator::setUpForInstructionSelection()
   {
   self()->comp()->incVisitCount();

   // prepareNodeForInstructionSelection is called during a separate walk of the treetops because
   // the _register and _label fields are unioned members of a node.  prepareNodeForInstructionSelection
   // zeros the _register field while the second for loop sets label fields on destination nodes.
   //
   TR::TreeTop * tt=NULL, *prev = NULL;

   if (self()->comp()->getOption(TR_EnableOSR))
      {
      TR::Block *block;
      for (tt = self()->comp()->getStartTree(); tt; tt = tt->getNextTreeTop())
         {
         if (tt->getNode()->getOpCodeValue() == TR::BBStart)
            {
            block = tt->getNode()->getBlock();
            if (!block->isOSRCodeBlock())
               {
               tt = block->getExit();
               continue;
               }
            }
         self()->eliminateLoadsOfLocalsThatAreNotStored(tt->getNode(), -1);
         }

      self()->comp()->incVisitCount();
      }

   for (tt = self()->comp()->getStartTree(); tt; tt = tt->getNextTreeTop())
      {
      self()->prepareNodeForInstructionSelection(tt->getNode());
      }

   bool doRefinedAliasing = self()->enableRefinedAliasSets();

   if (doRefinedAliasing)
      {
      _refinedAliasWalkCollector.methodInfo = TR_PersistentMethodInfo::get(self()->comp());
      _refinedAliasWalkCollector.killsEverything = !_refinedAliasWalkCollector.methodInfo;
      _refinedAliasWalkCollector.killsAddressStatics = false;
      _refinedAliasWalkCollector.killsIntStatics = false;
      _refinedAliasWalkCollector.killsNonIntPrimitiveStatics = false;
      _refinedAliasWalkCollector.killsAddressFields = false;
      _refinedAliasWalkCollector.killsIntFields = false;
      _refinedAliasWalkCollector.killsNonIntPrimitiveFields = false;
      _refinedAliasWalkCollector.killsAddressArrayShadows = false;
      _refinedAliasWalkCollector.killsIntArrayShadows = false;
      _refinedAliasWalkCollector.killsNonIntPrimitiveArrayShadows = false;
      }

   for (tt = self()->comp()->getStartTree(); tt; prev=tt, tt = tt->getNextTreeTop())
      {
      TR::Node * node = tt->getNode();

      if ((node->getOpCodeValue() == TR::treetop) ||
          node->getOpCode().isAnchor() ||
          node->getOpCode().isCheck())
         {
         node = node->getFirstChild();
         if (node->getOpCode().isResolveCheck() && doRefinedAliasing)
            {
            _refinedAliasWalkCollector.killsEverything = true;
            }
         }

      TR::ILOpCode & opcode = node->getOpCode();

      if (opcode.getOpCodeValue() == TR::BBStart)
         {
         self()->setCurrentBlock(node->getBlock());
         }
      else if (opcode.isLoadVarOrStore())
         {
         TR::Symbol * sym = node->getSymbol();
         TR::AutomaticSymbol *local = sym->getAutoSymbol();
         if (local)
            {
            local->incReferenceCount();
            }
         else if (doRefinedAliasing && !_refinedAliasWalkCollector.killsEverything)
            {
            if (sym->getStaticSymbol())
               {
               if (sym->getType().isAddress())    _refinedAliasWalkCollector.killsAddressStatics = true;
               else if (sym->getType().isInt32()) _refinedAliasWalkCollector.killsIntStatics = true;
               else                               _refinedAliasWalkCollector.killsNonIntPrimitiveStatics = true;
               }
            else if (sym->isArrayShadowSymbol())
               {
               if (sym->getType().isAddress())    _refinedAliasWalkCollector.killsAddressArrayShadows = true;
               else if (sym->getType().isInt32()) _refinedAliasWalkCollector.killsIntArrayShadows = true;
               else                               _refinedAliasWalkCollector.killsNonIntPrimitiveArrayShadows = true;
               }
            else if (sym->getShadowSymbol())
               {
               if (sym->getType().isAddress())    _refinedAliasWalkCollector.killsAddressFields = true;
               else if (sym->getType().isInt32()) _refinedAliasWalkCollector.killsIntFields = true;
               else                               _refinedAliasWalkCollector.killsNonIntPrimitiveFields = true;
               }
            }
         }
      else if (opcode.isBranch())
         {
         if (node->getBranchDestination()->getNode()->getLabel() == NULL)
            {
            // need to get the label type from the target block for RAS
            TR::LabelSymbol * label =
                TR::LabelSymbol::create(self()->trHeapMemory(),self(),node->getBranchDestination()->getNode()->getBlock());

            node->getBranchDestination()->getNode()->setLabel(label);

            }
         }
      else if (opcode.isJumpWithMultipleTargets() && !opcode.isSwitch())
         {
         for (auto e = self()->getCurrentBlock()->getSuccessors().begin(); e != self()->getCurrentBlock()->getSuccessors().end(); ++e)
            {
            if (toBlock((*e)->getTo())->getEntry()!=NULL &&
                toBlock((*e)->getTo())->getEntry()->getNode()->getLabel() == NULL)
               {
               TR::LabelSymbol * label = generateLabelSymbol(self());
               toBlock((*e)->getTo())->getEntry()->getNode()->setLabel(label);
               }
            }
         }
      else if (opcode.isSwitch())
         {
         uint16_t upperBound = node->getCaseIndexUpperBound();
         for (int i = 1; i < upperBound; ++i)
            {
            if (node->getChild(i)->getBranchDestination()->getNode()->getLabel() == NULL)
               {
               TR::LabelSymbol *label = generateLabelSymbol(self());
               node->getChild(i)->getBranchDestination()->getNode()->setLabel(label);

               }
            }
         }
      else if (opcode.isCall() || opcode.getOpCodeValue() == TR::arraycopy)
         {
         self()->setUpStackSizeForCallNode(node);

         if (doRefinedAliasing)
            {
            TR::ResolvedMethodSymbol * callSymbol = node->getSymbol()->getResolvedMethodSymbol();
            TR_PersistentMethodInfo * callInfo;
            if (!_refinedAliasWalkCollector.killsEverything && !opcode.isCallIndirect() && callSymbol &&
                (callInfo = TR_PersistentMethodInfo::get(callSymbol->getResolvedMethod())) &&
                callInfo->hasRefinedAliasSets())
               {
               if (!callInfo->doesntKillAddressStatics())               _refinedAliasWalkCollector.killsAddressStatics = true;
               if (!callInfo->doesntKillIntStatics())                   _refinedAliasWalkCollector.killsIntStatics = true;
               if (!callInfo->doesntKillNonIntPrimitiveStatics())       _refinedAliasWalkCollector.killsNonIntPrimitiveStatics = true;
               if (!callInfo->doesntKillAddressFields())                _refinedAliasWalkCollector.killsAddressFields = true;
               if (!callInfo->doesntKillIntFields())                    _refinedAliasWalkCollector.killsIntFields = true;
               if (!callInfo->doesntKillNonIntPrimitiveFields())        _refinedAliasWalkCollector.killsNonIntPrimitiveFields = true;
               if (!callInfo->doesntKillAddressArrayShadows())          _refinedAliasWalkCollector.killsAddressArrayShadows = true;
               if (!callInfo->doesntKillIntArrayShadows())              _refinedAliasWalkCollector.killsIntArrayShadows = true;
               if (!callInfo->doesntKillNonIntPrimitiveArrayShadows())  _refinedAliasWalkCollector.killsNonIntPrimitiveArrayShadows = true;
               }
            else
               {
               _refinedAliasWalkCollector.killsEverything = true;
               }
            }

         }
      else if (opcode.getOpCodeValue() == TR::monent)
         {
         _refinedAliasWalkCollector.killsEverything = true;
         }
      }

   if (doRefinedAliasing && !_refinedAliasWalkCollector.killsEverything)
      {
      TR_PersistentMethodInfo *methodInfo = _refinedAliasWalkCollector.methodInfo;

      methodInfo->setDoesntKillEverything(true);
      if (!_refinedAliasWalkCollector.killsAddressStatics)               methodInfo->setDoesntKillAddressStatics(true);
      if (!_refinedAliasWalkCollector.killsIntStatics)                   methodInfo->setDoesntKillIntStatics(true);
      if (!_refinedAliasWalkCollector.killsNonIntPrimitiveStatics)       methodInfo->setDoesntKillNonIntPrimitiveStatics(true);
      if (!_refinedAliasWalkCollector.killsAddressFields)                methodInfo->setDoesntKillAddressFields(true);
      if (!_refinedAliasWalkCollector.killsIntFields)                    methodInfo->setDoesntKillIntFields(true);
      if (!_refinedAliasWalkCollector.killsNonIntPrimitiveFields)        methodInfo->setDoesntKillNonIntPrimitiveFields(true);
      if (!_refinedAliasWalkCollector.killsAddressArrayShadows)          methodInfo->setDoesntKillAddressArrayShadows(true);
      if (!_refinedAliasWalkCollector.killsIntArrayShadows)              methodInfo->setDoesntKillIntArrayShadows(true);
      if (!_refinedAliasWalkCollector.killsNonIntPrimitiveArrayShadows)  methodInfo->setDoesntKillNonIntPrimitiveArrayShadows(true);
      }

   if (TR::Compiler->target.cpu.isX86() && self()->getInlinedGetCurrentThreadMethod())
      {
      TR::RealRegister *ebpReal = self()->getRealVMThreadRegister();

      if (ebpReal)
         {
         ebpReal->setState(TR::RealRegister::Locked);
         ebpReal->setAssignedRegister(ebpReal->getRegister());
         }
      }
   }

bool
J9::CodeGenerator::wantToPatchClassPointer(TR::Compilation *comp,
                             const TR_OpaqueClassBlock *allegedClassPointer,
                             const uint8_t *inCodeAt)
   {
   return TR::CodeGenerator::wantToPatchClassPointer(comp, allegedClassPointer, "in code at", inCodeAt);
   }

bool
J9::CodeGenerator::wantToPatchClassPointer(const TR_OpaqueClassBlock *allegedClassPointer, const uint8_t *inCodeAt)
   {
   return TR::CodeGenerator::wantToPatchClassPointer(self()->comp(), allegedClassPointer, inCodeAt);
   }

bool
J9::CodeGenerator::wantToPatchClassPointer(const TR_OpaqueClassBlock *allegedClassPointer, const TR::Node *forNode)
   {
   return TR::CodeGenerator::wantToPatchClassPointer(self()->comp(), allegedClassPointer, "for node", forNode);
   }

bool
J9::CodeGenerator::supportsMethodEntryPadding()
   {
   return self()->fej9()->supportsMethodEntryPadding();
   }

bool
J9::CodeGenerator::mustGenerateSwitchToInterpreterPrePrologue()
   {
   TR::Compilation *comp = self()->comp();

   return comp->usesPreexistence() ||
      comp->getOption(TR_EnableHCR) ||
      !comp->fej9()->isAsyncCompilation() ||
      comp->getOption(TR_FullSpeedDebug);
   }

extern void VMgenerateCatchBlockBBStartPrologue(TR::Node *node, TR::Instruction *fenceInstruction, TR::CodeGenerator *cg);

void
J9::CodeGenerator::generateCatchBlockBBStartPrologue(
      TR::Node *node,
      TR::Instruction *fenceInstruction)
   {
   if (self()->comp()->getOptions()->getReportByteCodeInfoAtCatchBlock())
      {
      // Note we should not use `fenceInstruction` here because it is not the first instruction in this BB. The first
      // instruction is a label that incoming branches will target. We will use this label (first instruction in the
      // block) in `createMethodMetaData` to populate a list of non-mergeable GC maps so as to ensure the GC map at the
      // catch block entry is always present if requested.
      node->getBlock()->getFirstInstruction()->setNeedsGCMap();
      }

   VMgenerateCatchBlockBBStartPrologue(node, fenceInstruction, self());
   }

void
J9::CodeGenerator::registerAssumptions()
   {
   for(auto it = self()->getJNICallSites().begin();
		it != self()->getJNICallSites().end(); ++it)
      {
      TR_OpaqueMethodBlock *method = (*it)->getKey()->getPersistentIdentifier();
      TR::Instruction *i = (*it)->getValue();
      TR_PatchJNICallSite::make(self()->fe(), self()->trPersistentMemory(), (uintptrj_t) method, i->getBinaryEncoding(), self()->comp()->getMetadataAssumptionList());
      }
   }

void
J9::CodeGenerator::jitAddPicToPatchOnClassUnload(void *classPointer, void *addressToBePatched)
   {
   createClassUnloadPicSite(classPointer, addressToBePatched, sizeof(uintptrj_t), self()->comp()->getMetadataAssumptionList());
   self()->comp()->setHasClassUnloadAssumptions();
   }
void
J9::CodeGenerator::jitAdd32BitPicToPatchOnClassUnload(void *classPointer, void *addressToBePatched)
   {
   createClassUnloadPicSite(classPointer, addressToBePatched,4, self()->comp()->getMetadataAssumptionList());
   self()->comp()->setHasClassUnloadAssumptions();
   }

void
J9::CodeGenerator::jitAddPicToPatchOnClassRedefinition(void *classPointer, void *addressToBePatched, bool unresolved)
   {
    if (!self()->comp()->compileRelocatableCode())
      {
      createClassRedefinitionPicSite(unresolved? (void*)-1 : classPointer, addressToBePatched, sizeof(uintptrj_t), unresolved, self()->comp()->getMetadataAssumptionList());
      self()->comp()->setHasClassRedefinitionAssumptions();
      }
   }

void
J9::CodeGenerator::jitAdd32BitPicToPatchOnClassRedefinition(void *classPointer, void *addressToBePatched, bool unresolved)
   {
   if (!self()->comp()->compileRelocatableCode())
      {
      createClassRedefinitionPicSite(unresolved? (void*)-1 : classPointer, addressToBePatched, 4, unresolved, self()->comp()->getMetadataAssumptionList());
      self()->comp()->setHasClassRedefinitionAssumptions();
      }
   }

void
J9::CodeGenerator::createHWPRecords()
   {
   if (self()->comp()->getPersistentInfo()->isRuntimeInstrumentationEnabled() &&
       self()->comp()->getOption(TR_EnableHardwareProfileIndirectDispatch))
      {
      self()->comp()->fej9()->createHWProfilerRecords(self()->comp());
      }
   }


TR::Linkage *
J9::CodeGenerator::createLinkageForCompilation()
   {
   return self()->getLinkage(self()->comp()->getJittedMethodSymbol()->getLinkageConvention());
   }


TR::TreeTop *
J9::CodeGenerator::lowerTree(TR::Node *root, TR::TreeTop *treeTop)
   {
   return self()->fej9()->lowerTree(self()->comp(), root, treeTop);
   }


bool
J9::CodeGenerator::needClassAndMethodPointerRelocations()
   {
   return self()->fej9()->needClassAndMethodPointerRelocations();
   }


bool
J9::CodeGenerator::needRelocationsForStatics()
   {
   return self()->fej9()->needRelocationsForStatics();
   }

bool
J9::CodeGenerator::needRelocationsForBodyInfoData()
   {
   return self()->fej9()->needRelocationsForBodyInfoData();
   }

bool
J9::CodeGenerator::needRelocationsForPersistentInfoData()
   {
   return self()->fej9()->needRelocationsForPersistentInfoData();
   }


bool
J9::CodeGenerator::isMethodInAtomicLongGroup(TR::RecognizedMethod rm)
   {
   switch (rm)
      {
      case TR::java_util_concurrent_atomic_AtomicLong_addAndGet:
      case TR::java_util_concurrent_atomic_AtomicLongArray_addAndGet:
      case TR::java_util_concurrent_atomic_AtomicLongArray_decrementAndGet:
      case TR::java_util_concurrent_atomic_AtomicLongArray_getAndAdd:
      case TR::java_util_concurrent_atomic_AtomicLongArray_getAndDecrement:
      case TR::java_util_concurrent_atomic_AtomicLongArray_getAndIncrement:
      case TR::java_util_concurrent_atomic_AtomicLongArray_getAndSet:
      case TR::java_util_concurrent_atomic_AtomicLongArray_incrementAndGet:
      case TR::java_util_concurrent_atomic_AtomicLong_decrementAndGet:
      case TR::java_util_concurrent_atomic_AtomicLong_getAndAdd:
      case TR::java_util_concurrent_atomic_AtomicLong_getAndDecrement:
      case TR::java_util_concurrent_atomic_AtomicLong_getAndIncrement:
      case TR::java_util_concurrent_atomic_AtomicLong_getAndSet:
      case TR::java_util_concurrent_atomic_AtomicLong_incrementAndGet:
         return true;

      default:
         return false;
      }
   }


void
J9::CodeGenerator::trimCodeMemoryToActualSize()
   {
   uint8_t *bufferStart = self()->getBinaryBufferStart();
   size_t actualCodeLengthInBytes = self()->getCodeEnd() - bufferStart;

   TR::VMAccessCriticalSection trimCodeMemoryAllocation(self()->comp());
   self()->getCodeCache()->trimCodeMemoryAllocation(bufferStart, actualCodeLengthInBytes);
   }


void
J9::CodeGenerator::reserveCodeCache()
   {
   self()->setCodeCache(self()->fej9()->getDesignatedCodeCache(self()->comp()));
   if (!self()->getCodeCache()) // Cannot reserve a cache; all are used
      {
      // We may reach this point if all code caches have been used up
      // If some code caches have some space but cannot be used because they are reserved
      // we will throw an exception in the call to getDesignatedCodeCache

      if (self()->comp()->compileRelocatableCode())
         {
         self()->comp()->failCompilation<TR::RecoverableCodeCacheError>("Cannot reserve code cache");
         }

      self()->comp()->failCompilation<TR::CodeCacheError>("Cannot reserve code cache");
      }
   }


uint8_t *
J9::CodeGenerator::allocateCodeMemoryInner(
      uint32_t warmCodeSizeInBytes,
      uint32_t coldCodeSizeInBytes,
      uint8_t **coldCode,
      bool isMethodHeaderNeeded)
   {
   TR::Compilation *comp = self()->comp();

   TR::CodeCache * codeCache = self()->getCodeCache();
   if (!codeCache)
      {
      if (comp->compileRelocatableCode())
         {
         comp->failCompilation<TR::RecoverableCodeCacheError>("Failed to get current code cache");
         }

      comp->failCompilation<TR::CodeCacheError>("Failed to get current code cache");
      }

   TR_ASSERT(codeCache->isReserved(), "Code cache should have been reserved.");

   bool hadClassUnloadMonitor;
   bool hadVMAccess = self()->fej9()->releaseClassUnloadMonitorAndAcquireVMaccessIfNeeded(comp, &hadClassUnloadMonitor);

   bool useContiguousAllocation = self()->fej9()->needsContiguousAllocation();                                                                                                                                      

   uint8_t *warmCode = TR::CodeCacheManager::instance()->allocateCodeMemory(
         warmCodeSizeInBytes,
         coldCodeSizeInBytes,
         &codeCache,
         coldCode,
         useContiguousAllocation,
         isMethodHeaderNeeded);

   self()->fej9()->acquireClassUnloadMonitorAndReleaseVMAccessIfNeeded(comp, hadVMAccess, hadClassUnloadMonitor);

   if (codeCache != self()->getCodeCache())
      {
      TR_ASSERT(!codeCache || codeCache->isReserved(), "Substitute code cache isn't marked as reserved");
      comp->setRelocatableMethodCodeStart(warmCode);
      self()->switchCodeCacheTo(codeCache);
      }

   if (!warmCode)
      {
      if (jitConfig->runtimeFlags & J9JIT_CODE_CACHE_FULL)
         {
         comp->failCompilation<TR::CodeCacheError>("Failed to allocate code memory");
         }

      comp->failCompilation<TR::RecoverableCodeCacheError>("Failed to allocate code memory");
      }

   TR_ASSERT_FATAL( !((warmCodeSizeInBytes && !warmCode) || (coldCodeSizeInBytes && !coldCode)), "Allocation failed but didn't throw an exception");

   return warmCode;
   }


TR::Node *
J9::CodeGenerator::generatePoisonNode(TR::Block *currentBlock, TR::SymbolReference *liveAutoSymRef)
   {
   bool poisoned = true;
   TR::Node *storeNode = NULL;

   if (liveAutoSymRef->getSymbol()->getType().isAddress())
      storeNode = TR::Node::createStore(liveAutoSymRef, TR::Node::aconst(currentBlock->getEntry()->getNode(), 0x0));
   else if (liveAutoSymRef->getSymbol()->getType().isInt64())
      storeNode = TR::Node::createStore(liveAutoSymRef, TR::Node::lconst(currentBlock->getEntry()->getNode(), 0xc1aed1e5));
   else if (liveAutoSymRef->getSymbol()->getType().isInt32())
      storeNode = TR::Node::createStore(liveAutoSymRef, TR::Node::iconst(currentBlock->getEntry()->getNode(), 0xc1aed1e5));
   else
      poisoned = false;

   TR::Compilation *comp = self()->comp();
   if (comp->getOption(TR_TraceCG) && comp->getOption(TR_PoisonDeadSlots))
      {
      if (poisoned)
         {
         traceMsg(comp, "POISON DEAD SLOTS --- Live local %d  from parent block %d going dead .... poisoning slot with node 0x%x .\n", liveAutoSymRef->getReferenceNumber() , currentBlock->getNumber(), storeNode);
         }
      else
         {
         traceMsg(comp, "POISON DEAD SLOTS --- Live local %d of unsupported type from parent block %d going dead .... poisoning skipped.\n", liveAutoSymRef->getReferenceNumber() , currentBlock->getNumber());
         }
      }

   return storeNode;
   }<|MERGE_RESOLUTION|>--- conflicted
+++ resolved
@@ -2720,7 +2720,6 @@
                   type = TR_ProfiledInlinedMethodRelocation;
                   break;
 
-<<<<<<< HEAD
                case TR_ProfiledGuard:
                   if ((*it)->getGuard()->getTestType() == TR_MethodTest)
                      {
@@ -2735,41 +2734,6 @@
                   else
                      TR_ASSERT(false, "unexpected profiled guard test type");
                   break;
-=======
-         switch (type)  // relocation record type
-            {
-            case TR_InlinedStaticMethodWithNopGuard:
-            case TR_InlinedSpecialMethodWithNopGuard:
-            case TR_InlinedVirtualMethodWithNopGuard:
-            case TR_InlinedInterfaceMethodWithNopGuard:
-            case TR_InlinedAbstractMethodWithNopGuard:
-            case TR_ProfiledClassGuardRelocation:
-            case TR_ProfiledMethodGuardRelocation:
-            case TR_ProfiledInlinedMethodRelocation:
-            case TR_InlinedVirtualMethod:
-            case TR_InlinedInterfaceMethod:
-               TR_ASSERT(inlinedCallSize, "TR_AOT expect inlinedCallSize to be larger than 0\n");
-               inlinedSiteIndex = (intptrj_t)(*it)->getGuard()->getCurrentInlinedSiteIndex();
-               entry = (TR_InlinedSiteLinkedListEntry *)self()->comp()->trMemory()->allocateMemory(sizeof(TR_InlinedSiteLinkedListEntry), heapAlloc);
-
-               entry->reloType = type;
-               entry->location = (uint8_t *)(*it)->getLocation();
-               entry->destination = (uint8_t *)(*it)->getDestination();
-               entry->guard = (uint8_t *)(*it)->getGuard();
-               entry->next = NULL;
-
-               if (orderedInlinedSiteListTable[inlinedSiteIndex].first)
-                  {
-                  orderedInlinedSiteListTable[inlinedSiteIndex].last->next = entry;
-                  orderedInlinedSiteListTable[inlinedSiteIndex].last = entry;
-                  }
-               else
-                  {
-                  orderedInlinedSiteListTable[inlinedSiteIndex].first = entry;
-                  orderedInlinedSiteListTable[inlinedSiteIndex].last = entry;
-                  }
-               break;
->>>>>>> 505cc604
 
                default:
                   TR_ASSERT(false, "got a unknown/non-AOT guard at AOT site");
@@ -2783,7 +2747,6 @@
                case TR_InlinedVirtualMethodWithNopGuard:
                case TR_InlinedInterfaceMethodWithNopGuard:
                case TR_InlinedAbstractMethodWithNopGuard:
-               case TR_InlinedHCRMethod:
                case TR_ProfiledClassGuardRelocation:
                case TR_ProfiledMethodGuardRelocation:
                case TR_ProfiledInlinedMethodRelocation:
