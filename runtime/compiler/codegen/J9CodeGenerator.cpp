/*******************************************************************************
 * Copyright (c) 2000, 2018 IBM Corp. and others
 *
 * This program and the accompanying materials are made available under
 * the terms of the Eclipse Public License 2.0 which accompanies this
 * distribution and is available at https://www.eclipse.org/legal/epl-2.0/
 * or the Apache License, Version 2.0 which accompanies this distribution and
 * is available at https://www.apache.org/licenses/LICENSE-2.0.
 *
 * This Source Code may also be made available under the following
 * Secondary Licenses when the conditions for such availability set
 * forth in the Eclipse Public License, v. 2.0 are satisfied: GNU
 * General Public License, version 2 with the GNU Classpath
 * Exception [1] and GNU General Public License, version 2 with the
 * OpenJDK Assembly Exception [2].
 *
 * [1] https://www.gnu.org/software/classpath/license.html
 * [2] http://openjdk.java.net/legal/assembly-exception.html
 *
 * SPDX-License-Identifier: EPL-2.0 OR Apache-2.0 OR GPL-2.0 WITH Classpath-exception-2.0 OR LicenseRef-GPL-2.0 WITH Assembly-exception
 *******************************************************************************/

#pragma csect(CODE,"TRJ9CGBase#C")
#pragma csect(STATIC,"TRJ9CGBase#S")
#pragma csect(TEST,"TRJ9CGBase#T")

#include <algorithm>                            // for std::find
#include "codegen/AheadOfTimeCompile.hpp"
#include "codegen/CodeGenerator.hpp"
#include "codegen/CodeGenerator_inlines.hpp"
#include "codegen/PicHelpers.hpp"
#include "codegen/Relocation.hpp"
#include "codegen/Instruction.hpp"              // for Instruction
#include "codegen/MonitorState.hpp"
#include "compile/AOTClassInfo.hpp"
#include "compile/Compilation.hpp"
#include "compile/OSRData.hpp"
#include "compile/VirtualGuard.hpp"
#include "control/Recompilation.hpp"
#include "control/RecompilationInfo.hpp"
#include "env/CompilerEnv.hpp"
#include "env/VMJ9.h"
#include "env/jittypes.h"
#include "il/Block.hpp"
#include "il/Node.hpp"
#include "il/Node_inlines.hpp"
#include "il/NodePool.hpp"                // for NodePool
#include "il/Symbol.hpp"                  // for Symbol
#include "il/symbol/ParameterSymbol.hpp"       // for ParameterSymbol
#include "il/symbol/AutomaticSymbol.hpp"  // for AutomaticSymbol
#include "il/symbol/StaticSymbol.hpp"     // for StaticSymbol
#include "il/symbol/LabelSymbol.hpp"      // for LabelSymbol
#include "infra/BitVector.hpp"                      // for TR_BitVector, etc
#include "infra/List.hpp"
#include "optimizer/Structure.hpp"
#include "optimizer/TransformUtil.hpp"
#include "ras/Delimiter.hpp"                   // for Delimiter
#include "ras/DebugCounter.hpp"
#include "env/CHTable.hpp"
#include "env/PersistentCHTable.hpp"

#define OPT_DETAILS "O^O CODE GENERATION: "



J9::CodeGenerator::CodeGenerator() :
      OMR::CodeGeneratorConnector(),
   _gpuSymbolMap(self()->comp()->allocator()),
   _stackLimitOffsetInMetaData(self()->comp()->fej9()->thisThreadGetStackLimitOffset()),
   _liveMonitors(NULL)
   {
   }

TR_J9VMBase *
J9::CodeGenerator::fej9()
   {
   return (TR_J9VMBase *)self()->fe();
   }

// J9
static TR::Node *lowerCASValues(
      TR::Node *parent,
      int32_t childNum,
      TR::Node *address,
      TR::Compilation *comp,
      TR::Node *shftOffset,
      bool isLowMem,
      TR::Node *heapBase)
   {
   TR::Node *l2iNode = NULL;

   if ((address->getOpCodeValue() == TR::aconst) &&
       (address->getAddress() == 0))
      {
      l2iNode = TR::Node::create(address, TR::iconst, 0, 0);
      }
   else
      {
      // -J9JIT_COMPRESSED_POINTER-
      // if the value is known to be null or if using lowMemHeap, do not
      // generate a compression sequence
      //
      TR::Node *a2lNode = TR::Node::create(TR::a2l, 1, address);
      bool isNonNull = false;
      if (address->isNonNull())
         isNonNull = true;

      TR::Node *addNode = NULL;

      if (address->isNull() || isLowMem)
         {
         addNode = a2lNode;
         }
      else
         {
         if (isNonNull)
            a2lNode->setIsNonZero(true);
         addNode = TR::Node::create(TR::lsub, 2, a2lNode, heapBase);
         addNode->setContainsCompressionSequence(true);
         if (isNonNull)
            addNode->setIsNonZero(true);
         }

      if (shftOffset)
         {
         addNode = TR::Node::create(TR::lushr, 2, addNode, shftOffset);
         addNode->setContainsCompressionSequence(true);
         }

      if (isNonNull)
         addNode->setIsNonZero(true);

      l2iNode = TR::Node::create(TR::l2i, 1, addNode);
      if (isNonNull)
         l2iNode->setIsNonZero(true);

      if (address->isNull())
         l2iNode->setIsNull(true);
      }

   parent->setAndIncChild(childNum, l2iNode);
   address->recursivelyDecReferenceCount();
   return l2iNode;
   }


// J9
//
// convert dual operators from DAG representation to cyclic representation by cloning
// eg
//    luaddh
//      xh
//      yh
//      luadd
//        xl
//        yl
//        ==> luaddh             <=== replace dummy node with this third child to complete cycle
//
void
J9::CodeGenerator::lowerDualOperator(
      TR::Node *parent,
      int32_t childNumber,
      TR::TreeTop *treeTop)
   {
   if (parent == NULL)
      {
      // should never need to process treetops
      return;
      }

   // any parent may have an adjunct
   TR::Node *child = parent->getChild(childNumber);
   if (child->isAdjunct())
      {
      TR_ASSERT(!child->isDualCyclic(), "Visitcount problem: trying to clone node %p when it has already been cloned.\n", child);

      // create clone with space for third child, but still with two children
      TR::Node *clone = self()->createOrFindClonedNode(child, 3);
      if (1 && performTransformation(self()->comp(), "%sCreating Cyclic Dual Representation, replacing %p (%s) by %p under %p (childNumber %d).\n",
                                       OPT_DETAILS, child, child->getOpCode().getName(), clone, parent, childNumber))
         {
         child = clone;
         parent->setChild(childNumber, child);
         if (parent->isDualHigh() && (childNumber == 2))
            {
            // build cycle
            TR_ASSERT(!parent->isDualCyclic(), "Attempting to lower a dual operator node %p that has already been lowered.\n", parent);
            child->setNumChildren(3);
            child->setAndIncChild(2, parent);
            }
         }
      }
   }


// J9
void
J9::CodeGenerator::lowerCompressedRefs(
      TR::TreeTop *treeTop,
      TR::Node *node,
      vcount_t visitCount,
      TR_BitVector *childrenToBeLowered)
   {
   bool isLowMem = false;
   if (TR::Compiler->vm.heapBaseAddress() == 0)
      {
      isLowMem = true;
      }

   if (node->getOpCode().isCall() && childrenToBeLowered)
      {
      TR_BitVectorIterator bvi(*childrenToBeLowered);
      while (bvi.hasMoreElements())
         {
         int32_t nextChild = bvi.getNextElement();
         TR::Node *valueChild = node->getChild(nextChild);
         if (valueChild->getOpCode().is8Byte())
            {
            TR::Node *shftOffset = NULL;
            if (TR::Compiler->om.compressedReferenceShiftOffset() > 0)
               {
               shftOffset = TR::Node::create(node, TR::iconst, 0, TR::Compiler->om.compressedReferenceShiftOffset());
               }

            TR::Node *heapBase = TR::Node::create(node, TR::lconst, 0, 0);
            heapBase->setLongInt(TR::Compiler->vm.heapBaseAddress());
            lowerCASValues(node, nextChild, valueChild, self()->comp(), shftOffset, isLowMem, heapBase);
            }
         }

      return;
      }


   TR::Node *loadOrStoreNode = node->getFirstChild();

   /*
    decompression:
    actual = compress + heap_base

    and compression:
    compress = actual - heap_base

    iaload f      l2a
      aload O       ladd
                      lshl
                        i2l
                          iiload f
                            aload O
                        iconst shftKonst
                      lconst HB

    -or- if the field is known to be null
    l2a
      i2l
        iiload f
          aload O


    iastore f     iistore f
      aload O       aload O
      value         l2i
                      lshr
                        lsub
                          a2l
                            aload O
                          lconst HB
                        iconst shftKonst

    -or- if the field is known to be null
    iistore f
      aload O
      l2i
        a2l      <- nop on most platforms
          aload O

    - J9JIT_COMPRESS_POINTER 32-bit -

    DEPRECATED - do *not* use, kept here for historical reasons

    compress = actual - heapBase + shadowBase = actual + disp
    actual = compress - disp

    iaload f     i2a
       aload O      isub
                      iiload f
                       aload O
                      iconst HB

    iastore f    iistore f
       aload O      aload O
                   iushr            // iushr only there to distinguish between
                     iadd           // real iistores with iadds as the value
                       a2i
                         value
                       iconst HB
                     iconst 0

    */

   // dont process loads/stores twice
   // cannot use visitCounts because compressedRefs
   // trees may appear after checks (in which case the node
   // would have already been visited, preventing lowering)
   //
   TR::ILOpCodes convertOp = TR::Compiler->target.is64Bit() ? TR::l2a : TR::i2a;
   if (loadOrStoreNode->getOpCodeValue() == convertOp)
      return;
   else if (loadOrStoreNode->getOpCode().isStoreIndirect())
      {
      convertOp = TR::Compiler->target.is64Bit() ? TR::l2i : TR::iushr;
      if (loadOrStoreNode->getSecondChild()->getOpCodeValue() == convertOp)
         return;
      }

   TR::Node *heapBase = node->getSecondChild();

   TR::SymbolReference *symRef = loadOrStoreNode->getSymbolReference();
   TR::ILOpCodes loadOrStoreOp;
   bool isLoad = true;

   TR::Node *address = NULL;

   bool shouldBeCompressed = false;
   if (loadOrStoreNode->getOpCode().isLoadIndirect() ||
         loadOrStoreNode->getOpCode().isStoreIndirect() ||
            loadOrStoreNode->getOpCodeValue() == TR::arrayset)
      {
      shouldBeCompressed = TR::TransformUtil::fieldShouldBeCompressed(loadOrStoreNode, self()->comp());
      if (!shouldBeCompressed)
         {
         // catch cases when a compressedRefs anchor is created for specific
         // unsafe loads by inliner
         //
         if (loadOrStoreNode->getSymbol()->isUnsafeShadowSymbol())
            shouldBeCompressed = true;
         }
      // Don't de-compress loads created by dynamicLitPool
      if (loadOrStoreNode->getOpCode().isLoadIndirect() &&
            loadOrStoreNode->getSymbolReference()->isFromLiteralPool())
         shouldBeCompressed = false;
      }

   if (loadOrStoreNode->getOpCode().isLoadIndirect() && shouldBeCompressed)
      {
      if (TR::Compiler->target.cpu.isZ() && TR::Compiler->om.shouldGenerateReadBarriersForFieldLoads())
         {
         dumpOptDetails(self()->comp(), "compression sequence %p is not required for loads under concurrent scavenge on Z.\n", node);
         return;
         }

      // base object
      address = loadOrStoreNode->getFirstChild();
      loadOrStoreOp = TR::Compiler->om.shouldGenerateReadBarriersForFieldLoads() ? self()->comp()->il.opCodeForIndirectReadBarrier(TR::Int32) :
                                                                                   self()->comp()->il.opCodeForIndirectLoad(TR::Int32);
      }
   else if ((loadOrStoreNode->getOpCode().isStoreIndirect() ||
              loadOrStoreNode->getOpCodeValue() == TR::arrayset) &&
                 shouldBeCompressed)
      {
      // store value
      address = loadOrStoreNode->getSecondChild();

      loadOrStoreOp = self()->comp()->il.opCodeForIndirectStore(TR::Int32);
      isLoad = false;
      }
   else
      {
      dumpOptDetails(self()->comp(), "compression sequence %p is not in required form\n", node);
      return;
      }

   // in future if shifted offsets are used, this value will be
   // a positive non-zero constant
   //
   TR::Node *shftOffset = NULL;
   if (TR::Compiler->om.compressedReferenceShiftOffset() > 0)
      shftOffset = TR::Node::create(loadOrStoreNode, TR::iconst, 0, TR::Compiler->om.compressedReferenceShiftOffset());

   static char *pEnv = feGetEnv("TR_disableLowHeapMem");
   if (pEnv)
      isLowMem = false;

   if (isLoad)
      {
      TR::Node *newLoad = TR::Node::createWithSymRef(loadOrStoreOp, 1, 1, address, symRef);
      newLoad->setByteCodeInfo(loadOrStoreNode->getByteCodeInfo());

      if (loadOrStoreNode->isNonNull())
         newLoad->setIsNonZero(true);

      // FIXME: this breaks commoning of address (which could be a regLoad)
      // it would be nice to get the node flags on the original
      //TR::Node *newLoad = loadOrStoreNode->duplicateTree();
      //TR::Node::recreate(newLoad, loadOrStoreOp);

      // -J9JIT_COMPRESSED_POINTER-
      //
      TR::Node *iu2lNode = TR::Node::create(TR::iu2l, 1, newLoad);

      if (!isLowMem && (loadOrStoreNode->getVisitCount() != visitCount))
         {
         TR::Node *ttNode = TR::Node::create(TR::treetop, 1, iu2lNode);
         //traceMsg(comp(), "3creating treetop %p\n", ttNode);
         TR::TreeTop *tt = TR::TreeTop::create(self()->comp(), ttNode);
         TR::TreeTop *prevTT = treeTop->getPrevTreeTop();
         prevTT->join(tt);
         tt->join(treeTop);
         }

      TR::Node *addNode = iu2lNode;
      if (loadOrStoreNode->isNonNull())
         addNode->setIsNonZero(true);

      // if the load is known to be null or if using lowMemHeap, do not
      // generate a compression sequence
      //
      if (loadOrStoreNode->isNull() || isLowMem)
         {
         addNode = iu2lNode;
         if (shftOffset)
            {
            addNode = TR::Node::create(TR::lshl, 2, iu2lNode, shftOffset);
            addNode->setContainsCompressionSequence(true);
            }
         }
      else
         {
         if (shftOffset)
            {
            addNode = TR::Node::create(TR::lshl, 2, iu2lNode, shftOffset);
            addNode->setContainsCompressionSequence(true);
            }
         if (loadOrStoreNode->isNonNull())
            addNode->setIsNonZero(true);
         addNode = TR::Node::create(TR::ladd, 2, addNode, heapBase);
         if (loadOrStoreNode->isNonNull())
            addNode->setIsNonZero(true);

         addNode->setContainsCompressionSequence(true);
         }

      TR::Node::recreate(loadOrStoreNode, TR::l2a);
      address->decReferenceCount();
      loadOrStoreNode->setAndIncChild(0, addNode);
      loadOrStoreNode->setNumChildren(1);
      }
   else
      {
      TR::Node *l2iNode = NULL;
      if ((address->getOpCodeValue() == TR::aconst) && (address->getAddress() == 0))
         {
         l2iNode = TR::Node::create(address, TR::iconst, 0, 0);
         }
      else
         {
         // -J9JIT_COMPRESSED_POINTER-
         // if the value is known to be null or if using lowMemHeap, do not
         // generate a compression sequence
         //
         TR::Node *a2lNode = TR::Node::create(TR::a2l, 1, address);
         bool isNonNull = false;
         if (address->isNonNull())
            isNonNull = true;

         TR::Node *addNode = NULL;

         if (address->isNull() || isLowMem)
            {
            addNode = a2lNode;
            }
         else
            {
            if (isNonNull)
               a2lNode->setIsNonZero(true);
            addNode = TR::Node::create(TR::lsub, 2, a2lNode, heapBase);
            addNode->setContainsCompressionSequence(true);
            if (isNonNull)
               addNode->setIsNonZero(true);
            }

            if (shftOffset)
               {
               addNode = TR::Node::create(TR::lushr, 2, addNode, shftOffset);
               addNode->setContainsCompressionSequence(true);
               }

            if (isNonNull)
               addNode->setIsNonZero(true);

         l2iNode = TR::Node::create(TR::l2i, 1, addNode);
         if (isNonNull)
            l2iNode->setIsNonZero(true);

         if (address->isNull())
            l2iNode->setIsNull(true);
         }

      // recreating an arrayset node will replace the TR::arrayset with an istorei, which is undesired
      // as arrayset nodes can set indirect references
      if (!loadOrStoreNode->getOpCode().isWrtBar() && loadOrStoreNode->getOpCodeValue() != TR::arrayset)
         {
         TR::Node::recreate(loadOrStoreNode, loadOrStoreOp);
         }

      loadOrStoreNode->setAndIncChild(1, l2iNode);
      address->recursivelyDecReferenceCount();
      }
   }


// J9
//
static bool scanForNativeMethodsUntilMonitorNode(TR::TreeTop *firstTree, TR::Compilation *comp)
   {
   TR::TreeTop *currTree = firstTree;
   while (currTree)
      {
      TR::Node *currNode = currTree->getNode();
      //traceMsg(comp(), "-> Looking at node %p\n", currNode);

      if ((currNode->getOpCodeValue() == TR::monexit) ||
          (currNode->getOpCodeValue() == TR::monent))
         {
         return false;
         }
      else if (currNode->getNumChildren() > 0 &&
               currNode->getFirstChild()->getNumChildren() > 0 &&
               ((currNode->getFirstChild()->getOpCodeValue() == TR::monexit) ||
                (currNode->getFirstChild()->getOpCodeValue() == TR::monent))
               )
         {
         return false;
         }


      TR::Node *callTestNode = NULL;

      if (currNode->getOpCode().isCall() &&
         !currNode->getSymbolReference()->isUnresolved() &&
          currNode->getSymbol()->castToMethodSymbol()->isNative())
         {
         callTestNode = currNode;
         }
      else if (currNode->getNumChildren() > 0 &&
               currNode->getFirstChild()->getOpCode().isCall() &&
              !currNode->getFirstChild()->getSymbolReference()->isUnresolved() &&
               currNode->getFirstChild()->getSymbol()->castToMethodSymbol()->isNative())
         {
         callTestNode = currNode->getFirstChild();
         }

      if (callTestNode)
         {
         TR::ResolvedMethodSymbol *symbol = callTestNode->getSymbol()->castToResolvedMethodSymbol();
         if (strstr(symbol->signature(comp->trMemory()), "java/lang/Object.notify") ||
             strstr(symbol->signature(comp->trMemory()), "java/lang/Object.wait"))
            return true;
         }

      currTree = currTree->getNextTreeTop();
      }

   return false;
   }


void
J9::CodeGenerator::preLowerTrees()
   {

   OMR::CodeGeneratorConnector::preLowerTrees();

/*
 * These initializations should move from OMR to J9

   int32_t symRefCount = comp()->getSymRefCount();
   _localsThatAreStored = new (comp()->trHeapMemory()) TR_BitVector(symRefCount, comp()->trMemory(), heapAlloc);
   _numLocalsWhenStoreAnalysisWasDone = symRefCount;
*/

   // For dual operator lowering
   _uncommmonedNodes.reset();
   _uncommmonedNodes.init(64, true);
   }


void
J9::CodeGenerator::lowerTreesPreTreeTopVisit(TR::TreeTop *tt, vcount_t visitCount)
   {
   OMR::CodeGeneratorConnector::lowerTreesPreTreeTopVisit(tt, visitCount);

   TR::Node *node = tt->getNode();

   if (self()->getSupportsBDLLHardwareOverflowCheck() && node->getNumChildren() > 0 &&
       node->getFirstChild() && node->getFirstChild()->getOpCodeValue() == TR::icall &&
       node->getFirstChild()->getSymbol() &&
       (node->getFirstChild()->getSymbol()->castToMethodSymbol()->getRecognizedMethod() == TR::java_math_BigDecimal_noLLOverflowAdd))
      {
      node->getFirstChild()->getChild(2)->setNodeRequiresConditionCodes(true);
      }

   }


void
J9::CodeGenerator::lowerTreesPreChildrenVisit(TR::Node *parent, TR::TreeTop *treeTop, vcount_t visitCount)
   {
   OMR::CodeGeneratorConnector::lowerTreesPreChildrenVisit(parent, treeTop, visitCount);

   /*
      rip out a SpineCHK under two conditions.
      1. If the first child has been the first child of another SpineCHK
      2. If the first child is not an array access. This can happens when
      an array access node is changed by common sub expression
   */

   bool doIt = false;

   if ( (parent->getOpCodeValue() == TR::BNDCHKwithSpineCHK) ||  (parent->getOpCodeValue() == TR::SpineCHK) )
      {
      TR::Node *firstChild = parent->getFirstChild();
      TR::ILOpCode opcode = firstChild->getOpCode();

      if( ( (opcode.isLoad() || opcode.isStore() ) && opcode.hasSymbolReference() && firstChild->getSymbolReference() != NULL &&
         firstChild->getSymbolReference()->getSymbol()->isArrayShadowSymbol()) || opcode.isArrayRef())
         {
         //first child of SpineCHK is an array load or store, check if this is the first time we evaluate this node
         bool found = (std::find(_nodesSpineCheckedList.begin(), _nodesSpineCheckedList.end(), firstChild) != _nodesSpineCheckedList.end());
         if ( (firstChild->getVisitCount() == visitCount) && found )
            {
            // we have check this array access before, rip out SpineCHK
            doIt = true;
            }
         else
            {
            _nodesSpineCheckedList.push_front(firstChild);
            }
         }
      else
         {
         // the first child is not an array access, rip out SpineCHK
         doIt = true;
         }

      if( doIt )
         {
         int32_t i = 0;
         int32_t numChildren = parent->getNumChildren();
         TR::TreeTop *prevTreeTop = treeTop;
         TR::TreeTop *nextTreeTop = treeTop->getNextTreeTop();
         while (i < numChildren)
            {
            TR::Node *childToBeAnchored = parent->getChild(i);
            TR::TreeTop *anchorTree = TR::TreeTop::create(self()->comp(), TR::Node::create(TR::treetop, 1, childToBeAnchored), NULL, NULL);
            prevTreeTop->join(anchorTree);
            anchorTree->join(nextTreeTop);
            prevTreeTop = anchorTree;
            i++;
            }
         TR::TransformUtil::removeTree(self()->comp(), treeTop);
         return;
         }
      }

   if (parent->getOpCode().isFunctionCall())
      {
      // J9
      //
      // Hiding compressedref logic from CodeGen doesn't seem a good practise, the evaluator always need the uncompressedref node for write barrier,
      // therefore, this part is deprecated. It'll be removed once P and Z update their corresponding evaluators.
      static bool UseOldCompareAndSwapObject = (bool)feGetEnv("TR_UseOldCompareAndSwapObject");
      if (self()->comp()->useCompressedPointers() && (UseOldCompareAndSwapObject || !TR::Compiler->target.cpu.isX86()))
         {
         TR::MethodSymbol *methodSymbol = parent->getSymbol()->castToMethodSymbol();
         // In Java9 Unsafe could be the jdk.internal JNI method or the sun.misc ordinary method wrapper,
         // while in Java8 it can only be the sun.misc package which will itself contain the JNI method.
         // Test for isNative to distinguish between them.
         if ((methodSymbol->getRecognizedMethod() == TR::sun_misc_Unsafe_compareAndSwapObject_jlObjectJjlObjectjlObject_Z) &&
               methodSymbol->isNative() &&
               (!TR::Compiler->om.canGenerateArraylets() || parent->isUnsafeGetPutCASCallOnNonArray()) && parent->isSafeForCGToFastPathUnsafeCall())
            {
            TR_BitVector childrenToBeLowered(parent->getNumChildren(), self()->comp()->trMemory(), stackAlloc);
            childrenToBeLowered.set(3);
            childrenToBeLowered.set(4);
            self()->lowerCompressedRefs(treeTop, parent, visitCount, &childrenToBeLowered);
            }
         }
      }

   // J9
   //
   if (parent->getOpCode().hasSymbolReference() &&
       (parent->getSymbolReference() == self()->comp()->getSymRefTab()->findThisRangeExtensionSymRef()))
      TR::Node::recreate(parent, TR::treetop);


   // J9
   //
   if (parent->getOpCode().isCall() &&
       !parent->getSymbolReference()->isUnresolved() &&
       parent->getSymbolReference()->getSymbol()->getMethodSymbol() &&
       !parent->getSymbolReference()->getSymbol()->castToMethodSymbol()->isHelper() &&
       !parent->getSymbolReference()->getSymbol()->castToMethodSymbol()->isSystemLinkageDispatch() &&
       parent->getSymbolReference()->getSymbol()->getResolvedMethodSymbol())
      {
      //this code should match the one in genInvoke (Walker.cpp)
      if (parent->getSymbolReference()->getSymbol()->castToResolvedMethodSymbol()->getRecognizedMethod() == TR::com_ibm_jit_JITHelpers_getAddressAsPrimitive32 ||
            parent->getSymbolReference()->getSymbol()->castToResolvedMethodSymbol()->getRecognizedMethod() == TR::com_ibm_jit_JITHelpers_getAddressAsPrimitive64
         )
         parent->removeChild(0);

      if (parent->getSymbolReference()->getSymbol()->castToResolvedMethodSymbol()->getRecognizedMethod() == TR::com_ibm_jit_JITHelpers_getAddressAsPrimitive32)
         TR::Node::recreate(parent, TR::a2i);
      else if (parent->getSymbolReference()->getSymbol()->castToResolvedMethodSymbol()->getRecognizedMethod() == TR::com_ibm_jit_JITHelpers_getAddressAsPrimitive64)
         TR::Node::recreate(parent, TR::a2l);
      }

   // J9
   //
   TR::ILOpCodes parentOpCodeValue = parent->getOpCodeValue();
   if (self()->comp()->useCompressedPointers())
      {
      if (parentOpCodeValue == TR::compressedRefs)
         self()->lowerCompressedRefs(treeTop, parent, visitCount, NULL);
      }
   else if (TR::Compiler->om.shouldGenerateReadBarriersForFieldLoads() && !TR::Compiler->target.cpu.isZ())
      {
      if (parentOpCodeValue == TR::aloadi)
         {
         TR::Symbol* symbol = parent->getSymbolReference()->getSymbol();
         // isCollectedReference() responds false to generic int shadows because their type
         // is int. However, address type generic int shadows refer to collected slots.
         if (symbol == TR::comp()->getSymRefTab()->findGenericIntShadowSymbol() || symbol->isCollectedReference())
            {
            TR::Node::recreate(parent, TR::ardbari);
            if (treeTop->getNode()->getOpCodeValue() == TR::NULLCHK                  &&
                treeTop->getNode()->getChild(0)->getOpCodeValue() != TR::PassThrough &&
                treeTop->getNode()->getChild(0)->getChild(0) == parent)
               {
               treeTop->insertBefore(TR::TreeTop::create(self()->comp(),
                                                         TR::Node::createWithSymRef(TR::NULLCHK, 1, 1,
                                                                                    TR::Node::create(TR::PassThrough, 1, parent),
                                                                                    treeTop->getNode()->getSymbolReference())));
               treeTop->getNode()->setSymbolReference(NULL);
               TR::Node::recreate(treeTop->getNode(), TR::treetop);
               }
            else
               {
               treeTop->insertBefore(TR::TreeTop::create(self()->comp(), TR::Node::create(parent, TR::treetop, 1, parent)));
               }
            }
         }
      }

   // J9
   //
   // Prepare to lower dual operators
   //
   for (int32_t childCount = 0; childCount < parent->getNumChildren(); childCount++)
      {
      self()->lowerDualOperator(parent, childCount, treeTop);
      }

   }


void
J9::CodeGenerator::lowerTreeIfNeeded(
      TR::Node *node,
      int32_t childNumberOfNode,
      TR::Node *parent,
      TR::TreeTop *tt)
   {
   TR_J9VMBase *fej9 = (TR_J9VMBase *)(self()->comp()->fe());
   OMR::CodeGeneratorConnector::lowerTreeIfNeeded(node, childNumberOfNode, parent, tt);

   // J9
   //
   // if we found this iterator method inlined in a scorching method
   // we should attempt to prefetch where it's used for performance
   // structure is needed to determine the loop size to use proper prefetch stride
   if (!self()->shouldBuildStructure() &&
      (self()->comp()->getMethodHotness() >= scorching) &&
      !tt->getEnclosingBlock()->isCold() &&
      strstr(fej9->sampleSignature(node->getOwningMethod(), 0, 0, self()->trMemory()),"java/util/TreeMap$UnboundedValueIterator.next()"))
      {
      self()->setShouldBuildStructure();
      }

   // J9
   if (node->getOpCode().isCall() &&
       node->isUnsafePutOrderedCall() &&
       node->isDontInlinePutOrderedCall())
      {
      // Remove this treetop
      tt->getPrevTreeTop()->setNextTreeTop(tt->getNextTreeTop());
      tt->getNextTreeTop()->setPrevTreeTop(tt->getPrevTreeTop());
      tt->getNode()->recursivelyDecReferenceCount();
      return;
      }

   // J9
   if (!self()->comp()->getOption(TR_DisableUnsafe) &&
       node->getOpCode().isCall() &&
       node->getOpCodeValue() == TR::call &&
       !TR::Compiler->om.canGenerateArraylets() &&
       ((node->getSymbol()->castToMethodSymbol()->getRecognizedMethod() == TR::java_nio_Bits_copyToByteArray) ||
        (node->getSymbol()->castToMethodSymbol()->getRecognizedMethod() == TR::java_nio_Bits_copyFromByteArray)) &&
       !fej9->isAnyMethodTracingEnabled(node->getSymbol()->castToResolvedMethodSymbol()->getResolvedMethod()->getPersistentIdentifier()) &&
       performTransformation(self()->comp(), "%s Change recognized nio call to arraycopy [%p] \n", OPT_DETAILS, node))
      {
      bool from = false;
      if (node->getSymbol()->castToMethodSymbol()->getRecognizedMethod() == TR::java_nio_Bits_copyFromByteArray)
         from = true;

      TR::Node *nativeSrc;
      TR::Node *javaTarget;
      TR::Node *nativeOffset;

      if (from)
         {
         nativeSrc = node->getChild(2);
         javaTarget = node->getFirstChild();
         nativeOffset = node->getSecondChild();
         }
      else
         {
         nativeSrc = node->getFirstChild();
         javaTarget = node->getSecondChild();
         nativeOffset = node->getChild(2);
         }

      TR::Node *javaOffset;
      if (TR::Compiler->target.is64Bit())
         javaOffset = TR::Node::lconst(node, (int64_t) TR::Compiler->om.contiguousArrayHeaderSizeInBytes());
      else
         javaOffset = TR::Node::iconst(node, TR::Compiler->om.contiguousArrayHeaderSizeInBytes());

      TR::Node *len = node->getChild(3);

      TR::Node *oldNativeSrc = nativeSrc;
      TR::Node *oldNativeOffset = nativeOffset;
      TR::Node *oldLen = len;

      if (TR::Compiler->target.is32Bit())
         {
         nativeSrc = TR::Node::create(TR::l2i, 1, nativeSrc);
         nativeOffset = TR::Node::create(TR::l2i, 1, nativeOffset);
         len = TR::Node::create(TR::l2i, 1, len);
         }

      TR::Node::recreate(node, TR::arraycopy);

      TR::Node *nativeAddr;
      TR::Node *javaAddr;

      if (TR::Compiler->target.is32Bit())
         {
         nativeAddr = nativeSrc;
         javaOffset = TR::Node::create(TR::iadd, 2, javaOffset, nativeOffset);
         javaAddr = TR::Node::create(TR::aiadd, 2, javaTarget, javaOffset);
         }
      else
         {
         nativeAddr = nativeSrc;
         javaOffset = TR::Node::create(TR::ladd, 2, javaOffset, nativeOffset);
         javaAddr = TR::Node::create(TR::aladd, 2, javaTarget, javaOffset);
         }

      node->setNumChildren(3);

      if (from)
         {
         node->setAndIncChild(0, javaAddr);
         node->setAndIncChild(1, nativeAddr);
         node->setAndIncChild(2, len);
         }
      else
         {
         node->setAndIncChild(0, nativeAddr);
         node->setAndIncChild(1, javaAddr);
         node->setAndIncChild(2, len);
         }

      javaTarget->recursivelyDecReferenceCount();
      oldNativeSrc->recursivelyDecReferenceCount();
      oldNativeOffset->recursivelyDecReferenceCount();
      oldLen->recursivelyDecReferenceCount();

      node->setArrayCopyElementType(TR::Int8);
      node->setForwardArrayCopy(true);
      }

   // J9
   if (self()->comp()->compileRelocatableCode() && (node->getOpCodeValue() == TR::loadaddr) && parent && ((parent->getOpCodeValue() == TR::instanceof) || (parent->getOpCodeValue() == TR::checkcast)))
      {
      TR::TreeTop::create(self()->comp(), tt->getPrevTreeTop(), TR::Node::create(TR::treetop, 1, node));
      }

   // J9
   if (node->getOpCode().hasSymbolReference() &&
       (node->getOpCode().isLoad() ||
        node->getOpCode().isStore()))
      {
      TR::SymbolReference *symRef = node->getSymbolReference();
      TR::Symbol *symbol = symRef->getSymbol();
      if (symbol->isVolatile() && node->getDataType() == TR::Int64 && !symRef->isUnresolved() && TR::Compiler->target.is32Bit() &&
          !self()->getSupportsInlinedAtomicLongVolatiles())
         {
         bool isLoad = false;
         TR::SymbolReference * volatileLongSymRef = NULL;
         if (node->getOpCode().isLoadVar())
            {
            volatileLongSymRef = self()->comp()->getSymRefTab()->findOrCreateRuntimeHelper(TR_volatileReadLong, false, false, true);
            isLoad = true;
            }
         else
            volatileLongSymRef = self()->comp()->getSymRefTab()->findOrCreateRuntimeHelper(TR_volatileWriteLong, false, false, true);

         node->setSymbolReference(volatileLongSymRef);

         TR::Node * address = NULL;
         if (node->getOpCode().isIndirect())
            address = node->getFirstChild();

         TR::Node * addrNode = NULL;
         if (address)
            {
            if (symRef->getOffset() == 0)
               addrNode = address;
            else
               {
               addrNode = TR::Node::create(TR::aiadd, 2, address,
                                TR::Node::create(node, TR::iconst, 0, symRef->getOffset()));
               addrNode->setIsInternalPointer(true);
               }
            }

         if (isLoad)
            {
            if (node->getOpCode().isIndirect())
               {
               if (tt->getNode()->getOpCodeValue() == TR::NULLCHK)
                  {
                  TR::Node * nullchkNode =
                      TR::Node::createWithSymRef(TR::NULLCHK, 1, 1, TR::Node::create(TR::PassThrough, 1, address), tt->getNode()->getSymbolReference());
                  tt->getPrevTreeTop()->insertAfter(TR::TreeTop::create(self()->comp(), nullchkNode));
                  TR::Node::recreate(tt->getNode(), TR::treetop);
                  }
               node->setNumChildren(1);
               node->setAndIncChild(0, addrNode);
               }
            else
               {
               TR::Node * statics = TR::Node::createWithSymRef(node, TR::loadaddr, 0, symRef);
               node->setNumChildren(1);
               node->setAndIncChild(0, statics);
               }

            if ((tt->getNode()->getOpCodeValue() != TR::treetop) ||
                (tt->getNode()->getFirstChild() != node))
               {
               TR::Node * ttNode = TR::Node::create(TR::treetop, 1, node);
               tt->getPrevTreeTop()->insertAfter(TR::TreeTop::create(self()->comp(), ttNode));
               }
            }
         else
            {
            if (node->getOpCode().isIndirect())
               {
               if (tt->getNode()->getOpCodeValue() == TR::NULLCHK)
                  {
                  TR::Node * nullchkNode =
                      TR::Node::createWithSymRef(TR::NULLCHK, 1, 1, TR::Node::create(TR::PassThrough, 1, address), tt->getNode()->getSymbolReference());
                  tt->getPrevTreeTop()->insertAfter(TR::TreeTop::create(self()->comp(), nullchkNode));
                  TR::Node::recreate(tt->getNode(), TR::treetop);
                  }

               node->setNumChildren(2);
               node->setChild(0, node->getSecondChild());
               node->setAndIncChild(1, addrNode);
               }
            else
               {
               TR::Node * statics = TR::Node::createWithSymRef(node, TR::loadaddr, 0, symRef);
                node->setNumChildren(2);
               node->setAndIncChild(1, statics);
               }

            TR::Node * ttNode = tt->getNode();
            if (ttNode == node)
               {
               TR::Node * newTTNode = TR::Node::create(TR::treetop, 1, ttNode);
               tt->setNode(newTTNode);
               }
            }

         if (isLoad)
            TR::Node::recreate(node, TR::lcall);
         else
            TR::Node::recreate(node, TR::call);

         if (address)
            address->recursivelyDecReferenceCount();
         }
      }

   // J9 (currentTimeMillis & OSR)
   if (node->getOpCode().isStore())
      {
      if ((node->getType().isInt64() &&
           node->isNOPLongStore()) ||
          (node->getSymbol()->isAutoOrParm() &&
          node->storedValueIsIrrelevant()))
         {
         TR_ASSERT(node == tt->getNode(), "A store is expected to be the root of its treetop");

         // Remove this treetop
         tt->getPrevTreeTop()->setNextTreeTop(tt->getNextTreeTop());
         tt->getNextTreeTop()->setPrevTreeTop(tt->getPrevTreeTop());
         node->recursivelyDecReferenceCount();
         }
      else
         {
         // Needed for OSR
         //
         _localsThatAreStored->set(node->getSymbolReference()->getReferenceNumber());
         }
      }
   // J9
   else if (node->getOpCodeValue() == TR::monent ||
            node->getOpCodeValue() == TR::monexit ||
            node->getOpCodeValue() == TR::tstart )
      {
      TR_OpaqueClassBlock * monClass = node->getMonitorClass(self()->comp()->getCurrentMethod());
      if (monClass)
         self()->addMonClass(node, monClass);

      // Clear the hidden second child that may be used by code generation
      //
      node->setMonitorInfo(0);
      }


   // J9
   if (self()->comp()->getOption(TR_ReservingLocks) &&
       node->getOpCodeValue() == TR::monent)
      {
      TR_OpaqueMethodBlock *owningMethod = node->getOwningMethod();
      TR_OpaqueClassBlock  *classPointer = fej9->getClassOfMethod(owningMethod);
      TR_PersistentClassInfo * persistentClassInfo =
         self()->comp()->getPersistentInfo()->getPersistentCHTable()->findClassInfoAfterLocking(classPointer, self()->comp());

      if (persistentClassInfo && persistentClassInfo->isReservable())
         {
         bool allowedToReserve = !scanForNativeMethodsUntilMonitorNode(tt->getNextTreeTop(), self()->comp());
         if (!allowedToReserve)
            {
            persistentClassInfo->setReservable(false);
            // This is currently the only place where this flag gets cleared. For JITaaS, we should propagate it to the client,
            // to avoid having to call scanForNativeMethodsUntilMonitorNode again.
            if (auto stream = TR::CompilationInfo::getStream())
               {
               stream->write(JITaaS::J9ServerMessageType::CHTable_clearReservable, classPointer);
               // No response necessary - we can continue concurrently
               }
            }
         }
      }

   // J9
   if (  self()->comp()->getOptions()->enableDebugCounters()
      && node->getOpCode().isCall()
      && node->getSymbol()->getMethodSymbol() // compjazz 45988: zEmulator arrayset currently isCall and uses a generic int shadow.  Can't assume it's a method.
      && !node->getSymbol()->castToMethodSymbol()->isHelper())
      {
      bool insertByteCode = TR::Options::_debugCounterInsertByteCode;
      bool insertJittedBody = TR::Options::_debugCounterInsertJittedBody;
      bool insertMethod = TR::Options::_debugCounterInsertMethod;

      const char *caller = self()->comp()->signature();
      const char *callee = node->getSymbol()->castToMethodSymbol()->getMethod()->signature(self()->trMemory(), stackAlloc);
      TR_ByteCodeInfo &bcInfo = node->getByteCodeInfo();
      if (insertByteCode)
         {
         TR::DebugCounter::prependDebugCounter(self()->comp(), TR::DebugCounter::debugCounterName(self()->comp(),
               "compilationReport.instructions:byByteCode.numInvocations.(%s)=%d", caller, node->getByteCodeInfo().getByteCodeIndex()), tt);
         }
      if (insertJittedBody)
         {
         TR::DebugCounter::prependDebugCounter(self()->comp(), TR::DebugCounter::debugCounterName(self()->comp(),
               "compilationReport.instructions:byJittedBody.numInvocations.(%s).%s", caller, self()->comp()->getHotnessName()), tt);
         }
      if (insertMethod)
         {
         TR::DebugCounter::prependDebugCounter(self()->comp(), TR::DebugCounter::debugCounterName(self()->comp(),
               "compilationReport.instructions:byMethod.numInvocations.(%s)", caller), tt);
         }
      TR::DebugCounter::prependDebugCounter(self()->comp(), TR::DebugCounter::debugCounterName(self()->comp(), "callers/(%s)/%d=%d", caller, bcInfo.getCallerIndex(), bcInfo.getByteCodeIndex()), tt);
      TR::DebugCounter::prependDebugCounter(self()->comp(), TR::DebugCounter::debugCounterName(self()->comp(), "callees/(%s)/(%s)/%d=%d", callee, caller, bcInfo.getCallerIndex(), bcInfo.getByteCodeIndex()), tt);
      }

   // J9
   //
   // We uncommon all the address children of a direct to JNI call
   // because if the loadaddr is commoned across a GC point, we cannot mark the register
   // as collected (since it is not a Java object) and we can have a problem if we do not
   // mark in some other way if the stack grows (and is moved) at the GC point. The problem
   // will be that the register will continue to point at the old stack.
   //
   if (node->getOpCode().isCall() &&
       node->getSymbol()->getMethodSymbol() &&
       node->isPreparedForDirectJNI())
      {
      int32_t i;
      for (i = 0; i < node->getNumChildren(); ++i)
         {
         TR::Node * n = node->getChild(i);
         if (n->getDataType() == TR::Address)
            {
            //TR_ASSERT((n->getOpCodeValue() == TR::loadaddr), "Address child of JNI call is not a loadaddr\n");
            if ((n->getOpCodeValue() == TR::loadaddr) &&
                (n->getReferenceCount() > 1) &&
                n->getSymbol()->isAutoOrParm())
               {
               //printf("Uncommoned address child of JNI call in %s\n", comp()->signature());
               TR::Node *dupChild = n->duplicateTree();
               node->setAndIncChild(i, dupChild);
               n->recursivelyDecReferenceCount();
               }
            }
         }
      }

   // J9
   // code to push recompilation of methods whose caller is scorching
   if (self()->comp()->getOption(TR_EnableRecompilationPushing)                 &&
       !self()->getCurrentBlock()->isCold()                                   &&
       self()->comp()->allowRecompilation()                                     &&
       self()->comp()->getMethodHotness()>=veryHot                              &&
       node->getOpCode().isCall()                                       &&
       self()->comp()->getPersistentInfo()->getNumLoadedClasses() < TR::Options::_bigAppThreshold &&
       node->getSymbol()->getMethodSymbol()                             &&
      !node->isPreparedForDirectJNI())
      {
      bool pushCall = true;
      TR::MethodSymbol *methodSymbol = node->getSymbol()->getMethodSymbol();
      TR::SymbolReference  *methodSymRef  = node->getSymbolReference();

      if (methodSymRef->isUnresolved())
         {
         pushCall = false;
         }
      else if (!node->getOpCode().isCallDirect() || methodSymbol->isVirtual())
         {
         TR_ResolvedMethod *resolvedMethod = node->getSymbol()->getResolvedMethodSymbol()->getResolvedMethod();
         if (!resolvedMethod || node->isTheVirtualCallNodeForAGuardedInlinedCall() ||
             resolvedMethod->virtualMethodIsOverridden()        ||
             resolvedMethod->isAbstract() ||
             (resolvedMethod == self()->comp()->getCurrentMethod()))
            {
            pushCall = false;
            }
         }

      if (pushCall)
         {
         if (!((methodSymbol && methodSymbol->getResolvedMethodSymbol() &&
               methodSymbol->getResolvedMethodSymbol()->getResolvedMethod() &&
               methodSymbol->getResolvedMethodSymbol()->getResolvedMethod()->isInterpretedForHeuristics()) ||
               methodSymbol->isVMInternalNative()      ||
               methodSymbol->isHelper()                ||
               methodSymbol->isNative()                ||
               methodSymbol->isSystemLinkageDispatch() ||
               methodSymbol->isJITInternalNative())    &&
               methodSymbol->getResolvedMethodSymbol() &&
               methodSymbol->getResolvedMethodSymbol()->getResolvedMethod())
            {
            TR_PersistentJittedBodyInfo * bodyInfo = ((TR_ResolvedJ9Method*) methodSymbol->getResolvedMethodSymbol()->getResolvedMethod())->getExistingJittedBodyInfo();
            //printf("Pushing node %p\n", node);
            //fflush(stdout);
            if (bodyInfo &&
                bodyInfo->getHotness() <= warm && !bodyInfo->getIsProfilingBody())
               {
               TR_ResolvedMethod *method = methodSymbol->castToResolvedMethodSymbol()->getResolvedMethod();
               int isInLoop = -1;
               TR::Block * block = self()->getCurrentBlock();

               TR_BlockStructure * blockStructure = block->getStructureOf();
               if (blockStructure)
                  {
                  TR_Structure *parentStructure = blockStructure->getParent();
                  while (parentStructure)
                     {
                     TR_RegionStructure *region = parentStructure->asRegion();
                     if (region->isNaturalLoop() ||
                         region->containsInternalCycles())
                        {
                        isInLoop =  region->getNumber();
                        break;
                        }
                     parentStructure = parentStructure->getParent();
                     }
                  }

               //printf ("Scorching method %s is calling warm (or called method) %s, in block_%d with frequency %d, is in loop %d\n", comp()->getMethodSymbol()->signature(), fej9->sampleSignature(method->getPersistentIdentifier(), 0, 0, trMemory()), getCurrentBlock()->getNumber(), getCurrentBlock()->getFrequency(), isInLoop);
               if ((self()->getCurrentBlock()->getFrequency() > MAX_COLD_BLOCK_COUNT) || (isInLoop && self()->getCurrentBlock()->getFrequency()==0))
                  {
                  bodyInfo->setCounter(1);
                  bodyInfo->setIsPushedForRecompilation();
                  }
               }
            }
         }
      }

   // J9
   if (node->getOpCodeValue() == TR::instanceof)
      {
      TR::Node * topNode = tt->getNode();
      if (topNode->getNumChildren() > 0)
         topNode = topNode->getFirstChild();

      if (topNode->getOpCode().isCall() &&
          topNode->getSymbol()->getMethodSymbol() &&
          (topNode->getSymbol()->getMethodSymbol()->isSystemLinkageDispatch() ||
           topNode->isPreparedForDirectJNI()))
         {
         TR::Node * ttNode = TR::Node::create(TR::treetop, 1, node);
         tt->getPrevTreeTop()->insertAfter(TR::TreeTop::create(self()->comp(), ttNode));
         }
      }

   // J9
   if (node->getOpCodeValue() == TR::NULLCHK)
      {
      if ((node->getFirstChild()->getReferenceCount() == 1) &&
          node->getFirstChild()->getOpCode().isLoadVar() &&
          !node->getFirstChild()->getSymbolReference()->getSymbol()->isVolatile())
         {
         TR::Node::recreate(node->getFirstChild(), TR::PassThrough);
         }
      }

   // J9
   //
   //Anchoring node to either extract register pressure(performance)
   //or ensure instanceof doesn't have a parent node of CALL (correctness)
   //
   char *anchoringReason = "register hog";
   switch (node->getOpCodeValue())
      {
      // Extract heavy register pressure trees when dictated at the start of the walk
      // (typically IA32 on system linkage calls when there is one fewer register).
      case TR::ldiv:
      case TR::lrem:
      case TR::lcmp:
        {

         if (!self()->removeRegisterHogsInLowerTreesWalk())
            break;
        }
      // Instanceof might requires this transformation for the reason of either register pressure
      // or ensure no parent node of CALL
      case TR::instanceof:
        {
         //  For correctness, all we really need here is to ensure instanceof
         //  doesn't have a parent of native call. But even java call would
         //  create control flow to setup linkage, which might cause conflict
         //  with the instanceof control flow.
         if(parent->getOpCode().isCall())
            {
            anchoringReason = "call-like";
            }

         else if (!self()->removeRegisterHogsInLowerTreesWalk())
            break;

         TR::Node *ttNode = TR::Node::create(TR::treetop, 1, node);
         tt->getPrevTreeTop()->insertAfter(TR::TreeTop::create(self()->comp(), ttNode));
         if (self()->comp()->getOption(TR_TraceCG))
            traceMsg(self()->comp(), "Anchoring %s node %s [%p] under treetop [%p]\n", anchoringReason, node->getOpCode().getName(), node, ttNode);
         break;
         }
      default:
         break;

      }

   }


static bool isArraySizeSymbolRef(TR::SymbolReference *s, TR::SymbolReferenceTable *symRefTab)
   {
   // TODO: Move to compile/SymbolReferenceTable.hpp
   return (s!=NULL) && (s == symRefTab->findContiguousArraySizeSymbolRef() || s == symRefTab->findDiscontiguousArraySizeSymbolRef());
   }


void
J9::CodeGenerator::moveUpArrayLengthStores(TR::TreeTop *insertionPoint)
   {
   // 174954: Until TR::arraylength has a symref with proper aliasing, we have to
   // make sure that stores to the array length field occur before all arraylength
   // trees.  Good news is that all such stores are inserted by escape
   // analysis, so they always have a loadaddr as one child and a constant as
   // the other, so they can be trivially moved to the top of the block.
   //
   for (TR::TreeTop *tt = insertionPoint->getNextTreeTop(); tt; tt = tt->getNextTreeTop())
      {
      if (tt->getNode()->getOpCodeValue() == TR::BBStart && !tt->getNode()->getBlock()->isExtensionOfPreviousBlock())
         break;
      TR::Node *store = tt->getNode()->getStoreNode();
      if (store && store->getOpCode().isStoreIndirect() && isArraySizeSymbolRef(store->getSymbolReference(), self()->symRefTab()))
         {
         if (store->getFirstChild()->getOpCodeValue() != TR::loadaddr)
            {
            dumpOptDetails(self()->comp(), "MOVE UP ARRAY LENGTH STORES: WARNING! First child of %p is %s; expected loadaddr\n", store, store->getFirstChild()->getOpCode().getName());
            }
         else if (!store->getSecondChild()->getOpCode().isLoadConst())
            {
            dumpOptDetails(self()->comp(), "MOVE UP ARRAY LENGTH STORES: WARNING! Second child of %p is %s; expected const\n", store, store->getSecondChild()->getOpCode().getName());
            }
         else
            {
            dumpOptDetails(self()->comp(), "MOVE UP ARRAY LENGTH STORES: Moving %s %p up after %p\n", tt->getNode()->getOpCode().getName(), tt->getNode(), insertionPoint->getNode());
            tt->unlink(false);
            insertionPoint->insertAfter(tt);
            insertionPoint = tt;
            }
         }
      }
   }


void
J9::CodeGenerator::zeroOutAutoOnEdge(
      TR::SymbolReference *liveAutoSymRef,
      TR::Block *block,
      TR::Block *succBlock,
      TR::list<TR::Block*> *newBlocks,
      TR_ScratchList<TR::Node> *fsdStores)
   {
   TR::Block *storeBlock = NULL;
   if ((succBlock->getPredecessors().size() == 1))
      storeBlock = succBlock;
   else
      {
      for (auto blocksIt = newBlocks->begin(); blocksIt != newBlocks->end(); ++blocksIt)
         {
         if ((*blocksIt)->getSuccessors().front()->getTo()->asBlock() == succBlock)
            {
            storeBlock = *blocksIt;
            break;
            }
         }
      }

   if (!storeBlock)
      {
      TR::TreeTop * startTT = succBlock->getEntry();
      TR::Node * startNode = startTT->getNode();
      TR::Node * glRegDeps = NULL;
      if (startNode->getNumChildren() > 0)
         glRegDeps = startNode->getFirstChild();

      TR::Block * newBlock = block->splitEdge(block, succBlock, self()->comp(), NULL, false);

      if (debug("traceFSDSplit"))
         diagnostic("\nSplitting edge, create new intermediate block_%d", newBlock->getNumber());

      if (glRegDeps)
         {
         TR::Node *duplicateGlRegDeps = glRegDeps->duplicateTree();
         TR::Node *origDuplicateGlRegDeps = duplicateGlRegDeps;
         duplicateGlRegDeps = TR::Node::copy(duplicateGlRegDeps);
         newBlock->getEntry()->getNode()->setNumChildren(1);
         newBlock->getEntry()->getNode()->setAndIncChild(0, origDuplicateGlRegDeps);
         for (int32_t i = origDuplicateGlRegDeps->getNumChildren() - 1; i >= 0; --i)
            {
            TR::Node * dep = origDuplicateGlRegDeps->getChild(i);
            if(self()->comp()->getOption(TR_MimicInterpreterFrameShape) || self()->comp()->getOption(TR_PoisonDeadSlots))
               dep->setRegister(NULL); // basically need to do prepareNodeForInstructionSelection
            duplicateGlRegDeps->setAndIncChild(i, dep);
            }
         if(self()->comp()->getOption(TR_MimicInterpreterFrameShape) || self()->comp()->getOption(TR_PoisonDeadSlots))
            {
            TR::Node *glRegDepsParent;
            if (  (newBlock->getSuccessors().size() == 1)
               && newBlock->getSuccessors().front()->getTo()->asBlock()->getEntry() == newBlock->getExit()->getNextTreeTop())
               {
               glRegDepsParent = newBlock->getExit()->getNode();
               }
            else
               {
               glRegDepsParent = newBlock->getExit()->getPrevTreeTop()->getNode();
               TR_ASSERT(glRegDepsParent->getOpCodeValue() == TR::Goto, "Expected block to fall through or end in goto; it ends with %s %s\n",
                  self()->getDebug()->getName(glRegDepsParent->getOpCodeValue()), self()->getDebug()->getName(glRegDepsParent));
               }
            if (self()->comp()->getOption(TR_TraceCG))
               traceMsg(self()->comp(), "zeroOutAutoOnEdge: glRegDepsParent is %s\n", self()->getDebug()->getName(glRegDepsParent));
            glRegDepsParent->setNumChildren(1);
            glRegDepsParent->setAndIncChild(0, duplicateGlRegDeps);
            }
         else           //original path
            {
            newBlock->getExit()->getNode()->setNumChildren(1);
            newBlock->getExit()->getNode()->setAndIncChild(0, duplicateGlRegDeps);
            }
         }

      newBlock->setLiveLocals(new (self()->trHeapMemory()) TR_BitVector(*succBlock->getLiveLocals()));
      newBlock->getEntry()->getNode()->setLabel(generateLabelSymbol(self()));


      if (self()->comp()->getOption(TR_PoisonDeadSlots))
         {
         if (self()->comp()->getOption(TR_TraceCG))
            traceMsg(self()->comp(), "POISON DEAD SLOTS --- New Block Created %d\n", newBlock->getNumber());
         newBlock->setIsCreatedAtCodeGen();
         }

      newBlocks->push_front(newBlock);
      storeBlock = newBlock;
      }
   TR::Node *storeNode;

   if (self()->comp()->getOption(TR_PoisonDeadSlots))
      storeNode = generatePoisonNode(self()->comp(), block, liveAutoSymRef);
   else
      storeNode = TR::Node::createStore(liveAutoSymRef, TR::Node::aconst(block->getEntry()->getNode(), 0));

   if (storeNode)
      {
      TR::TreeTop *storeTree = TR::TreeTop::create(self()->comp(), storeNode);
      storeBlock->prepend(storeTree);
      fsdStores->add(storeNode);
      }
   }


void
J9::CodeGenerator::doInstructionSelection()
   {
   self()->setNextAvailableBlockIndex(self()->comp()->getFlowGraph()->getNextNodeNumber() + 1);

   J9::SetMonitorStateOnBlockEntry::LiveMonitorStacks liveMonitorStacks(
      (J9::SetMonitorStateOnBlockEntry::LiveMonitorStacksComparator()),
      J9::SetMonitorStateOnBlockEntry::LiveMonitorStacksAllocator(self()->comp()->trMemory()->heapMemoryRegion()));



   // Set default value for pre-prologue size
   //
   TR::ResolvedMethodSymbol * methodSymbol = self()->comp()->getJittedMethodSymbol();
   self()->setPrePrologueSize(4 + (methodSymbol->isJNI() ? 4 : 0));

   if (self()->comp()->getOption(TR_TraceCG))
      diagnostic("\n<selection>");

   if (self()->comp()->getOption(TR_TraceCG) || debug("traceGRA"))
      self()->comp()->getDebug()->setupToDumpTreesAndInstructions("Performing Instruction Selection");

   self()->beginInstructionSelection();

   {
   TR::StackMemoryRegion stackMemoryRegion(*self()->trMemory());

   TR_BitVector * liveLocals = self()->getLiveLocals();
   TR_BitVector nodeChecklistBeforeDump(self()->comp()->getNodeCount(), self()->trMemory(), stackAlloc, growable);

   /*
     To enable instruction scheduling (both in the compiler and in out-of-order hardware),
     we would prefer not to reuse the same memory to represent multiple temps inside
     a tight loop. At higher opt levels, therefore, we only free variable size symrefs at
     back edges. To prevent pathological cases from consuming too much stack space, we set a
     cap on the number of extended basic blocks before we stop waiting for a back edge and free
     our temps anyway.
    */
   const uint32_t MAX_EBBS_BEFORE_FREEING_VARIABLE_SIZED_SYMREFS = 10;
   uint32_t numEBBsSinceFreeingVariableSizeSymRefs = 0;

   TR_BitVector * liveMonitors = 0;
   TR_Stack<TR::SymbolReference *> * liveMonitorStack = 0;
   int32_t numMonitorLocals = 0;
   static bool traceLiveMonEnv = feGetEnv("TR_traceLiveMonitors") ? true : false;
   bool traceLiveMon = self()->comp()->getOption(TR_TraceLiveMonitorMetadata) || traceLiveMonEnv;

   _lmmdFailed = false;
   if (self()->comp()->getMethodSymbol()->mayContainMonitors())
      {
      if(traceLiveMon)
         traceMsg(self()->comp(),"In doInstructionSelection: Method may contain monitors\n");

      if (!liveLocals)
         self()->comp()->getMethodSymbol()->resetLiveLocalIndices();

      ListIterator<TR::AutomaticSymbol> locals(&self()->comp()->getMethodSymbol()->getAutomaticList());
      for (TR::AutomaticSymbol * a = locals.getFirst(); a; a = locals.getNext())
         if (a->holdsMonitoredObject())
            {
            if(traceLiveMon)
               traceMsg(self()->comp(),"\tSymbol %p contains monitored object\n",a);
            if (!liveLocals)
               {
               if(traceLiveMon)
                  traceMsg(self()->comp(),"\tsetting LiveLocalIndex to %d on symbol %p\n",numMonitorLocals+1,a);
               a->setLiveLocalIndex(numMonitorLocals++, self()->fe());
               }
            else if (a->getLiveLocalIndex() + 1 > numMonitorLocals)
               {
               if(traceLiveMon)
                  traceMsg(self()->comp(),"\tsetting numMonitorLocals to %d while considering symbol %p\n",a->getLiveLocalIndex()+1,a);
               numMonitorLocals = a->getLiveLocalIndex() + 1;
               }
            }

      if (numMonitorLocals)
         {
         J9::SetMonitorStateOnBlockEntry monitorState(self()->comp(), &liveMonitorStacks);

         if(traceLiveMon)
            traceMsg(self()->comp(),"\tCreated monitorState %p\n",&monitorState);

         monitorState.set(_lmmdFailed, traceLiveMon);
         if (traceLiveMon)
            traceMsg(self()->comp(), "found numMonitorLocals %d\n", numMonitorLocals);
         }
      else if(traceLiveMon)
         traceMsg(self()->comp(),"\tnumMonitorLocals = %d\n",numMonitorLocals);
      }

   TR::SymbolReference **liveLocalSyms = NULL;
   TR_BitVector *unsharedSymsBitVector = NULL;
   int32_t maxLiveLocalIndex = -1;
   TR::list<TR::Block*> newBlocks(getTypedAllocator<TR::Block*>(self()->comp()->allocator()));
   TR_ScratchList<TR::Node> fsdStores(self()->trMemory());
   if (self()->comp()->getOption(TR_MimicInterpreterFrameShape) || self()->comp()->getOption(TR_PoisonDeadSlots))
      {
      if (self()->comp()->areSlotsSharedByRefAndNonRef() || self()->comp()->getOption(TR_PoisonDeadSlots))
         {
         TR_ScratchList<TR::SymbolReference> participatingLocals(self()->trMemory());

         TR::SymbolReference *autoSymRef = NULL;
         int32_t symRefNumber;
         int32_t symRefCount = self()->comp()->getSymRefCount();
         TR::SymbolReferenceTable *symRefTab = self()->comp()->getSymRefTab();
         for (symRefNumber = symRefTab->getIndexOfFirstSymRef(); symRefNumber < symRefCount; symRefNumber++)
            {
            autoSymRef = symRefTab->getSymRef(symRefNumber);
            if (autoSymRef &&
                autoSymRef->getSymbol() &&
                autoSymRef->getSymbol()->isAuto() &&
                (autoSymRef->getSymbol()->castToAutoSymbol()->getLiveLocalIndex() != (uint16_t)-1))
                {
                TR::AutomaticSymbol * autoSym = autoSymRef->getSymbol()->castToAutoSymbol();
                if (methodSymbol->getAutomaticList().find(autoSym))
                   {
                   participatingLocals.add(autoSymRef);

                   if (autoSym->getLiveLocalIndex() > maxLiveLocalIndex)
                      maxLiveLocalIndex = autoSym->getLiveLocalIndex();
                   }
                }
             }

         liveLocalSyms = (TR::SymbolReference **)self()->trMemory()->allocateStackMemory((maxLiveLocalIndex+1)*sizeof(TR::SymbolReference *));
         memset(liveLocalSyms, 0, (maxLiveLocalIndex+1)*sizeof(TR::SymbolReference *));
         unsharedSymsBitVector = new (self()->trStackMemory()) TR_BitVector(maxLiveLocalIndex+1, self()->trMemory(), stackAlloc);

         ListIterator<TR::SymbolReference> participatingLocalsIt(&participatingLocals);
         for (autoSymRef = participatingLocalsIt.getFirst(); autoSymRef; autoSymRef = participatingLocalsIt.getNext())
            {
            TR::AutomaticSymbol * autoSym = autoSymRef->getSymbol()->castToAutoSymbol();
            liveLocalSyms[autoSym->getLiveLocalIndex()] = autoSymRef;
            if (!autoSym->isSlotSharedByRefAndNonRef())
               {
               //dumpOptDetails("Unshared symRef %d live local index %d\n", autoSymRef->getReferenceNumber(), autoSym->getLiveLocalIndex());
               unsharedSymsBitVector->set(autoSym->getLiveLocalIndex());
               }
            }
         }
      else
         liveLocals = NULL;
      }

   bool fixedUpBlock = false;

   for (TR::TreeTop *tt = self()->comp()->getStartTree(); tt; tt = self()->getCurrentEvaluationTreeTop()->getNextTreeTop())
      {
      if(traceLiveMon)
         traceMsg(self()->comp(),"\tWalking TreeTops at tt %p with node %p\n",tt,tt->getNode());

      TR::Instruction *prevInstr = self()->getAppendInstruction();
      TR::Node * node = tt->getNode();
      TR::ILOpCodes opCode = node->getOpCodeValue();

      TR::Node * firstChild = node->getNumChildren() > 0 ? node->getFirstChild() : 0;

      if (opCode == TR::BBStart)
         {
         fixedUpBlock = false;
         TR::Block *block = node->getBlock();
         self()->setCurrentEvaluationBlock(block);
         self()->setCurrentBlockIndex(block->getNumber());
         self()->resetMethodModifiedByRA();

         liveMonitorStack = (liveMonitorStacks.find(block->getNumber()) != liveMonitorStacks.end()) ?
            liveMonitorStacks[block->getNumber()] :
            NULL;

         if (!block->isExtensionOfPreviousBlock())
            {
            // If we are keeping track of live locals, set up the live locals for
            // this block
            //
            if (liveLocals)
               {
               if (block->getLiveLocals())
                  liveLocals = new (self()->trHeapMemory()) TR_BitVector(*block->getLiveLocals());
               else
                  {
                  liveLocals = new (self()->trHeapMemory()) TR_BitVector(*liveLocals);
                  liveLocals->empty();
                  }

               if (self()->comp()->areSlotsSharedByRefAndNonRef() && unsharedSymsBitVector)
                  {
                  *liveLocals |= *unsharedSymsBitVector;
                  }
               }


            if (liveMonitorStack)
               {
               liveMonitors = new (self()->trHeapMemory()) TR_BitVector(numMonitorLocals, self()->trMemory());
               if (traceLiveMon)
                  traceMsg(self()->comp(), "created liveMonitors bitvector at block_%d for stack  %p size %d\n",
                                                            block->getNumber(), liveMonitorStack,
                                                            liveMonitorStack->size());
               for (int32_t i = liveMonitorStack->size() - 1; i >= 0; --i)
                  {
                  if (traceLiveMon)
                     traceMsg(self()->comp(), "about to set liveMonitors for symbol %p\n",(*liveMonitorStack)[i]->getSymbol());
                  liveMonitors->set((*liveMonitorStack)[i]->getSymbol()->castToRegisterMappedSymbol()->getLiveLocalIndex());
                  if (traceLiveMon)
                     traceMsg(self()->comp(), "setting livemonitor %d at block_%d\n",
                                                            (*liveMonitorStack)[i]->getSymbol()->castToRegisterMappedSymbol()->getLiveLocalIndex(),
                                                            block->getNumber());
                  }
               }
           else
               {
               liveMonitors = 0;
               if (traceLiveMon)
                  traceMsg(self()->comp(), "no liveMonitorStack for block_%d\n", block->getNumber());
               }
            numEBBsSinceFreeingVariableSizeSymRefs++;
            }

         if (self()->getDebug())
            self()->getDebug()->roundAddressEnumerationCounters();

#if DEBUG
         // Verify that we are only being more conservative by inheriting the live
         // local information from the previous block.
         //
         else if (liveLocals && debug("checkBlockEntryLiveLocals"))
            {
            TR_BitVector *extendedBlockLocals = new (self()->trStackMemory()) TR_BitVector(*(block->getLiveLocals()));
            *extendedBlockLocals -= *(liveLocals);

            TR_ASSERT(extendedBlockLocals->isEmpty(),
                   "Live local information is *less* pessimistic!\n");
            }
#endif
         }
      else if (opCode == TR::BBEnd)
         {
         TR::Block *b = self()->getCurrentEvaluationBlock();

         // checks for consistent monitorStack
         //
         for (auto e = b->getSuccessors().begin(); e != b->getSuccessors().end(); ++e)
            if ((*e)->getTo() == self()->comp()->getFlowGraph()->getEnd())
               {
               // block could end in a throw,
               //
               TR::TreeTop *lastRealTT = b->getLastRealTreeTop();
               // last warm blocks could end in a goto
               //
               if (lastRealTT->getNode()->getOpCode().isGoto())
                  lastRealTT = lastRealTT->getPrevTreeTop();

               TR::Node *n = lastRealTT->getNode();
               if (n->getOpCodeValue() == TR::treetop ||
                     n->getOpCode().isCheck())
                  n = n->getFirstChild();

               bool endsInThrow = false;
               if (n->getOpCode().isCall() &&
                     (n->getSymbolReference()->getReferenceNumber() == TR_aThrow))
                  endsInThrow = true;
               else if (n->getOpCodeValue() == TR::Return)
                  {
                  // a check that is going to fail
                  //
                  TR::TreeTop *prev = lastRealTT->getPrevTreeTop();
                  if ((prev->getNode()->getOpCodeValue() == TR::asynccheck) ||
                        (prev->getNode()->getOpCodeValue() == TR::treetop))
                     prev = prev->getPrevTreeTop();
                  if (prev->getNode()->getOpCode().isCheck())
                     endsInThrow = true;
                  }

               if (liveMonitorStack &&
                     liveMonitorStack->size() != 0 &&
                     !endsInThrow)
                  dumpOptDetails(self()->comp(), "liveMonitorStack must be empty, unbalanced monitors found! %d\n",
                                                                           liveMonitorStack->size());

               if (traceLiveMon)
                  {
                  traceMsg(self()->comp(), "liveMonitorStack %p at CFG end (syncMethod %d)", liveMonitorStack,
                                                         self()->comp()->getMethodSymbol()->isSynchronised());
                  if (liveMonitorStack)
                     traceMsg(self()->comp(), "   size %d\n", liveMonitorStack->size());
                  else
                     traceMsg(self()->comp(), "   size empty\n");
                  }
               break;
               }

         bool endOfEBB = !(b->getNextBlock() && b->getNextBlock()->isExtensionOfPreviousBlock());
         if (endOfEBB &&
             (b->branchesBackwards() ||
              numEBBsSinceFreeingVariableSizeSymRefs > MAX_EBBS_BEFORE_FREEING_VARIABLE_SIZED_SYMREFS))
            {
            if (self()->traceBCDCodeGen())
               traceMsg(self()->comp(),"\tblock_%d branches backwards, so free all symbols in the _variableSizeSymRefPendingFreeList\n",b->getNumber());
            self()->freeAllVariableSizeSymRefs();
            numEBBsSinceFreeingVariableSizeSymRefs = 0;
            }
         }

      if (((opCode == TR::BBEnd) && !fixedUpBlock) ||
          node->getOpCode().isBranch() ||
          node->getOpCode().isSwitch())
         {
         fixedUpBlock = true;
         //GCMAP
         if ( (self()->comp()->getOption(TR_MimicInterpreterFrameShape) && self()->comp()->areSlotsSharedByRefAndNonRef() ) || self()->comp()->getOption(TR_PoisonDeadSlots))
            {
            // TODO : look at last warm block code above
            //
            if ((!self()->comp()->getOption(TR_PoisonDeadSlots)&& liveLocals) || (self()->comp()->getOption(TR_PoisonDeadSlots) &&  self()->getCurrentEvaluationBlock()->getLiveLocals()))
               {
               newBlocks.clear();
               TR::Block *block = self()->getCurrentEvaluationBlock();

               TR_BitVectorIterator bvi(self()->comp()->getOption(TR_PoisonDeadSlots) ? *block->getLiveLocals(): *liveLocals);

               if (self()->comp()->getOption(TR_TraceCG) && self()->comp()->getOption(TR_PoisonDeadSlots))
                  traceMsg(self()->comp(), "POISON DEAD SLOTS --- Parent Block Number: %d\n", block->getNumber());


               while (bvi.hasMoreElements())
                  {
                  int32_t liveLocalIndex = bvi.getNextElement();
                  TR_ASSERT((liveLocalIndex <= maxLiveLocalIndex), "Symbol has live local index higher than computed max\n");
                  TR::SymbolReference * liveAutoSymRef = liveLocalSyms[liveLocalIndex];

                  if (self()->comp()->getOption(TR_TraceCG) && self()->comp()->getOption(TR_PoisonDeadSlots))
                     traceMsg(self()->comp(), "POISON DEAD SLOTS --- Parent Block: %d, Maintained Live Local: %d\n", block->getNumber(), liveAutoSymRef->getReferenceNumber());

                  if(self()->comp()->getOption(TR_PoisonDeadSlots) && (!liveAutoSymRef || block->isCreatedAtCodeGen()))
                  {
                     //Don't process a block we created to poison a dead slot.
                     continue;
                  }

                  if(!liveAutoSymRef)
                     {
                     continue;
                     }
                  TR::AutomaticSymbol * liveAutoSym = liveAutoSymRef->getSymbol()->castToAutoSymbol();

                  //For slot poisoning, a monitored object is still in the GCMaps even if its liveness has ended.
                  //
                  if ((liveAutoSym->getType().isAddress() && liveAutoSym->isSlotSharedByRefAndNonRef()) || (self()->comp()->getOption(TR_PoisonDeadSlots) && !liveAutoSymRef->getSymbol()->holdsMonitoredObject()))
                     {
                     for (auto succ = block->getSuccessors().begin(); succ != block->getSuccessors().end();)
                        {
                        auto next = succ;
                        ++next;
                        if ((*succ)->getTo() == self()->comp()->getFlowGraph()->getEnd())
                           {
                           succ = next;
                           continue;
                           }
                        TR::Block *succBlock = (*succ)->getTo()->asBlock();

                        if (self()->comp()->getOption(TR_PoisonDeadSlots) && succBlock->isExtensionOfPreviousBlock())
                           {
                           if (self()->comp()->getOption(TR_TraceCG) && self()->comp()->getOption(TR_PoisonDeadSlots))
                              traceMsg(self()->comp(), "POISON DEAD SLOTS --- Successor Block Number %d is extension of Parent Block %d ... skipping \n", succBlock->getNumber(), block->getNumber());
                           succ = next;
                           continue;  //We cannot poison in an extended block as gcmaps are still live for maintained live locals  !!!! if target of jump, ignore, could be extension
                           }

                        if (self()->comp()->getOption(TR_TraceCG) && self()->comp()->getOption(TR_PoisonDeadSlots))
                           traceMsg(self()->comp(), "POISON DEAD SLOTS --- Successor Block Number %d, of Parent Block %d \n", succBlock->getNumber(), block->getNumber());

                        TR_BitVector *succLiveLocals = succBlock->getLiveLocals();
                        if (succLiveLocals && !succLiveLocals->get(liveLocalIndex)) //added
                           {
                           bool zeroOut = true;
                           TR_BitVectorIterator sbvi(*succLiveLocals);
                           while (sbvi.hasMoreElements())
                              {
                              int32_t succLiveLocalIndex = sbvi.getNextElement();
                              TR_ASSERT((succLiveLocalIndex <= maxLiveLocalIndex), "Symbol has live local index higher than computed max\n");
                              TR::SymbolReference * succLiveAutoSymRef = liveLocalSyms[succLiveLocalIndex];
                              if (self()->comp()->getOption(TR_TraceCG) && self()->comp()->getOption(TR_PoisonDeadSlots))
                                 traceMsg(self()->comp(), "POISON DEAD SLOTS --- Successor Block %d contains live local %d\n", succBlock->getNumber(), succLiveAutoSymRef->getReferenceNumber());

                              TR::AutomaticSymbol * succLiveAutoSym = succLiveAutoSymRef->getSymbol()->castToAutoSymbol();
                              if ( (succLiveAutoSym->getType().isAddress() && succLiveAutoSym->isSlotSharedByRefAndNonRef()) || self()->comp()->getOption(TR_PoisonDeadSlots))
                                 {
                                 if ((succLiveAutoSym->getGCMapIndex() == liveAutoSym->getGCMapIndex()) ||
                                     ((TR::Symbol::convertTypeToNumberOfSlots(succLiveAutoSym->getDataType()) == 2) &&
                                      ((succLiveAutoSym->getGCMapIndex()+1) == liveAutoSym->getGCMapIndex())))
                                    {
                                    zeroOut = false;
                                    break;
                                    }
                                 }
                              }

                           if (zeroOut)
                              {
                              self()->comp()->getFlowGraph()->setStructure(0);
                              self()->zeroOutAutoOnEdge(liveAutoSymRef, block, succBlock, &newBlocks, &fsdStores);
                              }
                           }
                        succ = next;
                        }

                     // TODO : Think about exc edges case below
                     //
                     for (auto esucc = block->getExceptionSuccessors().begin(); esucc != block->getExceptionSuccessors().end(); ++esucc)
                        {
                        TR::Block *esuccBlock = (*esucc)->getTo()->asBlock();
                        //since we have asked the liveness analysis to assume that uses in the OSR block don't exist
                        //in certain cases, this code thinks that some locals are dead in the OSR block so it tries
                        //to zero them out. But we don't want that to happen
                        if (esuccBlock->isOSRCodeBlock() || esuccBlock->isOSRCatchBlock())
                           continue;
                        TR_BitVector *esuccLiveLocals = esuccBlock->getLiveLocals();
                        TR_ASSERT(esuccLiveLocals, "No live locals for successor block\n");
                        if (!esuccLiveLocals->get(liveLocalIndex))
                           {
                           bool zeroOut = true;
                           TR_BitVectorIterator sbvi(*esuccLiveLocals);
                           while (sbvi.hasMoreElements())
                              {
                              int32_t succLiveLocalIndex = sbvi.getNextElement();
                              TR_ASSERT((succLiveLocalIndex <= maxLiveLocalIndex), "Symbol has live local index higher than computed max\n");
                              TR::SymbolReference * succLiveAutoSymRef = liveLocalSyms[succLiveLocalIndex];
                              TR::AutomaticSymbol * succLiveAutoSym = succLiveAutoSymRef->getSymbol()->castToAutoSymbol();
                              if ( succLiveAutoSym->getType().isAddress() && ( succLiveAutoSym->isSlotSharedByRefAndNonRef() || self()->comp()->getOption(TR_PoisonDeadSlots)))
                                 {
                                 if ((succLiveAutoSym->getGCMapIndex() == liveAutoSym->getGCMapIndex()) ||
                                     ((TR::Symbol::convertTypeToNumberOfSlots(succLiveAutoSym->getDataType()) == 2) &&
                                      ((succLiveAutoSym->getGCMapIndex()+1) == liveAutoSym->getGCMapIndex())))
                                    {
                                    zeroOut = false;
                                    break;
                                    }
                                 }
                              }

                           if (zeroOut)
                              {
                              TR::TreeTop *cursorTree = esuccBlock->getEntry()->getNextTreeTop();
                              TR::TreeTop *endTree = esuccBlock->getExit();
                              bool storeExists = false;
                              while (cursorTree != endTree)
                                 {
                                 TR::Node *cursorNode = cursorTree->getNode();
                                 if (cursorNode->getOpCode().isStore())
                                    {
                                    if ((cursorNode->getSymbolReference() == liveAutoSymRef) &&
                                        (cursorNode->getFirstChild()->getOpCodeValue() == TR::aconst) &&
                                        (cursorNode->getFirstChild()->getAddress() == 0 || cursorNode->getFirstChild()->getAddress() == 0xdeadf00d ))
                                       {
                                       storeExists = true;
                                       break;
                                       }
                                    }
                                 else
                                    break;

                                 cursorTree = cursorTree->getNextTreeTop();
                                 }

                              if (!storeExists)
                                 {
                                 TR::Node *storeNode;
                                 if (self()->comp()->getOption(TR_PoisonDeadSlots))
                                    storeNode = generatePoisonNode(self()->comp(), block, liveAutoSymRef);
                                 else
                                    storeNode = TR::Node::createStore(liveAutoSymRef, TR::Node::aconst(block->getEntry()->getNode(), 0));
                                 if (storeNode)
                                    {
                                    TR::TreeTop *storeTree = TR::TreeTop::create(self()->comp(), storeNode);
                                    esuccBlock->prepend(storeTree);
                                    fsdStores.add(storeNode);
                                   }
                                 }
                              }
                           }
                        }
                     }
                  }
               }
            }
         }

      self()->setLiveLocals(liveLocals);
      self()->setLiveMonitors(liveMonitors);

      if (self()->comp()->getOption(TR_TraceCG) || debug("traceGRA"))
         {
         // any evaluator that handles multiple trees will need to dump
         // the others
         self()->comp()->getDebug()->saveNodeChecklist(nodeChecklistBeforeDump);
         self()->comp()->getDebug()->dumpSingleTreeWithInstrs(tt, NULL, true, false, true, true);
         trfprintf(self()->comp()->getOutFile(),"\n------------------------------\n");
         trfflush(self()->comp()->getOutFile());
         }

      self()->setLastInstructionBeforeCurrentEvaluationTreeTop(self()->getAppendInstruction());
      self()->setCurrentEvaluationTreeTop(tt);
      self()->setImplicitExceptionPoint(NULL);

      bool doEvaluation = true;
      if ((node->getOpCode().isStore() &&
            node->getSymbol()->holdsMonitoredObject() &&
            !node->isLiveMonitorInitStore()) || node->getOpCode().getOpCodeValue() == TR::monexitfence)
         {
         if (traceLiveMon)
            {
            traceMsg(self()->comp(), "liveMonitorStack %p ", liveMonitorStack);
            if (liveMonitorStack)
               traceMsg(self()->comp(), "   size %d\n", liveMonitorStack->size());
            else
               traceMsg(self()->comp(), "   size empty\n");
            traceMsg(self()->comp(), "Looking at Node %p with symbol %p",node,node->getSymbol());
            }
         bool isMonent = node->getOpCode().getOpCodeValue() != TR::monexitfence;
         if (isMonent)
            {
            // monent
            if (liveMonitors)
               liveMonitors = new (self()->trHeapMemory()) TR_BitVector(*liveMonitors);
            else
               liveMonitors = new (self()->trHeapMemory()) TR_BitVector(numMonitorLocals, self()->trMemory());

            // add this monent to the block's stack
            //
            if (liveMonitorStack)
               {
               liveMonitorStack->push(node->getSymbolReference());
               if (traceLiveMon)
                  traceMsg(self()->comp(), "pushing symref %p (#%u) onto monitor stack\n", node->getSymbolReference(), node->getSymbolReference()->getReferenceNumber());
               }

            liveMonitors->set(node->getSymbol()->castToRegisterMappedSymbol()->getLiveLocalIndex());

            if (traceLiveMon)
               traceMsg(self()->comp(), "monitor %p went live at node %p\n", node->getSymbol(), node);
            }
         else if (!isMonent)
            {
            if (liveMonitorStack)
               {
               // monexit
               TR_ASSERT(liveMonitors, "inconsistent live monitor state");

               // pop this monexit from the block's stack
               //
               if (!liveMonitorStack->isEmpty())
                  {
                  liveMonitors = new (self()->trHeapMemory()) TR_BitVector(*liveMonitors);

                  if (self()->comp()->getOption(TR_PoisonDeadSlots))
                     {
                     TR::SymbolReference *symRef = liveMonitorStack->pop();
                     liveMonitors->reset(symRef->getSymbol()->castToRegisterMappedSymbol()->getLiveLocalIndex());
                     TR::Node *storeNode = NULL;

                     if (self()->comp()->getOption(TR_TraceCG) && self()->comp()->getOption(TR_PoisonDeadSlots))
                        traceMsg(self()->comp(), "POISON DEAD SLOTS --- MonExit Block Number: %d\n", self()->getCurrentEvaluationBlock()->getNumber());

                     storeNode = generatePoisonNode(self()->comp(), self()->getCurrentEvaluationBlock(), symRef);
                     if (storeNode)
                        {
                        TR::TreeTop *storeTree = TR::TreeTop::create(self()->comp(), storeNode);
                        self()->getCurrentEvaluationBlock()->prepend(storeTree);
                        fsdStores.add(storeNode);
                        }
                     }
                  else
                     {
                     TR::SymbolReference *symref = liveMonitorStack->pop();

                     if (traceLiveMon)
                        traceMsg(self()->comp(), "popping symref %p (#%u) off monitor stack\n", symref, symref->getReferenceNumber());
                     liveMonitors->reset(symref->getSymbol()->castToRegisterMappedSymbol()->getLiveLocalIndex());
                     }

                  }
               else
                  {
                  dumpOptDetails(self()->comp(), "liveMonitorStack %p is inconsistently empty at node %p!\n", liveMonitorStack, node);
                  if (liveMonitors)
                     liveMonitors->empty();
                  }

               if (traceLiveMon)
                  traceMsg(self()->comp(), "monitor %p went dead at node %p\n", node->getSymbol(), node);
               }
           // no need to generate code for this store
            //
            doEvaluation = false;
            }
         }

#ifdef TR_TARGET_S390
      if (self()->getAddStorageReferenceHints())
         self()->addStorageReferenceHints(node);
#endif


      if (doEvaluation)
         self()->evaluate(node);


      if (self()->comp()->getOption(TR_TraceCG) || debug("traceGRA"))
         {
         TR::Instruction *lastInstr = self()->getAppendInstruction();
         tt->setLastInstruction(lastInstr == prevInstr ? 0 : lastInstr);
         }

      if (liveLocals)
         {
         TR::AutomaticSymbol * liveSym = 0;
         if (debug("checkBlockEntryLiveLocals"))
            {
            // Check for a store into a local.
            // If so, this local becomes live at this point.
            //
            if (node->getOpCode().isStore())
               {
               liveSym = node->getSymbol()->getAutoSymbol();
               }

            // Check for a loadaddr of a local object.
            // If so, this local object becomes live at this point.
            //
            else if (opCode == TR::treetop)
               {
               if (firstChild->getOpCodeValue() == TR::loadaddr)
                  liveSym = firstChild->getSymbol()->getLocalObjectSymbol();
               }
            if (liveSym && liveSym->getLiveLocalIndex() == (uint16_t)-1)
               liveSym = NULL;
            }
         else
            {
            // Check for a store into a collected local reference.
            // If so, this local becomes live at this point.
            //
            if ((opCode == TR::astore) &&
                ((!self()->comp()->getOption(TR_MimicInterpreterFrameShape)) ||
                 (!self()->comp()->areSlotsSharedByRefAndNonRef()) ||
                 (!fsdStores.find(node))))
               {
               liveSym = node->getSymbol()->getAutoSymbol();
               }

            // Check for a loadaddr of a local object containing collected references.
            // If so, this local object becomes live at this point.
            //
            else if (opCode == TR::treetop)
               {
               if (firstChild->getOpCodeValue() == TR::loadaddr)
                  liveSym = firstChild->getSymbol()->getLocalObjectSymbol();
               }
            if (liveSym && !liveSym->isCollectedReference())
               liveSym = NULL;
            }

         bool newLiveLocals = false;
         if (liveSym)
            {
            liveLocals = new (self()->trHeapMemory()) TR_BitVector(*liveLocals);
            newLiveLocals = true;
            if (liveSym)
               liveLocals->set(liveSym->getLiveLocalIndex());
            }

         // In interpreter-frame mode a reference can share a slot with a nonreference so when we see a store to a nonreference
         // we need to make sure that any reference that it shares a slot with is marked as dead
         //
         if (self()->comp()->getOption(TR_MimicInterpreterFrameShape) && node->getOpCode().isStore() && opCode != TR::astore)
            {
            TR::AutomaticSymbol * nonRefStoreSym = node->getSymbol()->getAutoSymbol();
            if (nonRefStoreSym && (nonRefStoreSym->getGCMapIndex() != -1))  //defect 147894: don't check this for GCMapIndex = -1
               {
               bool isTwoSlots = ( TR::Symbol::convertTypeToNumberOfSlots(nonRefStoreSym->getDataType()) == 2);
               if (isTwoSlots || nonRefStoreSym->isSlotSharedByRefAndNonRef())
                  {
                  ListIterator<TR::AutomaticSymbol> autoIterator(&methodSymbol->getAutomaticList());
                  if (!newLiveLocals)
                     liveLocals = new (self()->trHeapMemory()) TR_BitVector(*liveLocals);
                  for (TR::AutomaticSymbol * autoSym = autoIterator.getFirst(); autoSym; autoSym = autoIterator.getNext())
                     if (autoSym->getType().isAddress() && autoSym->getLiveLocalIndex() != (uint16_t)-1)
                        {
                        if (autoSym->getGCMapIndex() == nonRefStoreSym->getGCMapIndex())
                           liveLocals->reset(autoSym->getLiveLocalIndex());
                        else if (isTwoSlots && autoSym->getGCMapIndex() == nonRefStoreSym->getGCMapIndex() + 1)
                           liveLocals->reset(autoSym->getLiveLocalIndex());
                        }
                  }
               }
            }
         }

      bool compactVSSStack = false;
      if (!self()->comp()->getOption(TR_DisableVSSStackCompaction))
         {
         if (self()->comp()->getMethodHotness() < hot)
            compactVSSStack = true;
         else if (self()->comp()->getOption(TR_ForceVSSStackCompaction))
            compactVSSStack = true;
         }

      if (compactVSSStack && !_variableSizeSymRefPendingFreeList.empty())
         {
         TR::Node *ttNode = (node->getOpCodeValue() == TR::treetop) ? node->getFirstChild() : node;
         auto it = _variableSizeSymRefPendingFreeList.begin();
         TR::SymbolReference *symRef;
         while (it != _variableSizeSymRefPendingFreeList.end())
            {
        	//Element is removed within freeVariableSizeSymRef. Need a reference to next element
        	auto next = it;
            ++next;
            TR_ASSERT((*it)->getSymbol()->isVariableSizeSymbol(),"symRef #%d must contain a variable size symbol\n",(*it)->getReferenceNumber());
            auto *sym = (*it)->getSymbol()->getVariableSizeSymbol();
            bool found = (std::find(_variableSizeSymRefFreeList.begin(), _variableSizeSymRefFreeList.end(), (*it)) != _variableSizeSymRefFreeList.end());
            if (self()->traceBCDCodeGen())
               {
               if (sym->getNodeToFreeAfter())
                  traceMsg(self()->comp(),"pending free temps : looking at symRef #%d (%s) refCount %d sym->getNodeToFreeAfter() %p ttNode %p (find sym in list %d)\n",
                		  (*it)->getReferenceNumber(),self()->getDebug()->getName(sym),sym->getReferenceCount(),
                     sym->getNodeToFreeAfter(),ttNode,found);
               else
                  traceMsg(self()->comp(),"pending free temps : looking at symRef #%d (%s) refCount %d (find sym in list %d)\n",
                		  (*it)->getReferenceNumber(),self()->getDebug()->getName(sym),sym->getReferenceCount(),found);
               }
            if (!sym->isAddressTaken() && !found)
               {
               TR::Node *nodeToFreeAfter = sym->getNodeToFreeAfter();
               bool nodeToFreeAfterIsCurrentNode = nodeToFreeAfter && (ttNode==nodeToFreeAfter);
               if (sym->getReferenceCount() == 0 &&
                  (!nodeToFreeAfter || nodeToFreeAfterIsCurrentNode))
                  {
                  self()->freeVariableSizeSymRef(*it);  // will also remove sym from the pending free list
                  }
               else if (sym->getReferenceCount() > 0 && nodeToFreeAfterIsCurrentNode)
                  {
                  if (self()->traceBCDCodeGen())
                     traceMsg(self()->comp(),"\treset nodeToFreeAfter %p->NULL for sym %p with refCount %d > 0\n",nodeToFreeAfter,sym,sym->getReferenceCount());
                  sym->setNodeToFreeAfter(NULL);
                  }
               else
                  {
                  // We'd like to assert the following, but refcounts are unsigned, so we can't
                  //TR_ASSERT(sym->getReferenceCount() >= 0,"sym %p refCount %d should be >= 0\n",sym,sym->getReferenceCount());
                  }
               }
            it = next;
            }
         }

      if (self()->comp()->getOption(TR_TraceCG) || debug("traceGRA"))
         {
         self()->comp()->getDebug()->restoreNodeChecklist(nodeChecklistBeforeDump);
         if (tt == self()->getCurrentEvaluationTreeTop())
            {
            trfprintf(self()->comp()->getOutFile(),"------------------------------\n");
            self()->comp()->getDebug()->dumpSingleTreeWithInstrs(tt, prevInstr->getNext(), true, true, true, false);
            }
         else
            {
            // dump all the trees that the evaluator handled
            trfprintf(self()->comp()->getOutFile(),"------------------------------");
            for (TR::TreeTop *dumptt = tt; dumptt != self()->getCurrentEvaluationTreeTop()->getNextTreeTop(); dumptt = dumptt->getNextTreeTop())
               {
               trfprintf(self()->comp()->getOutFile(),"\n");
               self()->comp()->getDebug()->dumpSingleTreeWithInstrs(dumptt, NULL, true, false, true, false);
               }
            // all instructions are on the tt tree
            self()->comp()->getDebug()->dumpSingleTreeWithInstrs(tt, prevInstr->getNext(), false, true, false, false);
            }
         trfflush(self()->comp()->getOutFile());
         }
      }

   if (self()->traceBCDCodeGen())
      traceMsg(self()->comp(),"\tinstruction selection is complete so free all symbols in the _variableSizeSymRefPendingFreeList\n");

   self()->freeAllVariableSizeSymRefs();

#if defined(TR_TARGET_S390) && !defined(PUBLIC_BUILD)
   // Virtual function insertInstructionPrefetches is implemented only for s390 platform,
   // for all other platforms the function is empty
   //
   self()->insertInstructionPrefetches();
#endif
   } // Stack memory region ends

   if (self()->comp()->getOption(TR_TraceCG) || debug("traceGRA"))
      self()->comp()->incVisitCount();

   if (self()->getDebug())
      self()->getDebug()->roundAddressEnumerationCounters();

   self()->endInstructionSelection();

   if (self()->comp()->getOption(TR_TraceCG))
      diagnostic("</selection>\n");
   }


// J9, Z
//
// This can surely be done more efficiently.  Walk the CFG and go block by block
// rather than iterating through TreeTops looking for BBStarts.
//
void
J9::CodeGenerator::splitWarmAndColdBlocks()
   {
   if (!self()->allowSplitWarmAndColdBlocks() || self()->comp()->compileRelocatableCode())
      {
      return;
      }

   TR::Block * block = NULL;
   TR::TreeTop * tt;
   TR::Node * node;
   TR::Block * firstColdBlock = NULL, * firstColdExtendedBlock = NULL;

   for (tt = self()->comp()->getStartTree(); tt; tt = tt->getNextTreeTop())
      {
      node = tt->getNode();

      if (node->getOpCodeValue() == TR::BBStart)
         {
         block = node->getBlock();

         // If this is the first cold block, remember where the warm blocks ended.
         // If it is a warm block and cold blocks have already been found, they
         // are treated as warm.
         //
         if (block->isCold())
            {
            if (!firstColdBlock)
               firstColdBlock = block;
            }
         else
            {
            firstColdBlock = NULL;
            firstColdExtendedBlock = NULL;
            }

         if (!block->isExtensionOfPreviousBlock())
            {
            if (firstColdBlock && !firstColdExtendedBlock)
               {
               if (!block->getPrevBlock() ||
                   !block->getPrevBlock()->canFallThroughToNextBlock())
                  firstColdExtendedBlock = block;
               else
                  firstColdBlock = NULL;
               }
            }
         }
      }

   // Mark the split point between warm and cold blocks, so they can be
   // allocated in different code sections.
   //
   TR::Block *lastWarmBlock;
   if (firstColdExtendedBlock)
      {
      lastWarmBlock = firstColdExtendedBlock->getPrevBlock();
      if (!lastWarmBlock)
         {
         // All the blocks are cold: insert a new goto block ahead of real blocks
         lastWarmBlock = TR::TransformUtil::insertNewFirstBlockForCompilation(self()->comp());
         }
      }
   else
      {
      // All the blocks are warm - the split point is between the last
      // instruction and the snippets.
      //
      lastWarmBlock = block;
      }

   // If the last tree in the last warm block is not a TR::Goto, insert a goto tree
   // at the end of the block.
   // If there is a following block the goto will branch to it so that when the
   // code is split any fall-through will go to the right place.
   // If there is no following block the goto will branch to the first block; in
   // this case the goto should never be reached, it is there only to
   // make sure that the instruction following the last real treetop will be in
   // warm code, so if it is a helper call (e.g. for a throw) the return address
   // is in this method's code.
   //
   if (lastWarmBlock->getNumberOfRealTreeTops() == 0)
      tt = lastWarmBlock->getEntry();
   else
      tt = lastWarmBlock->getLastRealTreeTop();

   node = tt->getNode();

   if (!(node->getOpCode().isGoto() || node->getOpCode().isJumpWithMultipleTargets() || node->getOpCode().isReturn()))
      {
      // Find the block to be branched to
      //
      TR::TreeTop * targetTreeTop = lastWarmBlock->getExit()->getNextTreeTop();
      if (targetTreeTop)
         {
         // Branch to following block. Make sure it is not marked as an
         // extension block so that it will get a label generated.
         //
         targetTreeTop->getNode()->getBlock()->setIsExtensionOfPreviousBlock(false);
         }
      else
         {
         // Branch to the first block. This will not be marked as an extension
         // block.
         targetTreeTop = self()->comp()->getStartBlock()->getEntry();
         }

      // Generate the goto and insert it into the end of the last warm block.
      //
      TR::TreeTop *gotoTreeTop = TR::TreeTop::create(self()->comp(), TR::Node::create(node, TR::Goto, 0, targetTreeTop));

      // Move reg deps from BBEnd to goto
      //
      TR::Node *bbEnd = lastWarmBlock->getExit()->getNode();
      if (bbEnd->getNumChildren() > 0)
         {
         TR::Node *glRegDeps = bbEnd->getChild(0);

         gotoTreeTop->getNode()->setNumChildren(1);
         gotoTreeTop->getNode()->setChild(0, glRegDeps);

         bbEnd->setChild(0,NULL);
         bbEnd->setNumChildren(0);
         }

      tt->insertAfter(gotoTreeTop);
      }

   }


void
J9::CodeGenerator::populateOSRBuffer()
   {

   if (!self()->comp()->getOption(TR_EnableOSR))
      return;

//The following struct definitions are coming from VM include files and are intended as
//a legend for OSR buffer

    // typedef struct J9OSRBuffer {
    //   U_32 numberOfFrames;
    //   // frames here - reachable by "(J9OSRFrame*)(buffer + 1)"
    // } J9OSRBuffer;
    // typedef struct J9OSRFrame {
    //   J9Method *method;
    //   U_8 *bytecodePC;
    //   U_32 maxStack;
    //   U_32 pendingStackHeight;
    //   // stack slots here - reachable by "(UDATA*)(frame + 1)"
    // } J9OSRFrame;

   self()->comp()->getOSRCompilationData()->buildSymRefOrderMap();
   const TR_Array<TR_OSRMethodData *>& methodDataArray = self()->comp()->getOSRCompilationData()->getOSRMethodDataArray();
   bool traceOSR = self()->comp()->getOption(TR_TraceOSR);
   uint32_t maxScratchBufferSize = 0;
   const int firstSymChildIndex = 2;

/*
   for (int32_t i = 0; i < methodDataArray.size(); ++i)
      for (int32_t j = i+1; j < methodDataArray.size(); ++j)
         TR_ASSERT((methodDataArray[i] == NULL && methodDataArray[j] == NULL) || (methodDataArray[i] != methodDataArray[j]),
                 "methodDataArray elements %d and %d are equal\n", i, j);
*/

   TR::Block * block = NULL;
   for(TR::TreeTop * tt = self()->comp()->getStartTree(); tt; tt = tt->getNextTreeTop())
      {
      // Write pending pushes, parms, and locals to vmthread's OSR buffer

      TR::Node* n = tt->getNode();
      if (n->getOpCodeValue() == TR::BBStart)
         {
         block = n->getBlock();
         continue;
         }
      if (n->getOpCodeValue() == TR::treetop && n->getNumChildren() == 1)
         n = n->getFirstChild();
      else
         continue;
      if (n->getOpCodeValue() != TR::call ||
          n->getSymbolReference()->getReferenceNumber() != TR_prepareForOSR)
         continue;

      TR::Node *callNode = n;
      TR_OSRMethodData* osrMethodData = methodDataArray[callNode->getChild(1)->getInt()+1];
      TR_ASSERT(osrMethodData != NULL && osrMethodData->getOSRCodeBlock() != NULL,
             "osr method data or its block is NULL\n");

      if (traceOSR)
         traceMsg(self()->comp(), "Lowering trees in OSR block_%d...\n", block->getNumber());

      //osrFrameIndex is a field in the vmThread that is initialized by the VM to the offset
      //of the start of the first (deepest) frame in the OSR buffer
      //Once we are done with generating code that populates the current frame, we generate code
      //that advances this field to the point to the next frame at the end of the OSR code block
      //of each frame
      TR::ResolvedMethodSymbol *methSym = osrMethodData->getMethodSymbol();
      TR::Node *osrBufferNode = TR::Node::createLoad(callNode, self()->symRefTab()->findOrCreateOSRBufferSymbolRef());
      TR::Node *osrFrameIndex = TR::Node::createLoad(callNode, self()->symRefTab()->findOrCreateOSRFrameIndexSymbolRef());
      TR::Node *osrScratchBufferNode =  TR::Node::createLoad(callNode, self()->symRefTab()->findOrCreateOSRScratchBufferSymbolRef());

      TR::TreeTop* insertionPoint = tt->getPrevRealTreeTop();
      bool inlinesAnyMethod = osrMethodData->inlinesAnyMethod();

      if (traceOSR)
         traceMsg(self()->comp(), "callerIndex %d: max pending push slots=%d, # of auto slots=%d, # of arg slots=%d\n",
                 osrMethodData->getInlinedSiteIndex(), methSym->getNumPPSlots(),
            methSym->getResolvedMethod()->numberOfTemps(), methSym->getNumParameterSlots());

      uint32_t numOfSymsThatShareSlot = 0;
      int32_t scratchBufferOffset = 0;
      for (int32_t child = firstSymChildIndex; child+2 < callNode->getNumChildren(); child += 3)
         {
         TR::Node* loadNode = callNode->getChild(child);
         int32_t symRefNumber = callNode->getChild(child+1)->getInt();
         int32_t symRefOrder = callNode->getChild(child+2)->getInt();
         TR::SymbolReference* symRef = self()->symRefTab()->getSymRef(symRefNumber);

         int32_t specialCasedSlotIndex = -1;
         //if (methSym->getSyncObjectTemp() == symRef)
         if (symRef->getSymbol()->holdsMonitoredObject())
            specialCasedSlotIndex = methSym->getSyncObjectTempIndex();
         //else if (methSym->getThisTempForObjectCtor() == symRef)
         else if (symRef->getSymbol()->isThisTempForObjectCtor())
            specialCasedSlotIndex = methSym->getThisTempForObjectCtorIndex();
         //else if (methSym->getATCDeferredCountTemp() == symRef)

         int32_t slotIndex = symRef->getCPIndex() >= methSym->getFirstJitTempIndex()
            ? methSym->getFirstJitTempIndex()
            : symRef->getCPIndex();

         if (symRef->getCPIndex() >= methSym->getFirstJitTempIndex())
            {
            TR_ASSERT(((slotIndex == methSym->getSyncObjectTempIndex()) ||
                     (slotIndex == methSym->getThisTempForObjectCtorIndex())), "Unknown temp sym ref being written to the OSR buffer; probably needs special casing\n");
            }

         if (specialCasedSlotIndex != -1)
            slotIndex = specialCasedSlotIndex;

         int32_t symSize = symRef->getSymbol()->getSize();
         bool sharedSlot = (symRefOrder != -1);
         if (sharedSlot)
            {
            insertionPoint = self()->genSymRefStoreToArray(callNode, osrScratchBufferNode, NULL, loadNode, scratchBufferOffset, insertionPoint);
            osrMethodData->addScratchBufferOffset(slotIndex, symRefOrder, scratchBufferOffset);
            scratchBufferOffset += symSize;
            numOfSymsThatShareSlot++;
            }
         else
            {
            TR::DataType dt = symRef->getSymbol()->getDataType();
            bool takesTwoSlots = dt == TR::Int64 || dt == TR::Double;
            int32_t offset = osrMethodData->slotIndex2OSRBufferIndex(slotIndex, symSize, takesTwoSlots);
            insertionPoint = self()->genSymRefStoreToArray(callNode, osrBufferNode, osrFrameIndex, loadNode, offset, insertionPoint);
            }
         }

      /*
       * dead slots are bookkept together with shared slots under involuntary OSR
       * increase this number to indicate the existence of entries for dead slots
       */
      if (osrMethodData->hasSlotSharingOrDeadSlotsInfo() && numOfSymsThatShareSlot == 0)
         numOfSymsThatShareSlot++;

      osrMethodData->setNumOfSymsThatShareSlot(numOfSymsThatShareSlot);
      maxScratchBufferSize = (maxScratchBufferSize > scratchBufferOffset) ? maxScratchBufferSize : scratchBufferOffset;

      if (traceOSR)
         {
         traceMsg(self()->comp(), "%s %s %s: written out bytes in OSR buffer\n",
                 osrMethodData->getInlinedSiteIndex() == -1 ? "Method," : "Inlined method,",
                 inlinesAnyMethod? "inlines another method,": "doesn't inline any method,",
                 methSym->signature(self()->trMemory()));
         }
      int32_t totalNumOfSlots = osrMethodData->getTotalNumOfSlots();
      //The OSR helper call will print the contents of the OSR buffer (if trace option is on)
      //and populate the OSR buffer with the correct values of the shared slots (if there is any)
      bool emitCall = false;

      if ((numOfSymsThatShareSlot > 0) ||
          self()->comp()->getOption(TR_EnablePrepareForOSREvenIfThatDoesNothing))
         emitCall = true;

      int32_t startIndex = 0;
      if (emitCall)
         startIndex = firstSymChildIndex;

      for (int32_t i = startIndex; i < callNode->getNumChildren(); i++)
         callNode->getChild(i)->recursivelyDecReferenceCount();

      if (emitCall)
         {
         callNode->setNumChildren(firstSymChildIndex+1);
         TR_ASSERT(totalNumOfSlots < (1 << 16) - 1, "only 16 bits are reserved for number of slots");
         TR_ASSERT(numOfSymsThatShareSlot < (1 << 16) -1, "only 16 bits are reserved for number of syms that share slots");
         callNode->setAndIncChild(firstSymChildIndex,
            TR::Node::create(callNode, TR::iconst, 0, totalNumOfSlots | (numOfSymsThatShareSlot << 16)));
         insertionPoint = tt;
         }
      else
         {
         TR::TreeTop *prev = tt->getPrevTreeTop();
         TR::TreeTop *next = tt->getNextTreeTop();
         prev->join(next);
         insertionPoint = prev;
         }

      //at the end of each OSR code block, we need to advance osrFrameIndex such that
      //it points to the beginning of the next osr frame
      //osrFrameIndex += osrMethodData->getTotalDataSize();
      TR::TreeTop* osrFrameIndexAdvanceTreeTop = TR::TreeTop::create(self()->comp(),
         TR::Node::createStore(self()->symRefTab()->findOrCreateOSRFrameIndexSymbolRef(),
            TR::Node::create(TR::iadd, 2, osrFrameIndex,
                            TR::Node::create(callNode, TR::iconst, 0, osrMethodData->getTotalDataSize())
               )
            )
         );
      insertionPoint->insertTreeTopsAfterMe(osrFrameIndexAdvanceTreeTop);
      }


   for (int32_t i = 0; i < methodDataArray.size(); i++)
      {
      TR_OSRMethodData* osrMethodData = methodDataArray[i];
      //osrMethodData can be NULL when the inlined method didn't cause a call to ILGen (e.g., a jni method)
      if (methodDataArray[i] == NULL)
         continue;
      //Initialize the number of syms that share slots to zero if it's hasn't been already initialized.
      if (osrMethodData->getNumOfSymsThatShareSlot() == -1)
         {
         osrMethodData->setNumOfSymsThatShareSlot(0);
         }
      }

   self()->comp()->getOSRCompilationData()->setMaxScratchBufferSize(maxScratchBufferSize);
   }


void
J9::CodeGenerator::processRelocations()
   {
   TR_J9VMBase *fej9 = (TR_J9VMBase *)(self()->comp()->fe());

   //Project neutral non-AOT processRelocation
   OMR::CodeGenerator::processRelocations();

   bool isJITaaSMode = comp()->isOutOfProcessCompilation();

   int32_t missedSite = -1;

   if (self()->comp()->compileRelocatableCode() || isJITaaSMode)
      {
      if (!isJITaaSMode)
         {
         uint32_t inlinedCallSize = self()->comp()->getNumInlinedCallSites();

         // Create temporary hashtable for ordering AOT guard relocations
         int32_t counter = inlinedCallSize;
         TR_InlinedSiteHastTableEntry *orderedInlinedSiteListTable;
         if (inlinedCallSize > 0)
            {
            orderedInlinedSiteListTable= (TR_InlinedSiteHastTableEntry*)self()->comp()->trMemory()->allocateMemory(sizeof(TR_InlinedSiteHastTableEntry) * inlinedCallSize, heapAlloc);
            memset(orderedInlinedSiteListTable, 0, sizeof(TR_InlinedSiteHastTableEntry)*inlinedCallSize);
            }
         else
            orderedInlinedSiteListTable = NULL;

<<<<<<< HEAD
         TR_InlinedSiteLinkedListEntry *entry = NULL;
=======
            case TR_AbstractGuard:
               type = TR_InlinedAbstractMethodWithNopGuard;
               break;

            case TR_HCRGuard:
               // devinmp: TODO/FIXME this should arrange to create an AOT
               // relocation which, when loaded, creates a
               // TR_PatchNOPedGuardSiteOnClassRedefinition or similar.
               // Here we would previously create a TR_HCR relocation,
               // which is for replacing J9Class or J9Method pointers.
               // These would be the 'unresolved' variant
               // (TR_RedefinedClassUPicSite), which would (hopefully) never
               // get patched. If it were patched, it seems like it would
               // replace code with a J9Method pointer.
               if (!self()->comp()->getOption(TR_UseOldHCRGuardAOTRelocations))
                  continue;
               type = TR_HCR;
               break;
>>>>>>> 72338d7a

         // Traverse list of AOT-specific guards and create relocation records
         TR::list<TR_AOTGuardSite*> *aotGuardSites = self()->comp()->getAOTGuardPatchSites();
         for(auto it = aotGuardSites->begin(); it != aotGuardSites->end(); ++it)
            {
            intptrj_t inlinedSiteIndex = -1;

            // first, figure out the appropriate relocation record type from the guard type and symbol
            TR_ExternalRelocationTargetKind type;
            switch ((*it)->getType())
               {
               case TR_DirectMethodGuard:
                  if ((*it)->getGuard()->getSymbolReference()->getSymbol()->getMethodSymbol()->isStatic())
                     type = TR_InlinedStaticMethodWithNopGuard;
                  else if ((*it)->getGuard()->getSymbolReference()->getSymbol()->getMethodSymbol()->isSpecial())
                     type = TR_InlinedSpecialMethodWithNopGuard;
                  else if ((*it)->getGuard()->getSymbolReference()->getSymbol()->getMethodSymbol()->isVirtual())
                     type = TR_InlinedVirtualMethodWithNopGuard;
                  else
                     TR_ASSERT(0, "unexpected AOTDirectMethodGuard method symbol");
                  break;

               case TR_NonoverriddenGuard:
                  type = TR_InlinedVirtualMethodWithNopGuard;
                  break;
               case TR_RemovedNonoverriddenGuard:
                  type = TR_InlinedVirtualMethod;
                  break;

               case TR_InterfaceGuard:
                  type = TR_InlinedInterfaceMethodWithNopGuard;
                  break;
               case TR_RemovedInterfaceGuard:
                  traceMsg(self()->comp(), "TR_RemovedInterfaceMethod\n");
                  type = TR_InlinedInterfaceMethod;
                  break;

               case TR_HCRGuard:
                  // devinmp: TODO/FIXME this should arrange to create an AOT
                  // relocation which, when loaded, creates a
                  // TR_PatchNOPedGuardSiteOnClassRedefinition or similar.
                  // Here we would previously create a TR_HCR relocation,
                  // which is for replacing J9Class or J9Method pointers.
                  // These would be the 'unresolved' variant
                  // (TR_RedefinedClassUPicSite), which would (hopefully) never
                  // get patched. If it were patched, it seems like it would
                  // replace code with a J9Method pointer.
                  if (!self()->comp()->getOption(TR_UseOldHCRGuardAOTRelocations))
                     continue;
                  type = TR_HCR;
                  break;

               case TR_MethodEnterExitGuard:
                  if ((*it)->getGuard()->getCallNode()->getOpCodeValue() == TR::MethodEnterHook)
                     type = TR_CheckMethodEnter;
                  else if ((*it)->getGuard()->getCallNode()->getOpCodeValue() == TR::MethodExitHook)
                     type = TR_CheckMethodExit;
                  else
                     TR_ASSERT(0,"Unexpected TR_MethodEnterExitGuard at site %p guard %p node %p\n",
                                       *it, (*it)->getGuard(), (*it)->getGuard()->getCallNode());
                  break;

               case TR_RemovedProfiledGuard:
                  traceMsg(self()->comp(), "TR_ProfiledInlinedMethodRelocation\n");
                  type = TR_ProfiledInlinedMethodRelocation;
                  break;

<<<<<<< HEAD
               case TR_ProfiledGuard:
                  if ((*it)->getGuard()->getTestType() == TR_MethodTest)
                     {
                     type = TR_ProfiledMethodGuardRelocation;
                     traceMsg(self()->comp(), "TR_ProfiledMethodGuardRelocation\n");
                     }
                  else if ((*it)->getGuard()->getTestType() == TR_VftTest)
                     {
                     type = TR_ProfiledClassGuardRelocation;
                     traceMsg(self()->comp(), "TR_ProfiledClassGuardRelocation\n");
                     }
                  else
                     TR_ASSERT(false, "unexpected profiled guard test type");
                  break;
=======
         switch (type)  // relocation record type
            {
            case TR_InlinedStaticMethodWithNopGuard:
            case TR_InlinedSpecialMethodWithNopGuard:
            case TR_InlinedVirtualMethodWithNopGuard:
            case TR_InlinedInterfaceMethodWithNopGuard:
            case TR_InlinedAbstractMethodWithNopGuard:
            case TR_InlinedHCRMethod:
            case TR_ProfiledClassGuardRelocation:
            case TR_ProfiledMethodGuardRelocation:
            case TR_ProfiledInlinedMethodRelocation:
            case TR_InlinedVirtualMethod:
            case TR_InlinedInterfaceMethod:
               TR_ASSERT(inlinedCallSize, "TR_AOT expect inlinedCallSize to be larger than 0\n");
               inlinedSiteIndex = (intptrj_t)(*it)->getGuard()->getCurrentInlinedSiteIndex();
               entry = (TR_InlinedSiteLinkedListEntry *)self()->comp()->trMemory()->allocateMemory(sizeof(TR_InlinedSiteLinkedListEntry), heapAlloc);

               entry->reloType = type;
               entry->location = (uint8_t *)(*it)->getLocation();
               entry->destination = (uint8_t *)(*it)->getDestination();
               entry->guard = (uint8_t *)(*it)->getGuard();
               entry->next = NULL;

               if (orderedInlinedSiteListTable[inlinedSiteIndex].first)
                  {
                  orderedInlinedSiteListTable[inlinedSiteIndex].last->next = entry;
                  orderedInlinedSiteListTable[inlinedSiteIndex].last = entry;
                  }
               else
                  {
                  orderedInlinedSiteListTable[inlinedSiteIndex].first = entry;
                  orderedInlinedSiteListTable[inlinedSiteIndex].last = entry;
                  }
               break;
>>>>>>> 72338d7a

               default:
                  TR_ASSERT(false, "got a unknown/non-AOT guard at AOT site");
                  break;
               }

            switch (type)  // relocation record type
               {
               case TR_InlinedStaticMethodWithNopGuard:
               case TR_InlinedSpecialMethodWithNopGuard:
               case TR_InlinedVirtualMethodWithNopGuard:
               case TR_InlinedInterfaceMethodWithNopGuard:
               case TR_InlinedHCRMethod:
               case TR_ProfiledClassGuardRelocation:
               case TR_ProfiledMethodGuardRelocation:
               case TR_ProfiledInlinedMethodRelocation:
               case TR_InlinedVirtualMethod:
               case TR_InlinedInterfaceMethod:
                  TR_ASSERT(inlinedCallSize, "TR_AOT expect inlinedCallSize to be larger than 0\n");
                  inlinedSiteIndex = (intptrj_t)(*it)->getGuard()->getCurrentInlinedSiteIndex();
                  entry = (TR_InlinedSiteLinkedListEntry *)self()->comp()->trMemory()->allocateMemory(sizeof(TR_InlinedSiteLinkedListEntry), heapAlloc);

                  entry->reloType = type;
                  entry->location = (uint8_t *)(*it)->getLocation();
                  entry->destination = (uint8_t *)(*it)->getDestination();
                  entry->guard = (uint8_t *)(*it)->getGuard();
                  entry->next = NULL;

                  if (orderedInlinedSiteListTable[inlinedSiteIndex].first)
                     {
                     orderedInlinedSiteListTable[inlinedSiteIndex].last->next = entry;
                     orderedInlinedSiteListTable[inlinedSiteIndex].last = entry;
                     }
                  else
                     {
                     orderedInlinedSiteListTable[inlinedSiteIndex].first = entry;
                     orderedInlinedSiteListTable[inlinedSiteIndex].last = entry;
                     }
                  break;

               case TR_CheckMethodEnter:
               case TR_CheckMethodExit:
               case TR_HCR:
                  self()->addExternalRelocation(new (self()->trHeapMemory()) TR::ExternalRelocation((uint8_t *)(*it)->getLocation(),
                                                                                   (uint8_t *)(*it)->getDestination(),
                                                                                   type, self()),
                                   __FILE__, __LINE__, NULL);
                  break;

               default:
                  TR_ASSERT(false, "got a unknown/non-AOT guard at AOT site");
                  break;
               }
            }

         TR::list<TR::AOTClassInfo*>* classInfo = self()->comp()->_aotClassInfo;
         if (!classInfo->empty())
            {
            for (auto info = classInfo->begin(); info != classInfo->end(); ++info)
               {
               traceMsg(self()->comp(), "processing AOT class info: %p in %s\n", *info, self()->comp()->signature());
               traceMsg(self()->comp(), "ramMethod: %p cp: %p cpIndex: %x relo %d\n", (*info)->_method, (*info)->_constantPool, (*info)->_cpIndex, (*info)->_reloKind);
               traceMsg(self()->comp(), "clazz: %p classChain: %p\n", (*info)->_clazz, (*info)->_classChain);

               TR_OpaqueMethodBlock *ramMethod = (*info)->_method;

               int32_t siteIndex = -1;

               if (ramMethod != self()->comp()->getCurrentMethod()->getPersistentIdentifier()) // && info->_reloKind != TR_ValidateArbitraryClass)
                  {
                  int32_t i;
                  for (i = 0; i < self()->comp()->getNumInlinedCallSites(); i++)
                     {
                     TR_InlinedCallSite &ics = self()->comp()->getInlinedCallSite(i);
                     TR_OpaqueMethodBlock *inlinedMethod = fej9->getInlinedCallSiteMethod(&ics);

                     traceMsg(self()->comp(), "\tinline site %d inlined method %p\n", i, inlinedMethod);
                     if (ramMethod == inlinedMethod)
                        {
                        traceMsg(self()->comp(), "\t\tmatch!\n");
                        siteIndex = i;
                        break;
                        }
                     }

                  if (i >= (int32_t) self()->comp()->getNumInlinedCallSites())
                     {
                     // this assumption isn't associated with a method directly in the compilation
                     // so we can't use a constant pool approach to validate: transform into TR_ValidateArbitraryClass
                     // kind of overkill for TR_ValidateStaticField, but still correct
                     (*info)->_reloKind = TR_ValidateArbitraryClass;
                     siteIndex = -1;   // invalidate main compiled method
                     traceMsg(self()->comp(), "\ttransformed into TR_ValidateArbitraryClass\n");
                     }
                  }

               traceMsg(self()->comp(), "Found inlined site %d\n", siteIndex);

               TR_ASSERT(siteIndex < (int32_t) self()->comp()->getNumInlinedCallSites(), "did not find AOTClassInfo %p method in inlined site table", *info);

               self()->addExternalRelocation(new (self()->trHeapMemory()) TR::ExternalRelocation(NULL,
                                                                                (uint8_t *)(intptr_t)siteIndex,
                                                                                (uint8_t *)(*info),
                                                                                (*info)->_reloKind, self()),
                                                                                __FILE__, __LINE__, NULL);
               }
            }

         // If have inlined calls, now add the relocation records in descending order of inlined site index (at relocation time, the order is reverse)
         if (inlinedCallSize > 0)
            {
            counter= inlinedCallSize - 1;
            int numSitesAdded = 0;
            for (; counter >= 0 ; counter--)
               {
               TR_InlinedSiteLinkedListEntry *currentSite = orderedInlinedSiteListTable[counter].first;
               if (!currentSite)
                  missedSite = counter;

               while (currentSite)
                  {
                  self()->addExternalRelocation(new (self()->trHeapMemory()) TR::ExternalRelocation(currentSite->location,
                                                                                   currentSite->destination,
                                                                                   currentSite->guard,
                                                                                   currentSite->reloType, self()),
                                  __FILE__,__LINE__, NULL);
                  currentSite = currentSite->next;
                  numSitesAdded++;
                  }
               }
            }
         }

<<<<<<< HEAD
=======
      TR::SymbolValidationManager::SymbolValidationRecordList &validationRecords = self()->comp()->getSymbolValidationManager()->getValidationRecordList();
      if (!validationRecords.empty() && self()->comp()->getOption(TR_UseSymbolValidationManager))
         {
         // Add the flags in TR_AOTMethodHeader on the compile run
         J9JITDataCacheHeader *aotMethodHeader = (J9JITDataCacheHeader *)self()->comp()->getAotMethodDataStart();
         TR_AOTMethodHeader *aotMethodHeaderEntry = (TR_AOTMethodHeader *)(aotMethodHeader + 1);
         aotMethodHeaderEntry->flags |= TR_AOTMethodHeader_UsesSymbolValidationManager;

         for (auto it = validationRecords.begin(); it != validationRecords.end(); it++)
            {
            self()->addExternalRelocation(new (self()->trHeapMemory()) TR::ExternalRelocation(NULL,
                                                                             (uint8_t *)(*it),
                                                                             (*it)->_kind, self()),
                                                                             __FILE__, __LINE__, NULL);
            }
         }

//#endif
>>>>>>> 72338d7a
      // Now call the platform specific processing of relocations
      self()->getAheadOfTimeCompile()->processRelocations();
      }

   for (auto aotIterator = self()->getExternalRelocationList().begin(); aotIterator != self()->getExternalRelocationList().end(); ++aotIterator)
      {
      // Traverse the AOT/external labels
      (*aotIterator)->apply(self());
      }
   }

void J9::CodeGenerator::addExternalRelocation(TR::Relocation *r, const char *generatingFileName, uintptr_t generatingLineNumber, TR::Node *node, TR::ExternalRelocationPositionRequest where)
   {
   TR_ASSERT(generatingFileName, "External relocation location has improper NULL filename specified");
   if (self()->comp()->compileRelocatableCode() || self()->comp()->getPersistentInfo()->getJITaaSMode() == SERVER_MODE)
      {
      TR::RelocationDebugInfo *genData = new(self()->trHeapMemory()) TR::RelocationDebugInfo;
      genData->file = generatingFileName;
      genData->line = generatingLineNumber;
      genData->node = node;
      self()->addExternalRelocation(r, genData, where);
      }
   }

void J9::CodeGenerator::addExternalRelocation(TR::Relocation *r, TR::RelocationDebugInfo* info, TR::ExternalRelocationPositionRequest where)
   {
   if (self()->comp()->compileRelocatableCode() || self()->comp()->getPersistentInfo()->getJITaaSMode() == SERVER_MODE)
      {
      TR_ASSERT(info, "External relocation location does not have associated debug information");
      r->setDebugInfo(info);
      switch (where)
         {
         case TR::ExternalRelocationAtFront:
            _externalRelocationList.push_front(r);
            break;

         case TR::ExternalRelocationAtBack:
            _externalRelocationList.push_back(r);
            break;

         default:
            TR_ASSERT_FATAL(
               false,
               "invalid TR::ExternalRelocationPositionRequest %d",
               where);
            break;
         }
      }
   }

void J9::CodeGenerator::addProjectSpecializedRelocation(uint8_t *location, uint8_t *target, uint8_t *target2,
      TR_ExternalRelocationTargetKind kind, char *generatingFileName, uintptr_t generatingLineNumber, TR::Node *node)
   {
   (target2 == NULL) ?
         self()->addExternalRelocation(new (self()->trHeapMemory()) TR::ExternalRelocation(location, target, kind, self()),
               generatingFileName, generatingLineNumber, node) :
         self()->addExternalRelocation(new (self()->trHeapMemory()) TR::ExternalRelocation(location, target, target2, kind, self()),
               generatingFileName, generatingLineNumber, node);
   }

void J9::CodeGenerator::addProjectSpecializedRelocation(TR::Instruction *instr, uint8_t *target, uint8_t *target2,
      TR_ExternalRelocationTargetKind kind, char *generatingFileName, uintptr_t generatingLineNumber, TR::Node *node)
   {
   (target2 == NULL) ?
         self()->addExternalRelocation(new (self()->trHeapMemory()) TR::BeforeBinaryEncodingExternalRelocation(instr, target, kind, self()),
               generatingFileName, generatingLineNumber, node) :
         self()->addExternalRelocation(new (self()->trHeapMemory()) TR::BeforeBinaryEncodingExternalRelocation(instr, target, target2, kind, self()),
               generatingFileName, generatingLineNumber, node);
   }

void J9::CodeGenerator::addProjectSpecializedPairRelocation(uint8_t *location, uint8_t *location2, uint8_t *target,
      TR_ExternalRelocationTargetKind kind, char *generatingFileName, uintptr_t generatingLineNumber, TR::Node *node)
   {
   self()->addExternalRelocation(new (self()->trHeapMemory()) TR::ExternalOrderedPair32BitRelocation(location, location2, target, kind, self()),
         generatingFileName, generatingLineNumber, node);
   }

void
J9::CodeGenerator::jitAddUnresolvedAddressMaterializationToPatchOnClassRedefinition(void *firstInstruction)
   {
   TR_J9VMBase *fej9 = (TR_J9VMBase *)(self()->fe());
   if (self()->comp()->compileRelocatableCode() || self()->comp()->getPersistentInfo()->getJITaaSMode() == SERVER_MODE)
      {
      self()->addExternalRelocation(new (self()->trHeapMemory()) TR::ExternalRelocation((uint8_t *)firstInstruction, 0, TR_HCR, self()),
                                 __FILE__,__LINE__, NULL);
      }
   else
      {
      createClassRedefinitionPicSite((void*)-1, firstInstruction, 1 /* see OMR::RuntimeAssumption::isForAddressMaterializationSequence */, true, self()->comp()->getMetadataAssumptionList());
      self()->comp()->setHasClassRedefinitionAssumptions();
      }
   }


// J9
//
void
J9::CodeGenerator::compressedReferenceRematerialization()
   {
   TR::TreeTop * tt;
   TR::Node *node;
   TR_J9VMBase *fej9 = (TR_J9VMBase *)(self()->fe());

   static bool disableRematforCP = feGetEnv("TR_DisableWrtBarOpt") != NULL;

   if (TR::Compiler->om.shouldGenerateReadBarriersForFieldLoads())
      {
      // We need this restriction because the compressedrefs remat opt
      // removes decompression/compression sequences from loads/stores where there doesn't exist
      // a gc point between the load and the store, and the load doesn't need to be dereferenced.
      // In Guarded Storage, we can't not do a guarded load because the object that is loaded may
      // not be in the root set, and as a consequence, may get moved.
      disableRematforCP = true;
      }

   // no need to rematerialize for lowMemHeap
   if (self()->comp()->useCompressedPointers() &&
         ((TR::Compiler->vm.heapBaseAddress() != 0) ||
         (TR::Compiler->om.compressedReferenceShift() != 0)) &&
         !disableRematforCP)
      {
      if (self()->comp()->getOption(TR_TraceCG))
         self()->comp()->dumpMethodTrees("Trees before this remat phase", self()->comp()->getMethodSymbol());

      List<TR::Node> rematerializedNodes(self()->trMemory());
      vcount_t visitCount = self()->comp()->incVisitCount();
      TR::SymbolReference *autoSymRef = NULL;
      for (tt = self()->comp()->getStartTree(); tt; tt = tt->getNextTreeTop())
         {
         node = tt->getNode();
         if (node->getOpCodeValue() == TR::BBStart && !node->getBlock()->isExtensionOfPreviousBlock())
            {
            _compressedRefs.clear();

            ListIterator<TR::Node> nodesIt(&rematerializedNodes);
            for (TR::Node * rematNode = nodesIt.getFirst(); rematNode != NULL; rematNode = nodesIt.getNext())
               {
               if (rematNode->getReferenceCount() == 0)
                  rematNode->getFirstChild()->recursivelyDecReferenceCount();
               }

            rematerializedNodes.deleteAll();
            }

        bool alreadyVisitedFirstChild = false;
        if ((node->getOpCodeValue() == TR::compressedRefs) &&
            (node->getFirstChild()->getOpCodeValue() == TR::l2a))
           {
           if (node->getFirstChild()->getVisitCount() == visitCount)
              alreadyVisitedFirstChild = true;
           _compressedRefs.push_front(node->getFirstChild());
           }

         self()->rematerializeCompressedRefs(autoSymRef, tt, NULL, -1, node, visitCount, &rematerializedNodes);

         if ((node->getOpCodeValue() == TR::compressedRefs) &&
             (node->getFirstChild()->getOpCodeValue() == TR::l2a))
            {
            TR::TreeTop *prevTree = tt->getPrevTreeTop();
            TR::TreeTop *nextTree = tt->getNextTreeTop();
            if (node->getFirstChild()->getReferenceCount() > 1)
               {
               if (!alreadyVisitedFirstChild)
                  {
                  if (!rematerializedNodes.find(node->getFirstChild()))
                     {
                     ////traceMsg(comp(), "Adding %p\n", node->getFirstChild());
                     rematerializedNodes.add(node->getFirstChild());
                     }
                  node->getFirstChild()->setVisitCount(visitCount-1);
                  }


               if (rematerializedNodes.find(node->getFirstChild()))
                  {
                  TR::Node *cursorNode = node->getFirstChild()->getFirstChild();
                  while (cursorNode &&
                         (cursorNode->getOpCodeValue() != TR::iu2l))
                     cursorNode = cursorNode->getFirstChild();

                  TR::Node *ttNode = TR::Node::create(TR::treetop, 1, cursorNode);

                  ///traceMsg(comp(), "5 ttNode %p\n", ttNode);
                  TR::TreeTop *treeTop = TR::TreeTop::create(self()->comp(), ttNode);
                  TR::TreeTop *prevTreeTop = tt->getPrevTreeTop();
                  prevTreeTop->join(treeTop);
                  treeTop->join(tt);
                  prevTree = treeTop;
                  }
               }

            node->getFirstChild()->recursivelyDecReferenceCount();
            node->getSecondChild()->recursivelyDecReferenceCount();
            prevTree->join(nextTree);
            }

         if (node->canGCandReturn())
            {
            ListIterator<TR::Node> nodesIt(&rematerializedNodes);
            for (TR::Node * rematNode = nodesIt.getFirst(); rematNode != NULL; rematNode = nodesIt.getNext())
               {
               if (rematNode->getVisitCount() != visitCount)
                  {
                  rematNode->setVisitCount(visitCount);
                  TR::Node *ttNode = TR::Node::create(TR::treetop, 1, rematNode);

                  ///traceMsg(comp(), "5 ttNode %p\n", ttNode);
                  TR::TreeTop *treeTop = TR::TreeTop::create(self()->comp(), ttNode);
                  TR::TreeTop *prevTree = tt->getPrevTreeTop();
                  prevTree->join(treeTop);
                  treeTop->join(tt);
                  }
               }
            rematerializedNodes.deleteAll();
            }
         }
      if (self()->comp()->getOption(TR_TraceCG))
         self()->comp()->dumpMethodTrees("Trees after this remat phase", self()->comp()->getMethodSymbol());

      if (self()->shouldYankCompressedRefs())
         {
         visitCount = self()->comp()->incVisitCount();
         vcount_t secondVisitCount = self()->comp()->incVisitCount();
         TR::TreeTop *nextTree = NULL;
         for (tt = self()->comp()->getStartTree(); tt; tt = nextTree)
            {
            node = tt->getNode();
            nextTree = tt->getNextTreeTop();
            self()->yankCompressedRefs(tt, NULL, -1, node, visitCount, secondVisitCount);
            }

         if (self()->comp()->getOption(TR_TraceCG))
            self()->comp()->dumpMethodTrees("Trees after this yank phase", self()->comp()->getMethodSymbol());
         }
      }

   if (self()->comp()->useCompressedPointers() &&
         (TR::Compiler->vm.heapBaseAddress() == 0) &&
         !disableRematforCP)
      {
      for (tt = self()->comp()->getStartTree(); tt; tt = tt->getNextTreeTop())
         {
         node = tt->getNode();

         if ((node->getOpCodeValue() == TR::compressedRefs) &&
            (node->getFirstChild()->getOpCodeValue() == TR::l2a))
            {
            TR::TreeTop *prevTree = tt->getPrevTreeTop();
            TR::TreeTop *nextTree = tt->getNextTreeTop();

            if (nextTree->getNode()->getOpCode().isNullCheck())
               {
               TR::Node *firstChild = nextTree->getNode()->getFirstChild();
               TR::Node *reference = NULL;
               if (firstChild->getOpCodeValue() == TR::l2a)
                  {
                  TR::ILOpCodes loadOp = self()->comp()->il.opCodeForIndirectLoad(TR::Int32);
                  while (firstChild->getOpCodeValue() != loadOp)
                     firstChild = firstChild->getFirstChild();
                  reference = firstChild->getFirstChild();
                  }
               else
                  reference = nextTree->getNode()->getNullCheckReference();

               if (reference == node->getFirstChild())
                  {
                  node->getFirstChild()->recursivelyDecReferenceCount();
                  node->getSecondChild()->recursivelyDecReferenceCount();
                  prevTree->join(nextTree);
                  }
               }
            }
         }
      }

   }



void
J9::CodeGenerator::rematerializeCompressedRefs(
      TR::SymbolReference * & autoSymRef,
      TR::TreeTop *tt,
      TR::Node *parent,
      int32_t childNum,
      TR::Node *node,
      vcount_t visitCount,
      List<TR::Node> *rematerializedNodes)
   {
   if (node->getVisitCount() == visitCount)
      return;

   node->setVisitCount(visitCount);

   bool alreadyVisitedNullCheckReference = false;
   bool alreadyVisitedReferenceInNullTest = false;
   bool alreadyVisitedReferenceInStore = false;

   bool isLowMemHeap = (TR::Compiler->vm.heapBaseAddress() == 0);

   TR::Node *reference = NULL;
   TR::Node *address = NULL;

   if (node->getOpCode().isNullCheck())
      {
      // check for either
      // a) HB!=0
      //    l2a
      //      ladd (compressionSequence)
      // b) HB=0, shifted offsets
      //    l2a
      //      lshl
      //
      if ((node->getFirstChild()->getOpCodeValue() == TR::l2a) &&
          (((node->getFirstChild()->getFirstChild()->getOpCodeValue() == TR::ladd) &&
          node->getFirstChild()->getFirstChild()->containsCompressionSequence()) ||
           (node->getFirstChild()->getFirstChild()->getOpCodeValue() == TR::lshl)))
         {
         TR::ILOpCodes loadOp = self()->comp()->il.opCodeForIndirectLoad(TR::Int32);
         TR::Node *n = node->getFirstChild();
         while (n->getOpCodeValue() != loadOp)
            n = n->getFirstChild();
         reference = n->getFirstChild();
         }
      else
         {
         reference = node->getNullCheckReference();
         }

      if (reference->getVisitCount() == visitCount)
         alreadyVisitedNullCheckReference = true;
      }

   if ((node->getOpCodeValue() == TR::ifacmpeq) ||
       (node->getOpCodeValue() == TR::ifacmpne))
      {
      TR::Node *cmpValue = node->getFirstChild();
      if (cmpValue->getVisitCount() == visitCount)
        alreadyVisitedReferenceInNullTest = true;
      }

   if (node->getOpCode().isStoreIndirect())
      {
      // check for either
      // a) HB!=0
      //    l2a
      //      lsub (compressionSequence)
      // b) HB=0, shifted offsets
      //    l2a
      //      lshr
      //
      bool isCompressed = false;
      if ((node->getSecondChild()->getOpCodeValue() == TR::l2i) &&
          (((node->getSecondChild()->getFirstChild()->getOpCodeValue() == TR::lsub) ||
            (node->getSecondChild()->getFirstChild()->getOpCodeValue() == TR::lushr)) &&
     node->getSecondChild()->getFirstChild()->containsCompressionSequence()))
         {
         TR::Node *n = node->getSecondChild()->getFirstChild();
         while (n->getOpCodeValue() != TR::a2l)
            n = n->getFirstChild();
         address = n->getFirstChild();
         isCompressed = true;
         }

      if (address && (address->getVisitCount() == visitCount))
         alreadyVisitedReferenceInStore = true;

      // check for loads that have occurred before this store
      // if so, anchor the load right before the store
      //
      self()->anchorRematNodesIfNeeded(node, tt, rematerializedNodes);
      }
   else if ((node->getOpCodeValue() == TR::arraycopy) || (node->getOpCodeValue() == TR::arrayset))
      {
      self()->anchorRematNodesIfNeeded(node, tt, rematerializedNodes);
      }

   if (node->getOpCodeValue() == TR::l2a)
      {
      rematerializedNodes->remove(node);
      }

   if ((node->getOpCodeValue() == TR::l2a) &&
      ((node->getFirstChild()->getOpCodeValue() == TR::ladd &&
       node->getFirstChild()->containsCompressionSequence()) ||
       ((node->getFirstChild()->getOpCodeValue() == TR::lshl) &&
        (self()->canFoldLargeOffsetInAddressing() || (TR::Compiler->vm.heapBaseAddress() == 0)) &&
        self()->isAddressScaleIndexSupported((1 << TR::Compiler->om.compressedReferenceShiftOffset())))))
      {
      if (parent &&
          (node->getReferenceCount() > 1) &&
          ((parent->getOpCode().isStoreIndirect() && (childNum == 0)) ||
           parent->getOpCode().isLoadVar() ||
           (self()->getSupportsConstantOffsetInAddressing() && parent->getOpCode().isArrayRef() &&
            (self()->canFoldLargeOffsetInAddressing() || parent->getSecondChild()->getOpCode().isLoadConst()))) &&
          performTransformation(self()->comp(), "%sRematerializing node %p(%s) in decompression sequence\n", OPT_DETAILS, node, node->getOpCode().getName()))
         {
         if ((node->getReferenceCount() > 1) &&
             !rematerializedNodes->find(node))
            {
            rematerializedNodes->add(node);
            }

         TR::Node *dupNode= NULL;//
         TR::Node *cursorNode = node;
         TR::Node *cursorParent = parent;
         int32_t cursorChildNum = childNum;
         while (cursorNode &&
                ((cursorNode->getOpCodeValue() != TR::iu2l) ||
                 (cursorNode->getFirstChild()->getOpCodeValue() != TR::iloadi)))
            {
            TR::Node *copyCursorNode = TR::Node::copy(cursorNode);
            copyCursorNode->setReferenceCount(0);
            if (cursorNode == node)
               dupNode = copyCursorNode;

            for (int32_t j = 0; j < cursorNode->getNumChildren(); ++j)
               {
               TR::Node *cursorChild = cursorNode->getChild(j);
               copyCursorNode->setAndIncChild(j, cursorChild);
               }

            cursorParent->setAndIncChild(cursorChildNum, copyCursorNode);
            cursorNode->decReferenceCount();

            cursorParent = cursorNode;
            cursorChildNum = 0;
            cursorNode = cursorNode->getFirstChild();
            }

         node->setVisitCount(visitCount-1);
         dupNode->setVisitCount(visitCount);
         node = dupNode;
         }
      else
         {
         if (node->getReferenceCount() > 1)
            {
            // on x86, prevent remat of the l2a again thereby allowing
            // nodes to use the result of the add already done
            //
            if (!self()->canFoldLargeOffsetInAddressing())
               {
               if (!rematerializedNodes->find(node))
                  rematerializedNodes->add(node);
               node->setVisitCount(visitCount-1);
               }
            }
         else
            rematerializedNodes->remove(node);

         if (parent &&
             ((parent->getOpCode().isArrayRef() &&
               !self()->canFoldLargeOffsetInAddressing() &&
               !parent->getSecondChild()->getOpCode().isLoadConst()) ||
               !self()->getSupportsConstantOffsetInAddressing()) &&
              performTransformation(self()->comp(), "%sYanking %p(%s) in decompression sequence\n", OPT_DETAILS, node, node->getOpCode().getName()))
            {
            if ((node->getOpCodeValue() == TR::l2a) &&
                (node->getFirstChild()->getOpCodeValue() == TR::ladd))
               {
               TR::TreeTop *cursorTree = tt;
               while (cursorTree)
                  {
                  bool addTree = false;
                  TR::Node *cursorNode = cursorTree->getNode();
                  if (cursorNode->getOpCodeValue() == TR::NULLCHK)
                     {
                     TR::Node *nullchkRef = cursorNode->getNullCheckReference();
                     if ((nullchkRef->getOpCodeValue() == TR::l2a) &&
                         (nullchkRef->getFirstChild() == node->getFirstChild()->getFirstChild()))
                        {
                        addTree = true;
                        }
                     }

                  if (!addTree && (cursorNode->getOpCodeValue() == TR::treetop) &&
                      (cursorNode->getFirstChild() == node->getFirstChild()->getFirstChild()))
                     {
                     addTree = true;
                     }

                  if (addTree)
                     {
                     TR::Node *ttNode = TR::Node::create(TR::treetop, 1, node);

                     if (self()->comp()->getOption(TR_TraceCG))
                        traceMsg(self()->comp(), "Placing treetop %p (to hide delay) after tree %p for l2a %p\n", ttNode, cursorNode, node);

                     TR::TreeTop *treeTop = TR::TreeTop::create(self()->comp(), ttNode);
                     TR::TreeTop *nextTT = cursorTree->getNextTreeTop();
                     cursorTree->join(treeTop);
                     treeTop->join(nextTT);
                     break;
                     }
                  else
                     {
                     if ((cursorNode->getOpCodeValue() == TR::BBStart) &&
                         (!cursorNode->getBlock()->isExtensionOfPreviousBlock()))
                        break;
                     }

                  cursorTree = cursorTree->getPrevTreeTop();
                  }
               }
            }
         }
      }

   for (int32_t i = 0; i < node->getNumChildren(); ++i)
      {
      TR::Node *child = node->getChild(i);
      self()->rematerializeCompressedRefs(autoSymRef, tt, node, i, child, visitCount, rematerializedNodes);
      }

   if (node->getOpCode().isNullCheck() && reference &&
          (!isLowMemHeap || self()->performsChecksExplicitly() || (node->getFirstChild()->getOpCodeValue() == TR::PassThrough)) &&
          ((node->getFirstChild()->getOpCodeValue() == TR::l2a) ||
           (reference->getOpCodeValue() == TR::l2a)) &&
         performTransformation(self()->comp(), "%sTransforming null check reference %p in null check node %p to be checked explicitly\n", OPT_DETAILS, reference, node))
      {
      if (node->getFirstChild()->getOpCodeValue() != TR::PassThrough)
         {
         TR::Node *immChild = node->getFirstChild();
         TR::Node *ttNode = NULL;
         bool addedToList = false;
         if (node->getOpCode().isResolveCheck())
            {
            ttNode = TR::Node::createWithSymRef(TR::ResolveCHK, 1, 1, immChild, node->getSymbolReference());
            TR::Node::recreate(node, TR::NULLCHK);
            }
         else
            {
            if (immChild->getOpCodeValue() == TR::l2a)
               {
               if ((immChild->getReferenceCount() > 1) &&
                   !rematerializedNodes->find(immChild))
                  {
                  rematerializedNodes->add(immChild);
                  addedToList = true;
                  }

               immChild->setVisitCount(visitCount-1);
               TR::Node *anchorNode = TR::Node::create(TR::treetop, 1, immChild->getFirstChild()->getFirstChild());
               TR::TreeTop *anchorTree = TR::TreeTop::create(self()->comp(), anchorNode);
               immChild->getFirstChild()->getFirstChild()->setVisitCount(visitCount-1);
               TR::TreeTop *nextTT = tt->getNextTreeTop();
               tt->join(anchorTree);
               anchorTree->join(nextTT);

               TR::Node *n = immChild->getFirstChild();
                  {
                  while ((n != reference) &&
                        (n->getOpCodeValue() != TR::l2a))
                     {
                     n->setVisitCount(visitCount-1);
                     n = n->getFirstChild();
                     }
                  }
               }
            else
               ttNode = TR::Node::create(TR::treetop, 1, immChild);
            }

         if (ttNode)
            {
            TR::TreeTop *treeTop = TR::TreeTop::create(self()->comp(), ttNode);
            immChild->setVisitCount(visitCount-1);
            TR::TreeTop *nextTT = tt->getNextTreeTop();
            tt->join(treeTop);
            treeTop->join(nextTT);
            }

         TR::Node *passThroughNode = TR::Node::create(TR::PassThrough, 1, reference);
         passThroughNode->setVisitCount(visitCount);
         node->setAndIncChild(0, passThroughNode);
         if (ttNode || !addedToList)
            immChild->recursivelyDecReferenceCount();
         else
            immChild->decReferenceCount();
         }

      if ((reference->getOpCodeValue() == TR::l2a) &&
          (!alreadyVisitedNullCheckReference || (reference->getReferenceCount() == 1)) &&
          (((reference->getFirstChild()->getOpCodeValue() == TR::ladd) &&
          reference->getFirstChild()->containsCompressionSequence()) ||
           reference->getFirstChild()->getOpCodeValue() == TR::lshl) &&
          performTransformation(self()->comp(), "%sStrength reducing null check reference %p in null check node %p \n", OPT_DETAILS, reference, node))
          {
          bool addedToList = false;
          if (node->getFirstChild()->getOpCodeValue() == TR::PassThrough)
             {
             if ((reference->getReferenceCount() > 1) &&
                 !rematerializedNodes->find(reference))
                {
                rematerializedNodes->add(reference);
                addedToList = true;
                }

            TR::Node *passThroughNode = node->getFirstChild();
            TR::Node *grandChild = reference->getFirstChild()->getFirstChild();
            TR::Node *l2aNode = TR::Node::create(TR::l2a, 1, grandChild);
            if (reference->isNonNull())
               l2aNode->setIsNonNull(true);
            else if (reference->isNull())
               l2aNode->setIsNull(true);
            passThroughNode->setAndIncChild(0, l2aNode);
            if (addedToList)
               reference->decReferenceCount();
            else
               reference->recursivelyDecReferenceCount();
            reference->setVisitCount(visitCount-1);
            }
         }
      }

   if ((node->getOpCodeValue() == TR::ifacmpeq) ||
       (node->getOpCodeValue() == TR::ifacmpne))
      {
      TR::Node *reference = node->getFirstChild();
      TR::Node *secondChild = node->getSecondChild();

      if ((reference->getOpCodeValue() == TR::l2a) &&
          (!alreadyVisitedReferenceInNullTest || (reference->getReferenceCount() == 1)) &&
          (((reference->getFirstChild()->getOpCodeValue() == TR::ladd) &&
          reference->getFirstChild()->containsCompressionSequence())||
           reference->getFirstChild()->getOpCodeValue() == TR::lshl))
          {
          if ((secondChild->getOpCodeValue() == TR::aconst) &&
              (secondChild->getAddress() == 0) &&
              performTransformation(self()->comp(), "%sTransforming reference %p in null comparison node %p \n", OPT_DETAILS, reference, node))
             {
             bool addedToList = false;
             if ((reference->getReferenceCount() > 1) &&
                 !rematerializedNodes->find(reference))
                {
                rematerializedNodes->add(reference);
                addedToList = true;
                }

             TR::Node *compressedValue = reference->getFirstChild()->getFirstChild();
             TR::Node *l2aNode = TR::Node::create(TR::l2a, 1, compressedValue);
             if (reference->isNonNull())
                l2aNode->setIsNonNull(true);
             else if (reference->isNull())
                l2aNode->setIsNull(true);

             node->setAndIncChild(0, l2aNode);
             if (addedToList)
                reference->decReferenceCount();
             else
                reference->recursivelyDecReferenceCount();
             reference->setVisitCount(visitCount-1);
             }
          }
      }

   if (self()->materializesHeapBase() &&
       !isLowMemHeap &&
       parent && (!parent->getOpCode().isStore()) &&
       (node->getOpCodeValue() == TR::lconst) &&
       (node->getLongInt() == TR::Compiler->vm.heapBaseAddress()) &&
       performTransformation(self()->comp(), "%sTransforming heap base constant node %p to auto load \n", OPT_DETAILS, node))
      {
      if (!autoSymRef)
         {
         autoSymRef = self()->comp()->getSymRefTab()->createTemporary(self()->comp()->getMethodSymbol(), node->getDataType());
         TR::TreeTop *startTree = self()->comp()->getStartTree();
         TR::TreeTop *nextTree = startTree->getNextTreeTop();

         TR::Node *lconstNode = TR::Node::create(node, TR::lconst, 0, 0);
         lconstNode->setLongInt(node->getLongInt());
         TR::Node *storeNode = TR::Node::createWithSymRef(TR::lstore, 1, 1, lconstNode, autoSymRef);
         TR::TreeTop *tt = TR::TreeTop::create(self()->comp(), storeNode);
         startTree->join(tt);
         tt->join(nextTree);
         }

      TR::Node::recreate(node, TR::lload);
      node->setSymbolReference(autoSymRef);
      }


   if (address && node->getOpCode().isStoreIndirect())
      {
      if (address->getOpCodeValue() == TR::l2a && (address->getReferenceCount() == 1 || !alreadyVisitedReferenceInStore) &&
         ((address->getFirstChild()->getOpCodeValue() == TR::ladd && address->getFirstChild()->containsCompressionSequence()) ||
           address->getFirstChild()->getOpCodeValue() == TR::lshl))
         {
         // Check for write barriers that we can skip and which are not underneath an ArrayStoreCHK. In these cases we are safe
         // to optimize the write barrier to a simple store, thus avoiding the need to compress / uncompress the pointer.
         if (node->getOpCode().isWrtBar() && node->skipWrtBar())
            {
            // This check is overly conservative to ensure functional correctness.
            bool isPossiblyUnderArrayStoreCheck = tt->getNode()->getOpCodeValue() == TR::ArrayStoreCHK || (node->getReferenceCount() > 1 && !tt->getNode()->getOpCode().isResolveCheck());

            if (!isPossiblyUnderArrayStoreCheck && performTransformation(self()->comp(), "%sStoring compressed pointer [%p] directly into %p in tree %p\n", OPT_DETAILS, address, node, tt->getNode()))
               {
               bool addedToList = false;
               if ((address->getReferenceCount() > 1) && !rematerializedNodes->find(address))
                  {
                  rematerializedNodes->add(address);
                  addedToList = true;
                  }

               TR::Node *l2iNode = NULL;
               TR::ILOpCodes loadOp = self()->comp()->il.opCodeForIndirectLoad(TR::Int32);
               TR::Node *n = address;
               while (n->getOpCodeValue() != loadOp)
                  n = n->getFirstChild();
               l2iNode = n;

               if (node->getOpCode().isWrtBar())
                  {
                  int32_t lastChildNum = node->getNumChildren()-1;
                  node->getChild(lastChildNum)->recursivelyDecReferenceCount();
                  node->setNumChildren(lastChildNum);
                  }

               TR::Node::recreate(node, self()->comp()->il.opCodeForIndirectStore(TR::Int32));

               TR::Node *immChild = node->getSecondChild();
               node->setAndIncChild(1, l2iNode);

               address->incReferenceCount();
               immChild->recursivelyDecReferenceCount();

               if (addedToList)
                  address->decReferenceCount();
               else
                  address->recursivelyDecReferenceCount();

               address->setVisitCount(visitCount-1);
               }
            }
         }
      }
   }


void
J9::CodeGenerator::yankCompressedRefs(
      TR::TreeTop *tt,
      TR::Node *parent,
      int32_t childNum,
      TR::Node *node,
      vcount_t visitCount,
      vcount_t secondVisitCount)
   {
   if (node->getVisitCount() >= visitCount)
      return;

   node->setVisitCount(visitCount);

   for (int32_t i = 0; i < node->getNumChildren(); ++i)
      {
      TR::Node *child = node->getChild(i);
      self()->yankCompressedRefs(tt, node, i, child, visitCount, secondVisitCount);
      }

   if (parent &&
       (parent->getOpCodeValue() == TR::treetop) &&
       (node->getOpCodeValue() == TR::l2a) &&
       (node->getFirstChild()->getOpCodeValue() == TR::ladd &&
        node->getFirstChild()->containsCompressionSequence()))
      {

      //printf("Looking at node %p in %s\n", node, comp()->signature()); fflush(stdout);
      TR::TreeTop *firstTree = tt;
      TR::TreeTop *lastTree = tt;
      bool nullCheckTree = false;
      bool exprNeedsChecking = true;
      if ((node->getFirstChild()->getFirstChild()->getOpCodeValue() == TR::iu2l) &&
          (node->getFirstChild()->getFirstChild()->getFirstChild()->getOpCodeValue() == TR::iloadi) &&
          ((node->getFirstChild()->getFirstChild()->getFirstChild()->getFirstChild()->getOpCode().isLoadVarDirect() &&
            node->getFirstChild()->getFirstChild()->getFirstChild()->getFirstChild()->getSymbolReference()->getSymbol()->isAutoOrParm()) ||
           (node->getFirstChild()->getFirstChild()->getFirstChild()->getFirstChild()->getOpCodeValue() == TR::aRegStore)))
         exprNeedsChecking = false;

      TR::TreeTop *prevTree = tt->getPrevTreeTop();
         TR::Node *prevNode = prevTree->getNode();
         if (prevNode->getOpCodeValue() == TR::NULLCHK)
            {
            if (prevNode->getFirstChild()->getOpCodeValue() == TR::PassThrough)
               {
               TR::Node *reference = prevNode->getNullCheckReference();
               if ((reference == node) ||
                   ((reference->getOpCodeValue() == TR::l2a) &&
                    (reference->getFirstChild() == node->getFirstChild()->getFirstChild())))
                  {
                  nullCheckTree = true;
                  firstTree = prevTree;
                  prevTree = prevTree->getPrevTreeTop();
                  prevNode = prevTree->getNode();
                  }
               }
            }

      if ((prevNode->getOpCodeValue() == TR::treetop) &&
          (prevNode->getFirstChild() == node->getFirstChild()->getFirstChild()))
         firstTree = prevTree;
      else
         firstTree = tt;

      if (firstTree != tt)
         {
         TR_BitVector symbolReferencesInNode(self()->comp()->getSymRefCount(), self()->comp()->trMemory(), stackAlloc);

         ////bool canYank = collectSymRefs(node, &symbolReferencesInNode, secondVisitCount);
         // since symRefs need to be collected for each treetop, we'll need a fresh visitCount
         // for every walk of a tree
         //
         bool canYank = self()->collectSymRefs(node, &symbolReferencesInNode, self()->comp()->incVisitCount());

         TR_BitVector intersection(self()->comp()->getSymRefCount(), self()->comp()->trMemory(), stackAlloc);

         //printf("canYank %d node %d in %s\n", canYank, node, comp()->signature()); fflush(stdout);

         if (canYank)
            {
            TR::TreeTop *cursorTree = firstTree->getPrevTreeTop();
            int32_t numTrees = 0;
            while (cursorTree)
              {
              numTrees++;
              TR::Node *cursorNode = cursorTree->getNode();
              //printf("canYank %d node %p cursor %p in %s\n", canYank, node, cursorNode, comp()->signature()); fflush(stdout);
              TR::Node *childNode = NULL;
              if (cursorNode->getNumChildren() > 0)
                 childNode = cursorNode->getFirstChild();

              if (cursorNode && cursorNode->getOpCode().hasSymbolReference() &&
                  (cursorNode->getOpCode().isStore() || cursorNode->getOpCode().isCall()))
                 {
                 if (symbolReferencesInNode.get(cursorNode->getSymbolReference()->getReferenceNumber()))
                    {
                    break;
                    }

                 intersection.empty();
                 cursorNode->getSymbolReference()->getUseDefAliases().getAliasesAndUnionWith(intersection);
                 intersection &= symbolReferencesInNode;
                 if (!intersection.isEmpty())
                    {
                    break;
                    }
                 }

              if (childNode && childNode->getOpCode().hasSymbolReference())
                 {
                 if (childNode && childNode->getOpCode().hasSymbolReference() &&
                     (childNode->getOpCode().isStore() || childNode->getOpCode().isCall()))
                    {
                    if (symbolReferencesInNode.get(childNode->getSymbolReference()->getReferenceNumber()))
                       {
                       break;
                       }

                    intersection.empty();
                    childNode->getSymbolReference()->getUseDefAliases().getAliasesAndUnionWith(intersection);
                    intersection &= symbolReferencesInNode;
                    if (!intersection.isEmpty())
                       {
                       break;
                       }
                    }
                 }

             if (nullCheckTree)
                {
                if (cursorNode->getOpCode().isStore())
                   {
                   if (cursorNode->getSymbol()->isStatic() ||
                       cursorNode->getSymbol()->isShadow() ||
                       !cursorNode->getSymbolReference()->getUseonlyAliases().isZero(self()->comp()))
                      {
                      break;
                      }
                   }
                }

              if (cursorNode->exceptionsRaised())
                 {
                 if (nullCheckTree || exprNeedsChecking)
                    break;
                 }

              if (cursorNode->getOpCodeValue() == TR::BBStart)
                 {
                 break;
                 }

              cursorTree = cursorTree->getPrevTreeTop();
              }

            if (cursorTree != firstTree->getPrevTreeTop())
               {
               /////printf("Yanking l2a node %p past %d trees in %s\n", node, numTrees, comp()->signature()); fflush(stdout);
               TR::TreeTop *nextTree = cursorTree->getNextTreeTop();
               TR::TreeTop *prevTreeAtSrc = firstTree->getPrevTreeTop();
               TR::TreeTop *nextTreeAtSrc = lastTree->getNextTreeTop();
               prevTreeAtSrc->join(nextTreeAtSrc);
               cursorTree->join(firstTree);
               lastTree->join(nextTree);
               }
            }
         }
      }
   }


void
J9::CodeGenerator::anchorRematNodesIfNeeded(
      TR::Node *node,
      TR::TreeTop *tt,
      List<TR::Node> *rematerializedNodes)
   {
   TR::SymbolReference *symRef = node->getSymbolReference();
   TR::SparseBitVector aliases(self()->comp()->allocator());
   if (symRef->sharesSymbol())
      symRef->getUseDefAliases().getAliases(aliases);

   ListIterator<TR::Node> nodesIt(rematerializedNodes);
   for (TR::Node * rematNode = nodesIt.getFirst(); rematNode != NULL; rematNode = nodesIt.getNext())
      {
      if (rematNode->getOpCodeValue() == TR::l2a)
         {
         TR::Node *load = rematNode->getFirstChild();
         while (load->getOpCodeValue() != TR::iu2l)
            load = load->getFirstChild();
         load = load->getFirstChild();
         if (load->getOpCode().isLoadIndirect() &&
               ((load->getSymbolReference() == node->getSymbolReference()) ||
                  (aliases.ValueAt(load->getSymbolReference()->getReferenceNumber()))))
            {
            rematerializedNodes->remove(rematNode);
            rematNode->setVisitCount(self()->comp()->getVisitCount());
            if (self()->comp()->getOption(TR_TraceCG))
               {
               if (node->getOpCode().isStoreIndirect())
                  traceMsg(self()->comp(), "Found previous load %p same as store %p, anchoring load\n", load, node);
               else
                  traceMsg(self()->comp(), "Found previous load %p aliases with node %p, anchoring load\n", load, node);
               }
            TR::Node *ttNode = TR::Node::create(TR::treetop, 1, rematNode);
            TR::TreeTop *treeTop = TR::TreeTop::create(self()->comp(), ttNode);
            TR::TreeTop *prevTree = tt->getPrevTreeTop();
            prevTree->join(treeTop);
            treeTop->join(tt);
            }
         }
      }
   }


 /**
 * Insert asyncCheck's before method returns.  Without this, methods
 * with no loops or calls will never be sa/mpled, and will be stuck
 * forever at their initial opt-level.  (Important for mpegaudio,
 * which has some large, warm methods with no loops or calls).
 */
void J9::CodeGenerator::insertEpilogueYieldPoints()
   {
   // Look for all returns, and insert async check before them
   TR::CFG * cfg = self()->comp()->getFlowGraph();

   for (TR::TreeTop * treeTop = self()->comp()->getStartTree(); treeTop; treeTop = treeTop->getNextTreeTop())
      {

      TR::Node * node = treeTop->getNode();
      TR::ILOpCodes opCode = node->getOpCodeValue();

      if (opCode == TR::BBStart)
         {
         TR::Block * block = node->getBlock();

         TR::TreeTop * tt1 = block->getLastRealTreeTop();
         TR::Node * node1 = tt1->getNode();

         if (node1->getOpCode().isReturn())
            {
            TR::TreeTop *prevTT = tt1->getPrevTreeTop();
            if (node1->getNumChildren()>0)
               {
               //anchor the return value
               TR::Node *ttNode = TR::Node::create(TR::treetop, 1, node1->getFirstChild());
               TR::TreeTop *anchorTree = TR::TreeTop::create(self()->comp(), ttNode);
               prevTT->join(anchorTree);
               anchorTree->join(tt1);
               prevTT = anchorTree;
               }

            TR::Node *asyncNode = TR::Node::createWithSymRef(node, TR::asynccheck, 0,
                                                 self()->comp()->getSymRefTab()->findOrCreateAsyncCheckSymbolRef(self()->comp()->getMethodSymbol()));
            TR::TreeTop *asyncTree = TR::TreeTop::create(self()->comp(), asyncNode);
            prevTT->join(asyncTree);
            asyncTree->join(tt1);
            treeTop = tt1->getNextTreeTop();
#if 0
            // Asynccheck's need to be at the beginning of blocks
            TR::Block * returnBlock = block->split(tt1, cfg);
            treeTop = tt1->getNextTreeTop();
            TR::Node *asyncNode = TR::Node::createWithSymRef(node, TR::asynccheck, 1, 0,
                                                 comp()->getSymRefTab()->findOrCreateAsyncCheckSymbolRef(comp()->getMethodSymbol()));
            TR::TreeTop *asyncTree = TR::TreeTop::create(comp(), asyncNode);

            returnBlock->prepend(asyncTree);
#endif
            }
         }
      }
   }


TR::TreeTop *
J9::CodeGenerator::genSymRefStoreToArray(
      TR::Node* refNode,
      TR::Node* arrayAddressNode,
      TR::Node* firstOffset,
      TR::Node* loadNode,
      int32_t secondOffset,
      TR::TreeTop* insertionPoint)
   {
   TR::Node* offsetNode;

   if (firstOffset)
      offsetNode = TR::Node::create(TR::iadd, 2,
         firstOffset,
         TR::Node::create(refNode, TR::iconst, 0, secondOffset));
   else
      offsetNode = TR::Node::create(refNode, TR::iconst, 0, secondOffset);

   if (TR::Compiler->target.is64Bit())
      {
      offsetNode = TR::Node::create(TR::i2l, 1, offsetNode);
      }

   TR::Node* addrNode = TR::Node::create(TR::Compiler->target.is64Bit()?TR::aladd:TR::aiadd,
      2, arrayAddressNode, offsetNode);
   TR::Node* storeNode =
      TR::Node::createWithSymRef(self()->comp()->il.opCodeForIndirectStore(loadNode->getDataType()), 2, 2,
                      addrNode, loadNode,
                      self()->symRefTab()->findOrCreateGenericIntShadowSymbolReference(0));
   TR::TreeTop* storeTreeTop = TR::TreeTop::create(self()->comp(), storeNode);
   insertionPoint->insertTreeTopsAfterMe(storeTreeTop);
   return storeTreeTop;
   }


bool
J9::CodeGenerator::collectSymRefs(
      TR::Node *node,
      TR_BitVector *symRefs,
      vcount_t visitCount)
   {
   if (node->getVisitCount() >= visitCount)
      return true;

   node->setVisitCount(visitCount);


   if (node->getOpCode().hasSymbolReference())
      {
      if (node->getOpCode().isLoadVar())
         {
         TR::SymbolReference *symRef = node->getSymbolReference();
         symRef->getUseDefAliases().getAliasesAndUnionWith(*symRefs);

         symRefs->set(symRef->getReferenceNumber());
         }
      else
         return false;
      }

   for (int32_t i = 0; i < node->getNumChildren(); ++i)
      {
      TR::Node *child = node->getChild(i);
      if (!self()->collectSymRefs(child, symRefs, visitCount))
         return false;
      }

   return true;
   }


void
J9::CodeGenerator::allocateLinkageRegisters()
   {
   if (self()->comp()->isGPUCompilation())
      return;

   TR::Delimiter d(self()->comp(), self()->comp()->getOptions()->getAnyOption(TR_TraceOptDetails|TR_CountOptTransformations), "AllocateLinkageRegisters");

   if (!self()->prepareForGRA())
      {
      dumpOptDetails(self()->comp(), "  prepareForGRA failed -- giving up\n");
      return;
      }

   TR::Block     *firstBlock         = self()->comp()->getStartBlock();
   const int32_t numParms           = self()->comp()->getMethodSymbol()->getParameterList().getSize();

   if (numParms == 0) return ;

   TR_BitVector  globalRegsWithRegLoad(self()->getNumberOfGlobalRegisters(), self()->comp()->trMemory(), stackAlloc); // indexed by global register number
   TR_BitVector  killedParms(numParms, self()->comp()->trMemory(), stackAlloc); // indexed by parm->getOrdinal()
   TR::Node     **regLoads = (TR::Node**)self()->trMemory()->allocateStackMemory(numParms*sizeof(regLoads[0])); // indexed by parm->getOrdinal() to give the RegLoad for a given parm
   memset(regLoads, 0, numParms*sizeof(regLoads[0]));

   // If the first block is in a loop, then it can be reached by parm stores in other blocks.
   // Conservatively, don't use RegLoads for any parm that is stored anywhere in the method.
   //
   if (firstBlock->getPredecessors().size() > 1)
      {
      // Rather than put regStores in all predecessors, we give up.
      //
      dumpOptDetails(self()->comp(), "  First basic block is in a loop -- giving up\n");
      return;
      }

   // Initialize regLoads and usedGlobalRegs from the RegLoads already present on the BBStart node
   //
   TR::Node *bbStart    = self()->comp()->getStartTree()->getNode();
   TR_ASSERT(bbStart->getOpCodeValue() == TR::BBStart, "assertion failure");
   TR::Node *oldRegDeps = (bbStart->getNumChildren() > 0)? bbStart->getFirstChild() : NULL;
   if (oldRegDeps)
      {
      TR_ASSERT(oldRegDeps->getOpCodeValue() == TR::GlRegDeps, "assertion failure");
      for (uint16_t i=0; i < oldRegDeps->getNumChildren(); i++)
         {
         TR::Node *regLoad = oldRegDeps->getChild(i);
         TR_ASSERT(regLoad->getSymbol() && regLoad->getSymbol()->isParm(), "First basic block can have only parms live on entry");
         dumpOptDetails(self()->comp(), "  Parm %d has RegLoad %s\n", regLoad->getSymbol()->getParmSymbol()->getOrdinal(), self()->comp()->getDebug()->getName(regLoad));
         regLoads[regLoad->getSymbol()->getParmSymbol()->getOrdinal()] = regLoad;
         if (regLoad->getType().isInt64() && TR::Compiler->target.is32Bit() && !self()->use64BitRegsOn32Bit())
            {
            globalRegsWithRegLoad.set(regLoad->getLowGlobalRegisterNumber());
            globalRegsWithRegLoad.set(regLoad->getHighGlobalRegisterNumber());
            }
         else
            {
            globalRegsWithRegLoad.set(regLoad->getGlobalRegisterNumber());
            }
         }
      }
   if (self()->comp()->getOption(TR_TraceOptDetails))
      {
      dumpOptDetails(self()->comp(), "  Initial globalRegsWithRegLoad: ");
      self()->getDebug()->print(self()->comp()->getOptions()->getLogFile(), &globalRegsWithRegLoad);
      dumpOptDetails(self()->comp(), "\n");
      }


   // Recursively replace parm loads with regLoads; create new RegLoads as necessary
   //
   vcount_t visitCount = self()->comp()->incVisitCount();
   int32_t  numRegLoadsAdded = 0;
   for(TR::TreeTop *tt = firstBlock->getFirstRealTreeTop(); tt; tt = tt->getNextTreeTop())
      {
      TR::Node *node = tt->getNode();
      if (node->getOpCodeValue() == TR::BBStart && !node->getBlock()->isExtensionOfPreviousBlock())
         break;
      numRegLoadsAdded += self()->changeParmLoadsToRegLoads(node, regLoads, &globalRegsWithRegLoad, killedParms, visitCount);
      if (node->getOpCode().isStoreDirect() && node->getSymbol()->isParm())
         {
         killedParms.set(node->getSymbol()->getParmSymbol()->getOrdinal());
         if (self()->comp()->getOption(TR_TraceOptDetails))
            {
            dumpOptDetails(self()->comp(), "  Found store %s\n  killedParms is now ", self()->comp()->getDebug()->getName(node));
            self()->getDebug()->print(self()->comp()->getOptions()->getLogFile(), &killedParms);
            dumpOptDetails(self()->comp(), "\n");
            }
         }
      }

   // Make sure all RegLoads are present on the BBStart's regdeps
   //
   if (numRegLoadsAdded > 0)
      {
      uint16_t numOldRegDeps = oldRegDeps? oldRegDeps->getNumChildren() : 0;
      uint16_t numNewRegDeps = numOldRegDeps + numRegLoadsAdded;

      // Create GlRegDeps
      //
      TR::Node *newRegDeps = TR::Node::create(bbStart, TR::GlRegDeps, numNewRegDeps);
      uint16_t childNum=0;

      for (int32_t parmNum=0; parmNum < numParms; parmNum++)
         if (regLoads[parmNum])
            newRegDeps->setAndIncChild(childNum++, regLoads[parmNum]);

      // Remove existing regdeps from oldRegDeps
      //
      for (childNum = 0; childNum < numOldRegDeps; childNum++)
         oldRegDeps->getChild(childNum)->decReferenceCount();

      // Stick the new regDeps on bbStart
      //
      bbStart->setAndIncChild(0, newRegDeps);
      bbStart->setNumChildren(1);

      dumpOptDetails(self()->comp(), "  Created new GlRegDeps %s on BBStart %s\n",
         self()->comp()->getDebug()->getName(newRegDeps),
         self()->comp()->getDebug()->getName(bbStart));
      }
   }

#define OPT_DETAILS_CLEAN "O^O CLEAN FOLDING: "
// Having the pdstore also do a clean results in better code as the sign cleaning instruction (on z at least) also moves data.
// It is done late at > noOpt so a side-effect (the cleaning) is not added to the the store operation.
// Having a side-effect like this means several optimizations, such as local and global copy propagation and value numbering,
// need to handle this cleaning side-effect.
// Cannot do this during lowerTrees because the pass in lowerTrees that adds skipCopyOnStore/skipCopyOnLoad flags is sensitive
// to referenceCounts and foldSignCleaningIntoStore is changing the number of node references
//
void
J9::CodeGenerator::foldSignCleaningIntoStore()
   {
   LexicalTimer foldTimer("foldSignCleaning", self()->comp()->phaseTimer());
   for(TR::TreeTop * tt = self()->comp()->getStartTree(); tt; tt = tt->getNextTreeTop())
      {
      TR::Node *node = tt->getNode();
      if (node->getOpCode().isPackedStore() &&
          node->getValueChild()->getOpCode().isSimpleBCDClean() &&
          node->getValueChild()->getDecimalPrecision() >= node->getValueChild()->getFirstChild()->getDecimalPrecision() && // don't lose truncation side effect
          node->getDecimalPrecision() <= TR::DataType::getMaxPackedDecimalPrecision() &&
          performTransformation(self()->comp(), "%sFold %s [%s] into store by setting CleanSignInPDStoreEvaluator flag on %s [%s]\n",
            OPT_DETAILS_CLEAN,node->getValueChild()->getOpCode().getName(),node->getValueChild()->getName(self()->comp()->getDebug()),node->getOpCode().getName(),node->getName(self()->comp()->getDebug())))
         {
         node->setCleanSignInPDStoreEvaluator(true);
         TR::Node *valueChild = node->getValueChild();
         valueChild->getFirstChild()->incReferenceCount();
         valueChild->recursivelyDecReferenceCount();
         valueChild = node->setValueChild(valueChild->getFirstChild());
         self()->swapChildrenIfNeeded(node, OPT_DETAILS_CLEAN);
         }
      }
   }

void
J9::CodeGenerator::swapChildrenIfNeeded(TR::Node *store, char *optDetails)
   {
   TR::Node *valueChild = store->getValueChild();

   // swap children to increase the chances of being able to use location "a" as an accumulator instead of needing a temp copy
   //
   // could also do this for another commutative operation -- like pdmul, but the advantage isn't as clear with multiply as the
   // the relative size of the operands and how the instruction is actually encoded are important factors too for determining the best operand ordering
   // reorder:
   //    pdstore "a"
   //       pdadd
   //          x
   //          pdload "a"
   // to:
   //    pdstore "a"
   //       pdadd
   //          pdload "a"
   //          x
   //
   if (valueChild->getOpCode().isCommutative() && (valueChild->getOpCode().isPackedAdd()))
      {
      if (valueChild->getFirstChild()->getOpCode().isLoadVar() &&
          valueChild->getSecondChild()->getOpCode().isLoadVar() &&
          valueChild->getFirstChild()->getSymbolReference() == valueChild->getSecondChild()->getSymbolReference())
         {
         // avoid continual swapping of this case
         // pdstore "a"
         //    pdadd
         //       pdload "a"
         //       pdload "a"
         }
      else if (valueChild->getSecondChild()->getOpCode().isLoadVar() &&
               (valueChild->getSecondChild()->getSymbolReference() == store->getSymbolReference()) &&
               !self()->comp()->getOption(TR_DisableBCDArithChildOrdering) &&
               performTransformation(self()->comp(), "%s%s valueChild %s [%s] second child %s  [%s] symRef matches store symRef (#%d) so swap children\n",
                  optDetails, store->getOpCode().getName(),valueChild->getOpCode().getName(),
                  valueChild->getName(self()->comp()->getDebug()), valueChild->getSecondChild()->getOpCode().getName(),valueChild->getSecondChild()->getName(self()->comp()->getDebug()),store->getSymbolReference()->getReferenceNumber()))
         {
         valueChild->swapChildren();
         }
      }
   }


uint16_t
J9::CodeGenerator::changeParmLoadsToRegLoads(TR::Node *node, TR::Node **regLoads, TR_BitVector *globalRegsWithRegLoad, TR_BitVector &killedParms, vcount_t visitCount)
   {
   if (node->getVisitCount() == visitCount)
      {
      return 0;
      }
   else
      node->setVisitCount(visitCount);

   uint16_t numNewRegLoads = 0;

   if (node->getOpCode().isLoadAddr() && node->getOpCode().hasSymbolReference() && node->getSymbol()->isParm())
      {
      killedParms.set(node->getSymbol()->getParmSymbol()->getOrdinal());
      if (self()->comp()->getOption(TR_TraceOptDetails))
         {
         dumpOptDetails(self()->comp(), "  Found loadaddr %s\n  killedParms is now ", self()->comp()->getDebug()->getName(node));
         self()->getDebug()->print(self()->comp()->getOptions()->getLogFile(), &killedParms);
         dumpOptDetails(self()->comp(), "\n");
         }
      }

   if (node->getOpCode().isLoadVar() && node->getSymbol()->isParm())
      {
      TR::ParameterSymbol *parm      = node->getSymbol()->getParmSymbol();
      int8_t              lri       = parm->getLinkageRegisterIndex();
      TR::ILOpCodes        regLoadOp = self()->comp()->il.opCodeForRegisterLoad(parm->getDataType());

      if (regLoads[parm->getOrdinal()] == NULL && lri != -1 && !killedParms.isSet(parm->getOrdinal()))
         {
         // Transmute this node into a regLoad

         if ((node->getType().isInt64() && TR::Compiler->target.is32Bit() && !self()->use64BitRegsOn32Bit())
              || node->getType().isLongDouble())
            {
            if (self()->getDisableLongGRA())
               {
               dumpOptDetails(self()->comp(), "  GRA not supported for longs; leaving %s unchanged\n", self()->comp()->getDebug()->getName(node));
               }
            else
               {
               // Endianness affects how longs are passed
               //
               int8_t lowLRI, highLRI;
               if (TR::Compiler->target.cpu.isBigEndian() || node->getType().isLongDouble())
                  {
                  highLRI = lri;
                  lowLRI  = lri+1;
                  }
               else
                  {
                  lowLRI  = lri;
                  highLRI = lri+1;
                  }
               TR_GlobalRegisterNumber lowReg  = self()->getLinkageGlobalRegisterNumber(lowLRI,  node->getDataType());
               TR_GlobalRegisterNumber highReg = self()->getLinkageGlobalRegisterNumber(highLRI, node->getDataType());

               if (lowReg != -1 && highReg != -1 && !globalRegsWithRegLoad->isSet(lowReg) && !globalRegsWithRegLoad->isSet(highReg)
                  && performTransformation(self()->comp(), "O^O LINKAGE REGISTER ALLOCATION: transforming %s into %s\n", self()->comp()->getDebug()->getName(node), self()->comp()->getDebug()->getName(regLoadOp)))
                  {
                  // Both halves are in regs, and both regs are available.
                  // Transmute load into regload
                  //
                  if(parm->getDataType() == TR::Aggregate)
                     {
                     dumpOptDetails(self()->comp(), "\tNot doing transformation for parm %p because it is an aggregate.\n",node);
                     }
                  else
                     {
                     TR::Node::recreate(node, self()->comp()->il.opCodeForRegisterLoad(parm->getDataType()));
                     node->setLowGlobalRegisterNumber(lowReg);
                     node->setHighGlobalRegisterNumber(highReg);

                     // Update state to include the new regLoad
                     //
                     regLoads[parm->getOrdinal()] = node;
                     globalRegsWithRegLoad->set(lowReg);
                     globalRegsWithRegLoad->set(highReg);
                     numNewRegLoads++;
                     }
                  }
               }
            }
         else if (TR::Compiler->target.cpu.isZ() && TR::Compiler->target.isLinux() && parm->getDataType() == TR::Aggregate &&
                  (parm->getSize() <= 2 ||  parm->getSize() == 4 ||  parm->getSize() == 8))
            {
            // On zLinux aggregates with a size of 1, 2, 4 or 8 bytes are passed by value in registers.
            // Otherwise they are passed by reference via buffer
            // Here transform the value in register to aggregate again
            TR::DataType dt = TR::NoType;
            if (parm->getSize() == 8)
               dt = (node->getOpCode().isDouble()) ? TR::Double : TR::Int64;
            else if (parm->getSize() == 4)
               dt = (node->getOpCode().isFloat()) ? TR::Float : TR::Int32;
            else if (parm->getSize() == 2)
               dt = TR::Int16;
            else if (parm->getSize() == 1)
               dt = TR::Int8;

            // if not 64 bit and data type is 64 bit, need to place it into two registers
            if ((TR::Compiler->target.is32Bit() && !self()->use64BitRegsOn32Bit()) && dt == TR::Int64)
               {
               TR_GlobalRegisterNumber lowReg  = self()->getLinkageGlobalRegisterNumber(lri+1, dt);
               TR_GlobalRegisterNumber highReg = self()->getLinkageGlobalRegisterNumber(lri, dt);

               if (lowReg != -1 && highReg != -1 && !globalRegsWithRegLoad->isSet(lowReg) && !globalRegsWithRegLoad->isSet(highReg) &&
                   performTransformation(self()->comp(), "O^O LINKAGE REGISTER ALLOCATION: transforming aggregate parm %s into xRegLoad\n", self()->comp()->getDebug()->getName(node)))
                  {
                  TR::Node::recreate(node, self()->comp()->il.opCodeForRegisterLoad(dt));

                  node->setLowGlobalRegisterNumber(lowReg);
                  node->setHighGlobalRegisterNumber(highReg);

                  globalRegsWithRegLoad->set(lowReg);
                  globalRegsWithRegLoad->set(highReg);

                  regLoads[parm->getOrdinal()] = node;
                  numNewRegLoads++;
                  }
               }
            else
               {
               TR_GlobalRegisterNumber reg = self()->getLinkageGlobalRegisterNumber(lri, dt);

               if (reg != -1 && !globalRegsWithRegLoad->isSet(reg) &&
                   performTransformation(self()->comp(), "O^O LINKAGE REGISTER ALLOCATION: transforming aggregate parm %s into xRegLoad\n", self()->comp()->getDebug()->getName(node)))
                  {
                  TR::Node::recreate(node, self()->comp()->il.opCodeForRegisterLoad(dt));

                  node->setGlobalRegisterNumber(reg);
                  globalRegsWithRegLoad->set(reg);

                  regLoads[parm->getOrdinal()] = node;
                  numNewRegLoads++;
                  }
               }
            }
         else
            {
            TR_GlobalRegisterNumber reg = self()->getLinkageGlobalRegisterNumber(parm->getLinkageRegisterIndex(), node->getDataType());
            if (reg != -1 && !globalRegsWithRegLoad->isSet(reg)
               && performTransformation(self()->comp(), "O^O LINKAGE REGISTER ALLOCATION: transforming %s into %s\n", self()->comp()->getDebug()->getName(node), self()->comp()->getDebug()->getName(regLoadOp)))
               {
               // Transmute load into regload
               //
               if(parm->getDataType() == TR::Aggregate) // for aggregates, must look at node type to determine register type as parm type is still 'aggregate'
                  {
                  dumpOptDetails(self()->comp(), "\tNot doing transformation for parm %p because it is an aggregate.\n",node);
                  }
               else
                  {
                  TR::Node::recreate(node, self()->comp()->il.opCodeForRegisterLoad(parm->getDataType()));
                  node->setGlobalRegisterNumber(reg);

                  // Update state to include the new regLoad
                  //
                  regLoads[parm->getOrdinal()] = node;
                  globalRegsWithRegLoad->set(reg);
                  numNewRegLoads++;
                  }
               }
            }
         }
      else
         {
         // We already have a regLoad for this parm.
         // It's awkward to common the parm at this point because we'd need a pointer to its parent.
         // Let's conservatively do nothing, on the assumption that CSE usually
         // commons all the parm loads anyway, so we should rarely hit this
         // case.
         }
      }
   else
      {
      for (int i = 0; i < node->getNumChildren(); i++)
         numNewRegLoads += self()->changeParmLoadsToRegLoads(node->getChild(i), regLoads, globalRegsWithRegLoad, killedParms, visitCount);
      }

   return numNewRegLoads;
   }


void
J9::CodeGenerator::setUpForInstructionSelection()
   {
   self()->comp()->incVisitCount();

   // prepareNodeForInstructionSelection is called during a separate walk of the treetops because
   // the _register and _label fields are unioned members of a node.  prepareNodeForInstructionSelection
   // zeros the _register field while the second for loop sets label fields on destination nodes.
   //
   TR::TreeTop * tt=NULL, *prev = NULL;

   if (self()->comp()->getOption(TR_EnableOSR))
      {
      TR::Block *block;
      for (tt = self()->comp()->getStartTree(); tt; tt = tt->getNextTreeTop())
         {
         if (tt->getNode()->getOpCodeValue() == TR::BBStart)
            {
            block = tt->getNode()->getBlock();
            if (!block->isOSRCodeBlock())
               {
               tt = block->getExit();
               continue;
               }
            }
         self()->eliminateLoadsOfLocalsThatAreNotStored(tt->getNode(), -1);
         }

      self()->comp()->incVisitCount();
      }

   for (tt = self()->comp()->getStartTree(); tt; tt = tt->getNextTreeTop())
      {
      self()->prepareNodeForInstructionSelection(tt->getNode());
      }

   bool doRefinedAliasing = self()->enableRefinedAliasSets();

   if (doRefinedAliasing)
      {
      _refinedAliasWalkCollector.methodInfo = TR_PersistentMethodInfo::get(self()->comp());
      _refinedAliasWalkCollector.killsEverything = !_refinedAliasWalkCollector.methodInfo;
      _refinedAliasWalkCollector.killsAddressStatics = false;
      _refinedAliasWalkCollector.killsIntStatics = false;
      _refinedAliasWalkCollector.killsNonIntPrimitiveStatics = false;
      _refinedAliasWalkCollector.killsAddressFields = false;
      _refinedAliasWalkCollector.killsIntFields = false;
      _refinedAliasWalkCollector.killsNonIntPrimitiveFields = false;
      _refinedAliasWalkCollector.killsAddressArrayShadows = false;
      _refinedAliasWalkCollector.killsIntArrayShadows = false;
      _refinedAliasWalkCollector.killsNonIntPrimitiveArrayShadows = false;
      }

   for (tt = self()->comp()->getStartTree(); tt; prev=tt, tt = tt->getNextTreeTop())
      {
      TR::Node * node = tt->getNode();

      if ((node->getOpCodeValue() == TR::treetop) ||
          node->getOpCode().isAnchor() ||
          node->getOpCode().isCheck())
         {
         node = node->getFirstChild();
         if (node->getOpCode().isResolveCheck() && doRefinedAliasing)
            {
            _refinedAliasWalkCollector.killsEverything = true;
            }
         }

      TR::ILOpCode & opcode = node->getOpCode();

      if (opcode.getOpCodeValue() == TR::BBStart)
         {
         self()->setCurrentBlock(node->getBlock());
         }
      else if (opcode.isLoadVarOrStore())
         {
         TR::Symbol * sym = node->getSymbol();
         TR::AutomaticSymbol *local = sym->getAutoSymbol();
         if (local)
            {
            local->incReferenceCount();
            }
         else if (doRefinedAliasing && !_refinedAliasWalkCollector.killsEverything)
            {
            if (sym->getStaticSymbol())
               {
               if (sym->getType().isAddress())    _refinedAliasWalkCollector.killsAddressStatics = true;
               else if (sym->getType().isInt32()) _refinedAliasWalkCollector.killsIntStatics = true;
               else                               _refinedAliasWalkCollector.killsNonIntPrimitiveStatics = true;
               }
            else if (sym->isArrayShadowSymbol())
               {
               if (sym->getType().isAddress())    _refinedAliasWalkCollector.killsAddressArrayShadows = true;
               else if (sym->getType().isInt32()) _refinedAliasWalkCollector.killsIntArrayShadows = true;
               else                               _refinedAliasWalkCollector.killsNonIntPrimitiveArrayShadows = true;
               }
            else if (sym->getShadowSymbol())
               {
               if (sym->getType().isAddress())    _refinedAliasWalkCollector.killsAddressFields = true;
               else if (sym->getType().isInt32()) _refinedAliasWalkCollector.killsIntFields = true;
               else                               _refinedAliasWalkCollector.killsNonIntPrimitiveFields = true;
               }
            }
         }
      else if (opcode.isBranch())
         {
         if (node->getBranchDestination()->getNode()->getLabel() == NULL)
            {
            // need to get the label type from the target block for RAS
            TR::LabelSymbol * label =
                TR::LabelSymbol::create(self()->trHeapMemory(),self(),node->getBranchDestination()->getNode()->getBlock());

            node->getBranchDestination()->getNode()->setLabel(label);

            }
         }
      else if (opcode.isJumpWithMultipleTargets() && !opcode.isSwitch())
         {
         for (auto e = self()->getCurrentBlock()->getSuccessors().begin(); e != self()->getCurrentBlock()->getSuccessors().end(); ++e)
            {
            if (toBlock((*e)->getTo())->getEntry()!=NULL &&
                toBlock((*e)->getTo())->getEntry()->getNode()->getLabel() == NULL)
               {
               TR::LabelSymbol * label = generateLabelSymbol(self());
               toBlock((*e)->getTo())->getEntry()->getNode()->setLabel(label);
               }
            }
         }
      else if (opcode.isSwitch())
         {
         uint16_t upperBound = node->getCaseIndexUpperBound();
         for (int i = 1; i < upperBound; ++i)
            {
            if (node->getChild(i)->getBranchDestination()->getNode()->getLabel() == NULL)
               {
               TR::LabelSymbol *label = generateLabelSymbol(self());
               node->getChild(i)->getBranchDestination()->getNode()->setLabel(label);

               }
            }
         }
      else if (opcode.isCall() || opcode.getOpCodeValue() == TR::arraycopy)
         {
         self()->setUpStackSizeForCallNode(node);

         if (doRefinedAliasing)
            {
            TR::ResolvedMethodSymbol * callSymbol = node->getSymbol()->getResolvedMethodSymbol();
            TR_PersistentMethodInfo * callInfo;
            if (!_refinedAliasWalkCollector.killsEverything && !opcode.isCallIndirect() && callSymbol &&
                (callInfo = TR_PersistentMethodInfo::get(callSymbol->getResolvedMethod())) &&
                callInfo->hasRefinedAliasSets())
               {
               if (!callInfo->doesntKillAddressStatics())               _refinedAliasWalkCollector.killsAddressStatics = true;
               if (!callInfo->doesntKillIntStatics())                   _refinedAliasWalkCollector.killsIntStatics = true;
               if (!callInfo->doesntKillNonIntPrimitiveStatics())       _refinedAliasWalkCollector.killsNonIntPrimitiveStatics = true;
               if (!callInfo->doesntKillAddressFields())                _refinedAliasWalkCollector.killsAddressFields = true;
               if (!callInfo->doesntKillIntFields())                    _refinedAliasWalkCollector.killsIntFields = true;
               if (!callInfo->doesntKillNonIntPrimitiveFields())        _refinedAliasWalkCollector.killsNonIntPrimitiveFields = true;
               if (!callInfo->doesntKillAddressArrayShadows())          _refinedAliasWalkCollector.killsAddressArrayShadows = true;
               if (!callInfo->doesntKillIntArrayShadows())              _refinedAliasWalkCollector.killsIntArrayShadows = true;
               if (!callInfo->doesntKillNonIntPrimitiveArrayShadows())  _refinedAliasWalkCollector.killsNonIntPrimitiveArrayShadows = true;
               }
            else
               {
               _refinedAliasWalkCollector.killsEverything = true;
               }
            }

         }
      else if (opcode.getOpCodeValue() == TR::monent)
         {
         _refinedAliasWalkCollector.killsEverything = true;
         }
      }

   if (doRefinedAliasing && !_refinedAliasWalkCollector.killsEverything)
      {
      TR_PersistentMethodInfo *methodInfo = _refinedAliasWalkCollector.methodInfo;

      methodInfo->setDoesntKillEverything(true);
      if (!_refinedAliasWalkCollector.killsAddressStatics)               methodInfo->setDoesntKillAddressStatics(true);
      if (!_refinedAliasWalkCollector.killsIntStatics)                   methodInfo->setDoesntKillIntStatics(true);
      if (!_refinedAliasWalkCollector.killsNonIntPrimitiveStatics)       methodInfo->setDoesntKillNonIntPrimitiveStatics(true);
      if (!_refinedAliasWalkCollector.killsAddressFields)                methodInfo->setDoesntKillAddressFields(true);
      if (!_refinedAliasWalkCollector.killsIntFields)                    methodInfo->setDoesntKillIntFields(true);
      if (!_refinedAliasWalkCollector.killsNonIntPrimitiveFields)        methodInfo->setDoesntKillNonIntPrimitiveFields(true);
      if (!_refinedAliasWalkCollector.killsAddressArrayShadows)          methodInfo->setDoesntKillAddressArrayShadows(true);
      if (!_refinedAliasWalkCollector.killsIntArrayShadows)              methodInfo->setDoesntKillIntArrayShadows(true);
      if (!_refinedAliasWalkCollector.killsNonIntPrimitiveArrayShadows)  methodInfo->setDoesntKillNonIntPrimitiveArrayShadows(true);
      }

   if (TR::Compiler->target.cpu.isX86() && self()->getInlinedGetCurrentThreadMethod())
      {
      TR::RealRegister *ebpReal = self()->getRealVMThreadRegister();

      if (ebpReal)
         {
         ebpReal->setState(TR::RealRegister::Locked);
         ebpReal->setAssignedRegister(ebpReal->getRegister());
         }
      }
   }

bool
J9::CodeGenerator::wantToPatchClassPointer(TR::Compilation *comp,
                             const TR_OpaqueClassBlock *allegedClassPointer,
                             const uint8_t *inCodeAt)
   {
   return TR::CodeGenerator::wantToPatchClassPointer(comp, allegedClassPointer, "in code at", inCodeAt);
   }

bool
J9::CodeGenerator::wantToPatchClassPointer(const TR_OpaqueClassBlock *allegedClassPointer, const uint8_t *inCodeAt)
   {
   return TR::CodeGenerator::wantToPatchClassPointer(self()->comp(), allegedClassPointer, inCodeAt);
   }

bool
J9::CodeGenerator::wantToPatchClassPointer(const TR_OpaqueClassBlock *allegedClassPointer, const TR::Node *forNode)
   {
   return TR::CodeGenerator::wantToPatchClassPointer(self()->comp(), allegedClassPointer, "for node", forNode);
   }

bool
J9::CodeGenerator::supportsMethodEntryPadding()
   {
   return self()->fej9()->supportsMethodEntryPadding();
   }

bool
J9::CodeGenerator::mustGenerateSwitchToInterpreterPrePrologue()
   {
   TR::Compilation *comp = self()->comp();

   return comp->usesPreexistence() ||
      comp->getOption(TR_EnableHCR) ||
      !comp->fej9()->isAsyncCompilation() ||
      comp->getOption(TR_FullSpeedDebug);
   }

extern void VMgenerateCatchBlockBBStartPrologue(TR::Node *node, TR::Instruction *fenceInstruction, TR::CodeGenerator *cg);

void
J9::CodeGenerator::generateCatchBlockBBStartPrologue(
      TR::Node *node,
      TR::Instruction *fenceInstruction)
   {
   VMgenerateCatchBlockBBStartPrologue(node, fenceInstruction, self());
}

void
J9::CodeGenerator::registerAssumptions()
   {
   for(auto it = self()->getJNICallSites().begin();
		it != self()->getJNICallSites().end(); ++it)
      {
      TR_OpaqueMethodBlock *method = (*it)->getKey()->getPersistentIdentifier();
      TR::Instruction *i = (*it)->getValue();
      TR_PatchJNICallSite::make(self()->fe(), self()->trPersistentMemory(), (uintptrj_t) method, i->getBinaryEncoding(), self()->comp()->getMetadataAssumptionList());
      }
   }

void
J9::CodeGenerator::jitAddPicToPatchOnClassUnload(void *classPointer, void *addressToBePatched)
   {
   createClassUnloadPicSite(classPointer, addressToBePatched, sizeof(uintptrj_t), self()->comp()->getMetadataAssumptionList());
   self()->comp()->setHasClassUnloadAssumptions();
   }
void
J9::CodeGenerator::jitAdd32BitPicToPatchOnClassUnload(void *classPointer, void *addressToBePatched)
   {
   createClassUnloadPicSite(classPointer, addressToBePatched,4, self()->comp()->getMetadataAssumptionList());
   self()->comp()->setHasClassUnloadAssumptions();
   }

void
J9::CodeGenerator::jitAddPicToPatchOnClassRedefinition(void *classPointer, void *addressToBePatched, bool unresolved)
   {
    if (!self()->comp()->compileRelocatableCode())
      {
      createClassRedefinitionPicSite(unresolved? (void*)-1 : classPointer, addressToBePatched, sizeof(uintptrj_t), unresolved, self()->comp()->getMetadataAssumptionList());
      self()->comp()->setHasClassRedefinitionAssumptions();
      }
   }

void
J9::CodeGenerator::jitAdd32BitPicToPatchOnClassRedefinition(void *classPointer, void *addressToBePatched, bool unresolved)
   {
   if (!self()->comp()->compileRelocatableCode())
      {
      createClassRedefinitionPicSite(unresolved? (void*)-1 : classPointer, addressToBePatched, 4, unresolved, self()->comp()->getMetadataAssumptionList());
      self()->comp()->setHasClassRedefinitionAssumptions();
      }
   }

void
J9::CodeGenerator::createHWPRecords()
   {
   if (self()->comp()->getPersistentInfo()->isRuntimeInstrumentationEnabled() &&
       self()->comp()->getOption(TR_EnableHardwareProfileIndirectDispatch))
      {
      self()->comp()->fej9()->createHWProfilerRecords(self()->comp());
      }
   }


TR::Linkage *
J9::CodeGenerator::createLinkageForCompilation()
   {
   return self()->getLinkage(self()->comp()->getJittedMethodSymbol()->getLinkageConvention());
   }


TR::TreeTop *
J9::CodeGenerator::lowerTree(TR::Node *root, TR::TreeTop *treeTop)
   {
   return self()->fej9()->lowerTree(self()->comp(), root, treeTop);
   }


bool
J9::CodeGenerator::needClassAndMethodPointerRelocations()
   {
   return self()->fej9()->needClassAndMethodPointerRelocations();
   }


bool
J9::CodeGenerator::needRelocationsForStatics()
   {
   return self()->fej9()->needRelocationsForStatics();
   }

bool
J9::CodeGenerator::needRelocationsForBodyInfoData()
   {
   return self()->fej9()->needRelocationsForBodyInfoData();
   }

bool
J9::CodeGenerator::needRelocationsForPersistentInfoData()
   {
   return self()->fej9()->needRelocationsForPersistentInfoData();
   }


bool
J9::CodeGenerator::isMethodInAtomicLongGroup(TR::RecognizedMethod rm)
   {
   switch (rm)
      {
      case TR::java_util_concurrent_atomic_AtomicLong_addAndGet:
      case TR::java_util_concurrent_atomic_AtomicLongArray_addAndGet:
      case TR::java_util_concurrent_atomic_AtomicLongArray_decrementAndGet:
      case TR::java_util_concurrent_atomic_AtomicLongArray_getAndAdd:
      case TR::java_util_concurrent_atomic_AtomicLongArray_getAndDecrement:
      case TR::java_util_concurrent_atomic_AtomicLongArray_getAndIncrement:
      case TR::java_util_concurrent_atomic_AtomicLongArray_getAndSet:
      case TR::java_util_concurrent_atomic_AtomicLongArray_incrementAndGet:
      case TR::java_util_concurrent_atomic_AtomicLong_decrementAndGet:
      case TR::java_util_concurrent_atomic_AtomicLong_getAndAdd:
      case TR::java_util_concurrent_atomic_AtomicLong_getAndDecrement:
      case TR::java_util_concurrent_atomic_AtomicLong_getAndIncrement:
      case TR::java_util_concurrent_atomic_AtomicLong_getAndSet:
      case TR::java_util_concurrent_atomic_AtomicLong_incrementAndGet:
         return true;

      default:
         return false;
      }
   }
<|MERGE_RESOLUTION|>--- conflicted
+++ resolved
@@ -2621,28 +2621,7 @@
          else
             orderedInlinedSiteListTable = NULL;
 
-<<<<<<< HEAD
          TR_InlinedSiteLinkedListEntry *entry = NULL;
-=======
-            case TR_AbstractGuard:
-               type = TR_InlinedAbstractMethodWithNopGuard;
-               break;
-
-            case TR_HCRGuard:
-               // devinmp: TODO/FIXME this should arrange to create an AOT
-               // relocation which, when loaded, creates a
-               // TR_PatchNOPedGuardSiteOnClassRedefinition or similar.
-               // Here we would previously create a TR_HCR relocation,
-               // which is for replacing J9Class or J9Method pointers.
-               // These would be the 'unresolved' variant
-               // (TR_RedefinedClassUPicSite), which would (hopefully) never
-               // get patched. If it were patched, it seems like it would
-               // replace code with a J9Method pointer.
-               if (!self()->comp()->getOption(TR_UseOldHCRGuardAOTRelocations))
-                  continue;
-               type = TR_HCR;
-               break;
->>>>>>> 72338d7a
 
          // Traverse list of AOT-specific guards and create relocation records
          TR::list<TR_AOTGuardSite*> *aotGuardSites = self()->comp()->getAOTGuardPatchSites();
@@ -2678,6 +2657,10 @@
                case TR_RemovedInterfaceGuard:
                   traceMsg(self()->comp(), "TR_RemovedInterfaceMethod\n");
                   type = TR_InlinedInterfaceMethod;
+                  break;
+
+               case TR_AbstractGuard:
+                  type = TR_InlinedAbstractMethodWithNopGuard;
                   break;
 
                case TR_HCRGuard:
@@ -2710,7 +2693,6 @@
                   type = TR_ProfiledInlinedMethodRelocation;
                   break;
 
-<<<<<<< HEAD
                case TR_ProfiledGuard:
                   if ((*it)->getGuard()->getTestType() == TR_MethodTest)
                      {
@@ -2725,42 +2707,6 @@
                   else
                      TR_ASSERT(false, "unexpected profiled guard test type");
                   break;
-=======
-         switch (type)  // relocation record type
-            {
-            case TR_InlinedStaticMethodWithNopGuard:
-            case TR_InlinedSpecialMethodWithNopGuard:
-            case TR_InlinedVirtualMethodWithNopGuard:
-            case TR_InlinedInterfaceMethodWithNopGuard:
-            case TR_InlinedAbstractMethodWithNopGuard:
-            case TR_InlinedHCRMethod:
-            case TR_ProfiledClassGuardRelocation:
-            case TR_ProfiledMethodGuardRelocation:
-            case TR_ProfiledInlinedMethodRelocation:
-            case TR_InlinedVirtualMethod:
-            case TR_InlinedInterfaceMethod:
-               TR_ASSERT(inlinedCallSize, "TR_AOT expect inlinedCallSize to be larger than 0\n");
-               inlinedSiteIndex = (intptrj_t)(*it)->getGuard()->getCurrentInlinedSiteIndex();
-               entry = (TR_InlinedSiteLinkedListEntry *)self()->comp()->trMemory()->allocateMemory(sizeof(TR_InlinedSiteLinkedListEntry), heapAlloc);
-
-               entry->reloType = type;
-               entry->location = (uint8_t *)(*it)->getLocation();
-               entry->destination = (uint8_t *)(*it)->getDestination();
-               entry->guard = (uint8_t *)(*it)->getGuard();
-               entry->next = NULL;
-
-               if (orderedInlinedSiteListTable[inlinedSiteIndex].first)
-                  {
-                  orderedInlinedSiteListTable[inlinedSiteIndex].last->next = entry;
-                  orderedInlinedSiteListTable[inlinedSiteIndex].last = entry;
-                  }
-               else
-                  {
-                  orderedInlinedSiteListTable[inlinedSiteIndex].first = entry;
-                  orderedInlinedSiteListTable[inlinedSiteIndex].last = entry;
-                  }
-               break;
->>>>>>> 72338d7a
 
                default:
                   TR_ASSERT(false, "got a unknown/non-AOT guard at AOT site");
@@ -2773,6 +2719,7 @@
                case TR_InlinedSpecialMethodWithNopGuard:
                case TR_InlinedVirtualMethodWithNopGuard:
                case TR_InlinedInterfaceMethodWithNopGuard:
+               case TR_InlinedAbstractMethodWithNopGuard:
                case TR_InlinedHCRMethod:
                case TR_ProfiledClassGuardRelocation:
                case TR_ProfiledMethodGuardRelocation:
@@ -2894,8 +2841,6 @@
             }
          }
 
-<<<<<<< HEAD
-=======
       TR::SymbolValidationManager::SymbolValidationRecordList &validationRecords = self()->comp()->getSymbolValidationManager()->getValidationRecordList();
       if (!validationRecords.empty() && self()->comp()->getOption(TR_UseSymbolValidationManager))
          {
@@ -2914,7 +2859,6 @@
          }
 
 //#endif
->>>>>>> 72338d7a
       // Now call the platform specific processing of relocations
       self()->getAheadOfTimeCompile()->processRelocations();
       }
