/*******************************************************************************
 * Copyright (c) 2000, 2019 IBM Corp. and others
 *
 * This program and the accompanying materials are made available under
 * the terms of the Eclipse Public License 2.0 which accompanies this
 * distribution and is available at https://www.eclipse.org/legal/epl-2.0/
 * or the Apache License, Version 2.0 which accompanies this distribution and
 * is available at https://www.apache.org/licenses/LICENSE-2.0.
 *
 * This Source Code may also be made available under the following
 * Secondary Licenses when the conditions for such availability set
 * forth in the Eclipse Public License, v. 2.0 are satisfied: GNU
 * General Public License, version 2 with the GNU Classpath
 * Exception [1] and GNU General Public License, version 2 with the
 * OpenJDK Assembly Exception [2].
 *
 * [1] https://www.gnu.org/software/classpath/license.html
 * [2] http://openjdk.java.net/legal/assembly-exception.html
 *
 * SPDX-License-Identifier: EPL-2.0 OR Apache-2.0 OR GPL-2.0 WITH Classpath-exception-2.0 OR LicenseRef-GPL-2.0 WITH Assembly-exception
 *******************************************************************************/

#include "env/j9method.h"

#include <stddef.h>
#include "bcnames.h"
#include "fastJNI.h"
#include "j9.h"
#include "j9cfg.h"
#include "jitprotos.h"
#include "jilconsts.h"
#include "util_api.h"
#include "rommeth.h"
#include "codegen/CodeGenerator.hpp"
#include "env/KnownObjectTable.hpp"
#include "compile/AOTClassInfo.hpp"
#include "compile/ResolvedMethod.hpp"
#include "control/Recompilation.hpp"
#include "control/RecompilationInfo.hpp"
#include "env/CompilerEnv.hpp"
#include "env/PersistentCHTable.hpp"
#include "env/StackMemoryRegion.hpp"
#include "env/jittypes.h"
#include "env/VMAccessCriticalSection.hpp"
#include "env/VMJ9.h"
#include "exceptions/DataCacheError.hpp"
#include "exceptions/AOTFailure.hpp"
#include "il/DataTypes.hpp"
#include "il/Node.hpp"
#include "il/Node_inlines.hpp"
#include "infra/SimpleRegex.hpp"
#include "optimizer/Inliner.hpp"
#include "optimizer/PreExistence.hpp"
#include "runtime/J9Runtime.hpp"
#include "runtime/MethodMetaData.h"
#include "runtime/RelocationRuntime.hpp"
#include "runtime/RuntimeAssumptions.hpp"
#include "env/VMJ9.h"
#include "control/CompilationRuntime.hpp"
#include "control/CompilationThread.hpp"
#include "ilgen/J9ByteCodeIlGenerator.hpp"
#include "runtime/IProfiler.hpp"
#include "ras/DebugCounter.hpp"
#include "env/JSR292Methods.h"
#include "control/MethodToBeCompiled.hpp"

#if defined(_MSC_VER)
#include <malloc.h>
#endif

#define J9VMBYTECODES


static TR::DataType J9ToTRMap[] =
   { TR::NoType, TR::Int8, TR::Int8, TR::Int16, TR::Int16, TR::Float, TR::Int32, TR::Double, TR::Int64, TR::Address, TR::Address };
static bool         J9ToIsUnsignedMap[] =
   { false,     true,    false,   true,     false,    false,    false,    false,     false,    false,      false };
static U_32 J9ToSizeMap[] =
   { 0, sizeof(UDATA), sizeof(UDATA), sizeof(UDATA), sizeof(UDATA), sizeof(UDATA), sizeof(UDATA), sizeof(U_64), sizeof(U_64), sizeof(UDATA) };
static TR::ILOpCodes J9ToTRDirectCallMap[] =
   { TR::call, TR::icall, TR::icall, TR::icall, TR::icall, TR::fcall, TR::icall, TR::dcall, TR::lcall, TR::acall };
static TR::ILOpCodes J9ToTRIndirectCallMap[] =
   { TR::calli, TR::icalli, TR::icalli, TR::icalli, TR::icalli, TR::fcalli, TR::icalli, TR::dcalli, TR::lcalli, TR::acalli };
static TR::ILOpCodes J9ToTRReturnOpCodeMap[] =
   { TR::Return, TR::ireturn, TR::ireturn, TR::ireturn, TR::ireturn, TR::freturn, TR::ireturn, TR::dreturn, TR::lreturn, TR::areturn };


#if defined(DEBUG_LOCAL_CLASS_OPT)
int fieldAttributeCtr = 0;
int staticAttributeCtr = 0;
int resolvedCtr = 0;
int unresolvedCtr = 0;
#endif

#ifndef NO_OPT_DETAILS
#undef performTransformation
#define performTransformation(comp, a,b)                \
      (comp->getOption(TR_TraceOptDetails) ? comp->getDebug()->performTransformationImpl(true,  (a), (b)) : true)
#endif

static inline bool utf8Matches(struct J9UTF8 * name1, struct J9UTF8 * name2)
   {
   /* optimize if name1 and name2 are identical */
   if (name1 == name2)
      return true;

   /* check lengths before expensive memcmp */
   if (J9UTF8_LENGTH(name1) == J9UTF8_LENGTH(name2) && memcmp(utf8Data(name1), utf8Data(name2), J9UTF8_LENGTH(name1)) == 0)
      return true;

   return false;
   }

// takes a J9FieldType and returns the DataTypes associated
// along with the size.
//
static TR::DataType decodeType(U_32 inType)
   {
   // the J9FieldTypes are bits, so we must case on them.

   switch (inType & (J9FieldTypeMask | J9FieldFlagObject))
      {
      case J9FieldTypeLong:    { return TR::Int64; }
      case J9FieldTypeDouble:  { return TR::Double; }
      case J9FieldTypeByte:    { return TR::Int8; }
      case J9FieldTypeFloat:   { return TR::Float; }
      case J9FieldTypeChar:    { return TR::Int16; }
      case J9FieldTypeBoolean: { return TR::Int8; }
      case J9FieldTypeShort:   { return TR::Int16; }
      case J9FieldTypeInt:     { return TR::Int32; }
      case J9FieldFlagObject:  { return TR::Address; }
      default:
         {
         TR_ASSERT(0,"Bad typeCode in JIL_J9VM decodeType");
         return TR::NoType;
         }
      }
   }

static inline UDATA getFieldType(J9ROMConstantPoolItem * cp, I_32 cpIndex)
   {
   J9ROMFieldRef * ref = (J9ROMFieldRef *) (&cp[cpIndex]);
   J9ROMNameAndSignature * nameAndSignature = J9ROMFIELDREF_NAMEANDSIGNATURE(ref);
   J9UTF8 * data = J9ROMNAMEANDSIGNATURE_SIGNATURE(nameAndSignature);
   UDATA j9FieldType = (UDATA)(J9UTF8_DATA(data)[0]);

   switch (j9FieldType)
      {    // cannot use characters because on s390 the compiler will generate an EBCDIC value
           // internal JVM representation is in ASCII
      case J9_SIGBYTE_BYTE:// byte 'B'
        return (j9FieldType |= J9FieldTypeByte);
      case J9_SIGBYTE_CHAR:// char 'C'
        return (j9FieldType |= 0);
      case J9_SIGBYTE_DOUBLE:// double 'D'
        return (j9FieldType |= (J9FieldTypeDouble | J9FieldSizeDouble ));
      case J9_SIGBYTE_FLOAT:// float 'F'
        return (j9FieldType |= J9FieldTypeFloat);
      case J9_SIGBYTE_INT:// int 'I'
        return (j9FieldType |= J9FieldTypeInt);
      case J9_SIGBYTE_LONG:// long 'J'
        return (j9FieldType |=  (J9FieldTypeLong | J9FieldSizeDouble ));
      case J9_SIGBYTE_SHORT:// short 'S'
        return (j9FieldType |= J9FieldTypeShort);
      case J9_SIGBYTE_BOOLEAN:// boolean 'Z'
        return (j9FieldType |= J9FieldTypeBoolean);
      default:// object
        return (j9FieldType |= J9FieldFlagObject);
      }

   }

bool
TR_J9VMBase::supportsFastNanoTime()
{
   static char *disableInlineNanoTime = feGetEnv("TR_disableInlineNanoTime");
   if (disableInlineNanoTime)
      return false;
   else
      return true;
}

/*
 * VM sets a bit in the j9method->constantPool field to indicate
 * if the method is breakpointed
 */
U_32
TR_J9VMBase::offsetOfMethodIsBreakpointedBit()
   {
   return J9_STARTPC_METHOD_BREAKPOINTED;
   }

TR_Method *
TR_J9VMBase::createMethod(TR_Memory * trMemory, TR_OpaqueClassBlock * clazz, int32_t refOffset)
   {
   return new (trMemory->trHeapMemory()) TR_J9Method(this, trMemory, TR::Compiler->cls.convertClassOffsetToClassPtr(clazz), refOffset);
   }

TR_ResolvedMethod *
TR_J9VMBase::createResolvedMethod(TR_Memory * trMemory, TR_OpaqueMethodBlock * aMethod,
                                  TR_ResolvedMethod * owningMethod, TR_OpaqueClassBlock *classForNewInstance)
   {
   return createResolvedMethodWithSignature(trMemory, aMethod, classForNewInstance, NULL, -1, owningMethod);
   }

TR_ResolvedMethod *
TR_J9VMBase::createResolvedMethodWithSignature(TR_Memory * trMemory, TR_OpaqueMethodBlock * aMethod, TR_OpaqueClassBlock *classForNewInstance,
                          char *signature, int32_t signatureLength, TR_ResolvedMethod * owningMethod)
   {
   TR_ResolvedJ9Method *result = NULL;
   if (isAOT_DEPRECATED_DO_NOT_USE())
      {
#if defined(J9VM_INTERP_AOT_COMPILE_SUPPORT)
#if defined(J9VM_OPT_SHARED_CLASSES) && (defined(TR_HOST_X86) || defined(TR_HOST_POWER) || defined(TR_HOST_S390) || defined(TR_HOST_ARM))
      if (TR::Options::sharedClassCache())
         {
         result = new (trMemory->trHeapMemory()) TR_ResolvedRelocatableJ9Method(aMethod, this, trMemory, owningMethod);
         TR::Compilation *comp = TR::comp();
         if (comp && comp->getOption(TR_UseSymbolValidationManager))
            {
            TR::SymbolValidationManager *svm = comp->getSymbolValidationManager();
            if (!svm->isAlreadyValidated(result->containingClass()))
               return NULL;
            }
         }
      else
#endif
         return NULL;
#endif
      }
   else
      {
      result = new (trMemory->trHeapMemory()) TR_ResolvedJ9Method(aMethod, this, trMemory, owningMethod);
      if (classForNewInstance)
         {
         result->setClassForNewInstance((J9Class*)classForNewInstance);
         TR_ASSERT(result->isNewInstanceImplThunk(), "createResolvedMethodWithSignature: if classForNewInstance is given this must be a thunk");
         }
      }

   if (signature)
      result->setSignature(signature, signatureLength, trMemory);
   return result;
   }

static J9UTF8 *str2utf8(char *string, int32_t length, TR_Memory *trMemory, TR_AllocationKind allocKind)
   {
   J9UTF8 *utf8 = (J9UTF8 *) trMemory->allocateMemory(length+sizeof(J9UTF8), allocKind); // This allocates more memory than it needs.
   J9UTF8_SET_LENGTH(utf8, length);
   memcpy(J9UTF8_DATA(utf8), string, length);
   return utf8;
   }

static char *utf82str(J9UTF8 *utf8, TR_Memory *trMemory, TR_AllocationKind allocKind)
   {
   uint16_t length = J9UTF8_LENGTH(utf8);
   char *string = (char *) trMemory->allocateMemory(length+1, allocKind);
   memcpy(string, J9UTF8_DATA(utf8), length);
   string[length] = 0;
   return string;
   }

bool TR_ResolvedJ9Method::isMethodInValidLibrary()
   {
   TR_J9VMBase *fej9 = (TR_J9VMBase *)_fe;
   if (fej9->isClassLibraryMethod(getPersistentIdentifier(), true))
      return true;

   // this is a work-around because DAA library is not part of class library yet.
   // TODO: to be cleaned up after DAA library packaged into class library
   if (!strncmp(this->convertToMethod()->classNameChars(), "com/ibm/dataaccess/", 19))
      return true;
   // For WebSphere methods
   if (!strncmp(this->convertToMethod()->classNameChars(), "com/ibm/ws/", 11))
      return true;
   if (!strncmp(this->convertToMethod()->classNameChars(), "com/ibm/gpu/Kernel", 18))
      return true;

#ifdef J9VM_OPT_JAVA_CRYPTO_ACCELERATION
   // For IBMJCE Crypto
   if (!strncmp(this->convertToMethod()->classNameChars(), "com/ibm/jit/Crypto", 18))
      return true;
   if (!strncmp(this->convertToMethod()->classNameChars(), "com/ibm/jit/crypto/JITFullHardwareCrypt", 39))
      return true;
   if (!strncmp(this->convertToMethod()->classNameChars(), "com/ibm/jit/crypto/JITFullHardwareDigest", 40))
      return true;
   if (!strncmp(this->convertToMethod()->classNameChars(), "com/ibm/crypto/provider/P224PrimeField", 38))
      return true;
   if (!strncmp(this->convertToMethod()->classNameChars(), "com/ibm/crypto/provider/P256PrimeField", 38))
      return true;
   if (!strncmp(this->convertToMethod()->classNameChars(), "com/ibm/crypto/provider/P384PrimeField", 38))
      return true;
   if (!strncmp(this->convertToMethod()->classNameChars(), "com/ibm/crypto/provider/AESCryptInHardware", 42))
      return true;
   if (!strncmp(this->convertToMethod()->classNameChars(), "com/ibm/crypto/provider/ByteArrayMarshaller", 43))
      return true;
   if (!strncmp(this->convertToMethod()->classNameChars(), "com/ibm/crypto/provider/ByteArrayUnmarshaller", 45))
      return true;
#endif

   return false;
   }

void
TR_J9MethodBase::parseSignature(TR_Memory * trMemory)
   {
   U_8 tempArgTypes[256];
   jitParseSignature(_signature, tempArgTypes, &_paramElements, &_paramSlots);
   _argTypes = (U_8 *) trMemory->allocateHeapMemory((_paramElements + 1) * sizeof(U_8));
   memcpy(_argTypes, tempArgTypes, (_paramElements + 1));
   }

uintptr_t
TR_J9MethodBase::j9returnType()
   {
   return _argTypes[_paramElements];
   }

uint32_t
TR_J9MethodBase::numberOfExplicitParameters()
   {
   TR_ASSERT(_paramElements <= 0xFFFFFFFF, "numberOfExplicitParameters() not expected to return 64-bit values\n");
   return (uint32_t) _paramElements;
   }

// Returns the TR type for the return type of the method
//
TR::DataType
TR_J9MethodBase::returnType()
   {
   return J9ToTRMap[j9returnType()];
   }

bool
TR_J9MethodBase::returnTypeIsUnsigned()
   {
   return J9ToIsUnsignedMap[j9returnType()];
   }

// Returns the TR type of the parmNumber'th parameter
// NB: 0-based.  ie: (IC)V has parm0=I, parm1=C, etc..
//
TR::DataType
TR_J9MethodBase::parmType(uint32_t parmNumber)
   {
   return J9ToTRMap[_argTypes[parmNumber]];
   }

// returns the opcode for a direct call version of the method
//
TR::ILOpCodes
TR_J9MethodBase::directCallOpCode()
   {
   return J9ToTRDirectCallMap[j9returnType()];
   }

// returns the opcode for an indirect call version of the method
//
TR::ILOpCodes
TR_J9MethodBase::indirectCallOpCode()
   {
   return J9ToTRIndirectCallMap[j9returnType()];
   }

// returns the return opcode for the method
//
TR::ILOpCodes
TR_J9MethodBase::returnOpCode()
   {
   return J9ToTRReturnOpCodeMap[j9returnType()];
   }

// Returns the width of the return type of the method
//
U_32
TR_J9MethodBase::returnTypeWidth()
   {
   return J9ToSizeMap[j9returnType()];
   }

// returns the length of the class that this method is in.
//
U_16
TR_J9MethodBase::classNameLength()
   {
   return J9UTF8_LENGTH(_className);
   }

// returns the length of the method name
//
U_16
TR_J9MethodBase::nameLength()
   {
   return J9UTF8_LENGTH(_name);
   }

const char *
TR_J9MethodBase::signature(TR_Memory * trMemory, TR_AllocationKind allocKind)
   {
   if( !_fullSignature )
      {
   char * s = (char *)trMemory->allocateMemory(classNameLength() + nameLength() + signatureLength() + 3, allocKind);
   sprintf(s, "%.*s.%.*s%.*s", classNameLength(), classNameChars(), nameLength(), nameChars(), signatureLength(), signatureChars());

      if ( allocKind == heapAlloc)
        _fullSignature = s;

   return s;
   }
   else
      return _fullSignature;
   }

// returns the length of the method signature
U_16
TR_J9MethodBase::signatureLength()
   {
   return J9UTF8_LENGTH(_signature);
   }

// returns the char * pointer to the utf8 encoded name of the class the method is in
//
char *
TR_J9MethodBase::classNameChars()
   {
   return utf8Data(_className);
   }

// returns the char * pointer to the utf8 encoded method name
//
char *
TR_J9MethodBase::nameChars()
   {
   return utf8Data(_name);
   }

// returns the char * pointer to the utf8 encoded method signature
//
char *
TR_J9MethodBase::signatureChars()
   {
   return utf8Data(_signature);
   }

bool
TR_J9MethodBase::isConstructor()
   {
   return nameLength()==6 && !strncmp(nameChars(), "<init>", 6);
   }

bool
TR_J9MethodBase::isFinalInObject()
   {
   return methodIsFinalInObject(nameLength(), (U_8 *) nameChars(), signatureLength(), (U_8 *) signatureChars()) ? true : false;
   }

TR_ResolvedJ9MethodBase::TR_ResolvedJ9MethodBase(TR_FrontEnd * fe, TR_ResolvedMethod * owner)
   : _fe((TR_J9VMBase *)fe), _owningMethod(owner)
   {
   }

#define NUMRECBDMETHODS 74
#define BDCLASSLEN 20
#define NUMNAMEFIELDS 2
#define NUMLENFIELDS 2

const char * recognizedBigDecimalMethods [ /* NUMRECBDMETHODS */ ][ NUMNAMEFIELDS ] =
   {
   /* Following BigDecimal methods call DFP stubs which
    * are inlined by codegen/ppc|s390/DFPTreeEvaluator.cpp
    * If there is a DFP stub that doesn't appear listed here
    * is because it's caller is subsumed by other DFP stubs.
    *
    * Layout:  method name, signature
    */
   // DFPIntConstructor
   { "<init>", "(ILjava/math/MathContext;)V" },
   // DFPLongExpConstructor
   { "longConstructor", "(JILjava/math/MathContext;)V" },
   { "charParser", "([CIILjava/math/MathContext;)V" },
   { "bigIntegerConstructor", "(Ljava/math/BigInteger;ILjava/math/MathContext;)V" },
   { "postSetScaleProcessing", "(Ljava/math/BigDecimal;)V"},
   { "valueOf", "(JI)Ljava/math/BigDecimal;" },
   { "valueOf2DFP", "(JILjava/math/BigDecimal;)Ljava/math/BigDecimal;" },
   // DFPScaledAdd
   { "add", "(Ljava/math/BigDecimal;)Ljava/math/BigDecimal;" },
   { "add2DFP", "(Ljava/math/BigDecimal;Ljava/math/BigDecimal;)Ljava/math/BigDecimal;" },
   // DFPAdd
   { "add", "(Ljava/math/BigDecimal;Ljava/math/MathContext;)Ljava/math/BigDecimal;" },
   // DFPScaledSubtract
   { "subtract", "(Ljava/math/BigDecimal;)Ljava/math/BigDecimal;" },
   { "subtract2DFP", "(Ljava/math/BigDecimal;Ljava/math/BigDecimal;)Ljava/math/BigDecimal;" },
   // DFPSubtract
   { "subtract", "(Ljava/math/BigDecimal;Ljava/math/MathContext;)Ljava/math/BigDecimal;" },
   // DFPScaledMultiply
   { "multiply2", "(Ljava/math/BigDecimal;)Ljava/math/BigDecimal;" },
   // DFPMultiply
   { "multiply", "(Ljava/math/BigDecimal;Ljava/math/MathContext;)Ljava/math/BigDecimal;" },
   // DFPScaledDivide
   { "divide", "(Ljava/math/BigDecimal;II)Ljava/math/BigDecimal;" },
   // DFPDivide
   { "divide", "(Ljava/math/BigDecimal;)Ljava/math/BigDecimal;" },
   { "divide", "(Ljava/math/BigDecimal;Ljava/math/MathContext;)Ljava/math/BigDecimal;" },
   // DFPRound
   { "roundDFP", "(II)V" },
   // DFPCompareTo
   { "compareTo2", "(Ljava/math/BigDecimal;)I" },
   // DFPBCDDigits
   { "precision", "()I" },
   { "signum", "()I" },
   { "unscaledValue", "()Ljava/math/BigInteger;" },
   { "toString2", "()Ljava/lang/String;" },
   { "toStringExpDFP", "(I)[C" },
   { "prePaddedStringDFP", "(II)[C" },
   { "DFPToLL", "()V" },
   // DFPExponent
   { "scale", "()I" },
   // DFPSetScale
   { "setScale", "(IZ)Ljava/math/BigDecimal;" },
   { "setScale2", "(IIJLjava/math/BigDecimal;)Ljava/math/BigDecimal;" },
   // DFPHWAvailable
   { "<init>", "(DLjava/math/MathContext;)V"},
   { "multiply", "(Ljava/math/BigDecimal;)Ljava/math/BigDecimal;"},
   { "divide", "(Ljava/math/BigDecimal;Ljava/math/BigDecimal;II)V"},
   { "divide", "(Ljava/math/BigDecimal;Ljava/math/BigDecimal;Ljava/math/MathContext;)V"},
   { "negate", "(Ljava/math/MathContext;)Ljava/math/BigDecimal;"},
   { "byteValueExact", "()B"},
   { "shortValueExact", "()S"},
   { "intValueExact", "()I"},
   { "longValueExact", "()J"},
   { "toBigIntegerExact", "()Ljava/math/BigInteger;"},
   { "toBigInteger", "()Ljava/math/BigInteger;"},
   { "pow", "(ILjava/math/MathContext;)Ljava/math/BigDecimal;"},
   { "movePointLeft", "(I)Ljava/math/BigDecimal;"},
   { "movePointRight", "(I)Ljava/math/BigDecimal;"},
   { "scaleByPowerOfTen", "(I)Ljava/math/BigDecimal;"},
   { "setScale", "(II)Ljava/math/BigDecimal;"},
   { "stripTrailingZeros", "()Ljava/math/BigDecimal;"},
   { "toEngineeringString", "()Ljava/lang/String;"},
   { "toPlainString", "()Ljava/lang/String;"},
   { "round", "(Ljava/math/MathContext;)Ljava/math/BigDecimal;"},
   { "possibleClone", "(Ljava/math/BigDecimal;)Ljava/math/BigDecimal;"},
   // DFPSignificance
   { "precisionDFPHelper", "()I"},
   // Special method for checking hardware
   { "DFPGetHWAvailable", "()Z"},
   // More methods due to tr.r11 refactoring of BigDecimal
   { "DFPAddHelper", "(Ljava/math/BigDecimal;Ljava/math/BigDecimal;Ljava/math/MathContext;)Z" },
   { "DFPAddHelper", "(Ljava/math/BigDecimal;Ljava/math/BigDecimal;)Z" },
   { "DFPBigIntegerConstructorHelper", "(Ljava/math/BigInteger;ILjava/math/MathContext;)Z" },
   { "DFPCharConstructorHelper", "(JIIILjava/math/MathContext;)Z" },
   { "DFPDivideHelper", "(Ljava/math/BigDecimal;Ljava/math/BigDecimal;Ljava/math/BigDecimal;Ljava/math/MathContext;)Z" },
   { "DFPDivideHelper", "(Ljava/math/BigDecimal;Ljava/math/BigDecimal;Ljava/math/BigDecimal;)Z" },
   { "DFPIntConstructorHelper", "(ILjava/math/MathContext;)Z" },
   { "DFPLongConstructorHelper", "(JILjava/math/MathContext;)Z" },
   { "DFPMultiplyHelper", "(Ljava/math/BigDecimal;Ljava/math/BigDecimal;Ljava/math/MathContext;)Z" },
   { "DFPMultiplyHelper", "(Ljava/math/BigDecimal;Ljava/math/BigDecimal;)Z" },
   { "DFPPrecisionHelper", "()I" },
   { "DFPRoundHelper", "(II)V" },
   { "DFPSetScaleHelper", "(Ljava/math/BigDecimal;I)Z" },
   { "DFPSetScaleHelper", "(Ljava/math/BigDecimal;JII)Z" },
   { "DFPSignumHelper", "()I" },
   { "DFPSubtractHelper", "(Ljava/math/BigDecimal;Ljava/math/BigDecimal;Ljava/math/MathContext;)Z" },
   { "DFPSubtractHelper", "(Ljava/math/BigDecimal;Ljava/math/BigDecimal;)Z" },
   { "DFPUnscaledValueHelper", "()Ljava/math/BigInteger;" },
   { "DFPValueOfHelper", "(JILjava/math/BigDecimal;)Ljava/math/BigDecimal;" },
   { "charParser", "([CIILjava/math/MathContext;[C)V" }, // signature has changed from r9 -- now has an extra char array
   { "compareTo", "()V" }, // now calls DFPGetHWAvailable
   };

const int recognizedBigDecimalLengths [ /* NUMRECBDMETHODS */ ][ NUMLENFIELDS ] =
   {
   /* Following BigDecimal methods call DFP stubs which
    * are inlined by codegen/ppc|s390/DFPTreeEvaluator.cpp
    * If there is a DFP stub that doesn't appear listed here
    * is because it's caller is subsumed by other DFP stubs.
    *
    * Layout:  method name length, signature length
    */
   // DFPIntConstructor
   { 6, 27 },
   // DFPLongExpConstructor
   { 15, 28 },
   { 10, 30 },
   { 21, 49 },
   { 22, 25 },
   { 7, 26 },
   { 11, 48 },
   // DFPScaledAdd
   { 3, 46 },
   { 7, 68 },
   // DFPAdd
   { 3, 69 },
   // DFPScaledSubtract
   { 8, 46 },
   { 12, 68 },
   // DFPSubtract
   { 8, 69 },
   // DFPScaledMultiply
   { 9, 46 },
   // DFPMultiply
   { 8, 69 },
   // DFPScaledDivide
   { 6, 48 },
   // DFPDivide
   { 6, 46 },
   { 6, 69 },
   // DFPRound
   { 8, 5 },
   // DFPCompareTo
   { 10, 25 },
   // DFPBCDDigits
   { 9, 3 },
   { 6, 3 },
   { 13, 24 },
   { 9, 20 },
   { 14, 5 },
   { 18, 6 },
   { 7, 3 },
   // DFPExponent
   { 5, 3 },
   // DFPSetScale
   { 8, 26 },
   { 9, 49 },
   // DFPHWAvailable
   { 6, 27},
   { 8, 46},
   { 6, 49},
   { 6, 70},
   { 6, 47},
   { 14, 3},
   { 15, 3},
   { 13, 3},
   { 14, 3},
   { 17, 24},
   { 12, 24},
   { 3, 48},
   { 13, 25},
   { 14, 25},
   { 17, 25},
   { 8, 26},
   { 18, 24},
   { 19, 20},
   { 13, 20},
   { 5, 47},
   { 13, 46},
   // DFPSignificance
   { 18, 3},
   // Special method for checking hardware
   { 17, 3},
   // More methods due to tr.r11 refactoring of BigDecimal
   { 12, 70 },
   { 12, 47 },
   { 30, 49 },
   { 24, 30 },
   { 15, 92 },
   { 15, 69 },
   { 23, 27 },
   { 24, 28 },
   { 17, 70 },
   { 17, 47 },
   { 18, 3 },
   { 14, 5 },
   { 17, 26 },
   { 17, 28 },
   { 15, 3 },
   { 17, 70 },
   { 17, 47 },
   { 22, 24 },
   { 16, 48 },
   { 10, 32 },
   { 9, 3 },
   };

bool
TR_J9MethodBase::isBigDecimalNameAndSignature(J9UTF8 * name, J9UTF8 * signature)
   {
   TR_ASSERT(NUMRECBDMETHODS == sizeof(recognizedBigDecimalMethods)/sizeof(recognizedBigDecimalMethods[0]), "recognizedBigDecimalMethods array size expected %d; actual %d", NUMRECBDMETHODS, sizeof(recognizedBigDecimalMethods)/sizeof(recognizedBigDecimalMethods[0]));
   TR_ASSERT(NUMRECBDMETHODS == sizeof(recognizedBigDecimalLengths)/sizeof(recognizedBigDecimalLengths[0]), "recognizedBigDecimalLengths array size expected %d; actual %d", NUMRECBDMETHODS, sizeof(recognizedBigDecimalLengths)/sizeof(recognizedBigDecimalLengths[0]));
   for (int i=0; i < NUMRECBDMETHODS; i++)
      {
      if (J9UTF8_LENGTH(name) == recognizedBigDecimalLengths[i][0] &&
          J9UTF8_LENGTH(signature) == recognizedBigDecimalLengths[i][1] &&
          !strncmp(utf8Data(name), recognizedBigDecimalMethods[i][0], recognizedBigDecimalLengths[i][0]) &&
          !strncmp(utf8Data(signature), recognizedBigDecimalMethods[i][1], recognizedBigDecimalLengths[i][1]))
         return true;
      }
   return false;
   }

bool
TR_J9MethodBase::isBigDecimalMethod(J9ROMMethod * romMethod, J9ROMClass * romClass)
   {
   return TR_J9VMBase::isBigDecimalClass(J9ROMCLASS_CLASSNAME(romClass)) &&
          isBigDecimalNameAndSignature(J9ROMMETHOD_GET_NAME(romClass, romMethod), J9ROMMETHOD_GET_SIGNATURE(romClass, romMethod));
   }

bool
TR_J9MethodBase::isBigDecimalMethod(J9Method * j9Method)
   {
   /*J9UTF8 * className;
   J9UTF8 * name;
   J9UTF8 * signature;
   getClassNameSignatureFromMethod(j9Method, className, name, signature);
   return isBigDecimalMethod(className, name, signature);
   */
   if (auto stream = TR::compInfoPT->getStream())
      {
      stream->write(JITaaS::J9ServerMessageType::ResolvedMethod_isBigDecimalMethod, j9Method);
      return std::get<0>(stream->read<bool>());
      }
   return isBigDecimalMethod(J9_ROM_METHOD_FROM_RAM_METHOD(j9Method), J9_CLASS_FROM_METHOD(j9Method)->romClass);
   }

bool
TR_J9MethodBase::isBigDecimalMethod(J9UTF8 * className, J9UTF8 * name, J9UTF8 * signature)
   {
   return TR_J9VMBase::isBigDecimalClass(className) && isBigDecimalNameAndSignature(name, signature);
   }

bool
TR_J9MethodBase::isBigDecimalMethod(TR::Compilation * comp)
   {
   return isBigDecimalMethod(_className, _name, _signature);
   }

typedef struct RecognizedBigDecimalMethods {
   const char * methodName;
   int32_t methodNameLen;
   const char * methodSig;
   int32_t methodSigLen;
} RecognizedBigDecimalExtensionMethods;

#define NUM_RECOGNIZED_BIG_DECIMAL_CONVERTERS_METHODS 2
RecognizedBigDecimalMethods bdConvertersMethods [NUM_RECOGNIZED_BIG_DECIMAL_CONVERTERS_METHODS] =
   {
      {"signedPackedDecimalToBigDecimal", 31, "(B[I)Ljava/math/BigDecimal;", 27},
      {"BigDecimalToSignedPackedDecimal", 31, "(Ljava/math/BigDecimal;)B[", 26}
   };

bool
TR_J9MethodBase::isBigDecimalConvertersNameAndSignature(J9UTF8 * name, J9UTF8 * signature)
   {
   for (int i=0; i < NUM_RECOGNIZED_BIG_DECIMAL_CONVERTERS_METHODS; i++)
      {
      if (J9UTF8_LENGTH(name) == bdConvertersMethods[i].methodNameLen &&
          J9UTF8_LENGTH(signature) == bdConvertersMethods[i].methodSigLen &&
          !strncmp(utf8Data(name), bdConvertersMethods[i].methodName, J9UTF8_LENGTH(name)) &&
          !strncmp(utf8Data(signature), bdConvertersMethods[i].methodSig, J9UTF8_LENGTH(signature)))
         {
         return true;
         }
      }
   return false;
   }

bool
TR_J9MethodBase::isBigDecimalConvertersMethod(J9ROMMethod * romMethod, J9ROMClass * romClass)
   {
   return TR_J9VMBase::isBigDecimalConvertersClass(J9ROMCLASS_CLASSNAME(romClass)) &&
          isBigDecimalConvertersNameAndSignature(J9ROMMETHOD_GET_NAME(romClass, romMethod), J9ROMMETHOD_GET_SIGNATURE(romClass, romMethod));
   }

bool
TR_J9MethodBase::isBigDecimalConvertersMethod(J9Method * j9Method)
   {
   if (auto stream = TR::compInfoPT->getStream())
      {
      stream->write(JITaaS::J9ServerMessageType::ResolvedMethod_isBigDecimalConvertersMethod, j9Method);
      return std::get<0>(stream->read<bool>());
      }
   return isBigDecimalConvertersMethod(J9_ROM_METHOD_FROM_RAM_METHOD(j9Method), J9_CLASS_FROM_METHOD(j9Method)->romClass);
   }

bool
TR_J9MethodBase::isBigDecimalConvertersMethod(J9UTF8 * className, J9UTF8 * name, J9UTF8 * signature)
   {
   return TR_J9VMBase::isBigDecimalConvertersClass(className) && isBigDecimalConvertersNameAndSignature(name, signature);
   }

bool
TR_J9MethodBase::isBigDecimalConvertersMethod(TR::Compilation * comp)
   {
   return isBigDecimalConvertersMethod(_className, _name, _signature);
   }


J9ROMConstantPoolItem *
TR_ResolvedJ9MethodBase::romLiterals()
   {
   return _romLiterals;
   }

TR_J9VMBase *
TR_ResolvedJ9MethodBase::fej9()
   {
   return (TR_J9VMBase *)_fe;
   }

TR_FrontEnd *
TR_ResolvedJ9MethodBase::fe()
   {
   return _fe;
   }

TR_ResolvedMethod *
TR_ResolvedJ9MethodBase::owningMethod()
   {
   return _owningMethod;
   }

void
TR_ResolvedJ9MethodBase::setOwningMethod(TR_ResolvedMethod *parent)
   {
   _owningMethod=parent;
   }

bool
TR_ResolvedJ9Method::owningMethodDoesntMatter()
   {
   
   // Returning true here allows us to ignore the owning method, which lets us
   // share symrefs more aggressively and other goodies, but usually ignoring
   // the owning method will confuse inliner and others, so only do so when
   // it's known not to matter.

   static char *aggressiveJSR292Opts = feGetEnv("TR_aggressiveJSR292Opts");
   J9UTF8 *className = J9ROMCLASS_CLASSNAME(romClassPtr());
   if (aggressiveJSR292Opts && strchr(aggressiveJSR292Opts, '3'))
      {
      if (J9UTF8_LENGTH(className) >= 17 && !strncmp((char*)J9UTF8_DATA(className), "java/lang/invoke/", 17))
         {
         return true;
         }
      else switch (TR_ResolvedJ9MethodBase::getRecognizedMethod())
         {
         case TR::java_lang_invoke_MethodHandle_invokeExactTargetAddress: // This is just a getter that's practically always inlined
            return true;
         default:
            break;
         }
      }
   else if (!strncmp((char*)J9UTF8_DATA(className), "java/lang/invoke/ILGenMacros", J9UTF8_LENGTH(className)))
      {
      // ILGen macros are always expanded into other trees, so the owning
      // method of the macro's method symbol doesn't matter.
      //
      return true;
      }

   // Safe default
   //
   return false;
   }

bool
TR_ResolvedJ9MethodBase::canAlwaysShareSymbolDespiteOwningMethod(TR_ResolvedMethod *otherMethod)
   {
   if (!owningMethodDoesntMatter())
      return false;

   TR_ResolvedJ9MethodBase *other = (TR_ResolvedJ9MethodBase*)otherMethod;

   if (other == NULL)
      return false; // possibly unresolved
   if (_methodHandleLocation != other->_methodHandleLocation)
      return false;

   TR_J9MethodBase *MB      = asJ9Method();
   TR_J9MethodBase *otherMB = other->asJ9Method();

   // A couple of fast checks
   if (MB->classNameLength() != otherMB->classNameLength())
      return false;
   if (MB->nameLength() != otherMB->nameLength())
      return false;
   if (MB->signatureLength() != otherMB->signatureLength())
      return false;

   //
   // Now we start to get into the more expensive stuff
   //
   if (strncmp(MB->classNameChars(), otherMB->classNameChars(), MB->classNameLength()))
      return false;
   if (strncmp(MB->nameChars(), otherMB->nameChars(), MB->nameLength()))
      return false;
   if (strncmp(MB->signatureChars(), otherMB->signatureChars(), MB->signatureLength()))
      return false;

   return true;
   }

J9ROMFieldRef *
TR_ResolvedJ9MethodBase::romCPBase()
   {
   return (J9ROMFieldRef *) romLiterals();
   }

char *
TR_ResolvedJ9MethodBase::classSignatureOfFieldOrStatic(I_32 cpIndex, int32_t & len)
   {
   if (cpIndex == -1)
      return 0;

   J9ROMFieldRef * ref = (J9ROMFieldRef *) (&romCPBase()[cpIndex]);
   J9ROMNameAndSignature * nameAndSignature = J9ROMFIELDREF_NAMEANDSIGNATURE(ref);
   J9UTF8 * signatureName = J9ROMNAMEANDSIGNATURE_SIGNATURE(nameAndSignature);
   len = J9UTF8_LENGTH(signatureName);
   return (char *)J9UTF8_DATA(signatureName);
   }

char *
TR_ResolvedJ9MethodBase::classNameOfFieldOrStatic(I_32 cpIndex, int32_t & len)
   {
   if (cpIndex == -1)
      return 0;

   J9ROMFieldRef * ref = (J9ROMFieldRef *) (&romCPBase()[cpIndex]);
   J9UTF8 * declName = J9ROMCLASSREF_NAME((J9ROMClassRef *) (&romCPBase()[ref->classRefCPIndex]));
   len = J9UTF8_LENGTH(declName);
   return (char *)J9UTF8_DATA(declName);
   }

int32_t
TR_ResolvedJ9MethodBase::classCPIndexOfFieldOrStatic(int32_t cpIndex)
   {
   if (cpIndex == -1)
      return -1;

   return ((J9ROMFieldRef *)(&romCPBase()[cpIndex]))->classRefCPIndex;
   }

TR_OpaqueClassBlock *
TR_ResolvedJ9MethodBase::getDeclaringClassFromFieldOrStatic(TR::Compilation *comp, int32_t cpIndex)
   {
   J9Class *cpClass = (J9Class*)getClassFromFieldOrStatic(comp, cpIndex);
   if (!cpClass)
      return NULL;

   J9Class *containingClass = NULL;

      {
      TR::VMAccessCriticalSection getDeclaringClassFromFieldOrStatic(fej9());
      J9VMThread *vmThread = fej9()->vmThread();
      int32_t fieldLen; char *field = fieldNameChars      (cpIndex, fieldLen);
      int32_t sigLen;   char *sig   = fieldSignatureChars (cpIndex, sigLen);
      vmThread->javaVM->internalVMFunctions->instanceFieldOffset(vmThread,
                                                                 cpClass,
                                                                 (U_8*)field,
                                                                 fieldLen,
                                                                 (U_8*)sig,
                                                                 sigLen,
                                                                 &containingClass,
                                                                 NULL,
                                                                 J9_LOOK_NO_JAVA);
      }

   return (TR_OpaqueClassBlock*)containingClass;
   }

void
TR_J9MethodBase::setSignature(char *newSignature, int32_t newSignatureLength, TR_Memory *trMemory)
   {
   _signature = str2utf8(newSignature, newSignatureLength, trMemory, heapAlloc);
   parseSignature(trMemory);
   _fullSignature = NULL;
   }


void
TR_J9MethodBase::setArchetypeSpecimen(bool b)
   {
   _flags.set(ArchetypeSpecimen, b);
   }

char *
TR_ResolvedJ9Method::localName(U_32 slotNumber, U_32 bcIndex, TR_Memory *trMemory)
   {
   I_32 len;
   return localName(slotNumber, bcIndex, len, trMemory);
   }

char *
TR_ResolvedJ9Method::localName(U_32 slotNumber, U_32 bcIndex, I_32 &len, TR_Memory *trMemory)
   {
   J9MethodDebugInfo *methodDebugInfo = getMethodDebugInfoForROMClass(fej9()->getJ9JITConfig()->javaVM, ramMethod());
   if (!methodDebugInfo)
      return NULL;

   J9VariableInfoWalkState state;
   J9VariableInfoValues *values = variableInfoStartDo(methodDebugInfo, &state);
   while (NULL != values)
      {
      // TODO: callers should find out bcIndex so we don't need to ignore it
      if (values->slotNumber == slotNumber
         //&& variableInfo.startVisibility <= bcIndex && bcIndex <= (variableInfo.startVisibility + variableInfo.visibilityLength)
         ){
         J9UTF8 *varName = values->name;
         len = J9UTF8_LENGTH(varName);
         return (char*)J9UTF8_DATA(varName);
         }
      values = variableInfoNextDo(&state);
      }

   return NULL;
   }

char *
TR_ResolvedJ9MethodBase::fieldOrStaticName(I_32 cpIndex, int32_t & len, TR_Memory * trMemory, TR_AllocationKind kind)
   {
   if (cpIndex == -1)
      return "<internal name>";

   J9ROMFieldRef * ref = (J9ROMFieldRef *) (&romCPBase()[cpIndex]);
   J9ROMNameAndSignature * nameAndSignature = J9ROMFIELDREF_NAMEANDSIGNATURE(ref);
   J9UTF8 * declName = J9ROMCLASSREF_NAME((J9ROMClassRef *) (&romCPBase()[ref->classRefCPIndex]));
   len = J9UTF8_LENGTH(declName) + J9UTF8_LENGTH(J9ROMNAMEANDSIGNATURE_NAME(nameAndSignature)) + J9UTF8_LENGTH(J9ROMNAMEANDSIGNATURE_SIGNATURE(nameAndSignature)) +3;

   char * s = (char *)trMemory->allocateMemory(len, kind);
   sprintf(s, "%.*s.%.*s %.*s",
           J9UTF8_LENGTH(declName), utf8Data(declName),
           J9UTF8_LENGTH(J9ROMNAMEANDSIGNATURE_NAME(nameAndSignature)), utf8Data(J9ROMNAMEANDSIGNATURE_NAME(nameAndSignature)),
           J9UTF8_LENGTH(J9ROMNAMEANDSIGNATURE_SIGNATURE(nameAndSignature)), utf8Data(J9ROMNAMEANDSIGNATURE_SIGNATURE(nameAndSignature)));
   return s;
   }

char *
TR_ResolvedJ9MethodBase::fieldName(I_32 cpIndex, TR_Memory * m, TR_AllocationKind kind)
   {
   int32_t len;
   return fieldName(cpIndex, len, m, kind);
   }

char *
TR_ResolvedJ9MethodBase::staticName(I_32 cpIndex, TR_Memory * m, TR_AllocationKind kind)
   {
   int32_t len;
   return staticName(cpIndex, len, m, kind);
   }

char *
TR_ResolvedJ9MethodBase::fieldName(I_32 cpIndex, int32_t & len, TR_Memory * m, TR_AllocationKind kind)
   {
   if (cpIndex < 0) return "<internal field>";
   return fieldOrStaticName(cpIndex, len, m, kind);
   }

char *
TR_ResolvedJ9MethodBase::staticName(I_32 cpIndex, int32_t & len, TR_Memory * m, TR_AllocationKind kind)
   {
   if (cpIndex < 0) return 0;
   return fieldOrStaticName(cpIndex, len, m, kind);
   }

I_32
TR_ResolvedJ9MethodBase::exceptionData(
   J9ExceptionHandler * eh, I_32 bcOffset, I_32 exceptionNumber, I_32 * startIndex, I_32 * endIndex, I_32 * catchType)
   {
   *startIndex = (I_32) (eh[exceptionNumber].startPC) - bcOffset;
   *endIndex = (I_32) (eh[exceptionNumber].endPC) - bcOffset - 1;
   *catchType = (I_32) (eh[exceptionNumber].exceptionClassIndex);
   return (I_32) (eh[exceptionNumber].handlerPC) - bcOffset;
   }

static const char * const excludeArray[] = {
   "java/lang/reflect/AccessibleObject.invokeV(Ljava/lang/Object;[Ljava/lang/Object;)V",
   "java/lang/reflect/AccessibleObject.invokeI(Ljava/lang/Object;[Ljava/lang/Object;)I",
   "java/lang/reflect/AccessibleObject.invokeJ(Ljava/lang/Object;[Ljava/lang/Object;)J",
   "java/lang/reflect/AccessibleObject.invokeF(Ljava/lang/Object;[Ljava/lang/Object;)F",
   "java/lang/reflect/AccessibleObject.invokeD(Ljava/lang/Object;[Ljava/lang/Object;)D",
   "java/lang/reflect/AccessibleObject.invokeL(Ljava/lang/Object;[Ljava/lang/Object;)Ljava/lang/Object;",
   "java/security/AccessController.doPrivileged(Ljava/security/PrivilegedAction;Ljava/security/AccessControlContext;)Ljava/lang/Object;",
   "java/security/AccessController.doPrivileged(Ljava/security/PrivilegedExceptionAction;Ljava/security/AccessControlContext;)Ljava/lang/Object;"
   "java/security/AccessController.doPrivileged(Ljava/security/PrivilegedAction;Ljava/security/AccessControlContext;[Ljava/security/Permission;)Ljava/lang/Object;",
   "java/security/AccessController.doPrivileged(Ljava/security/PrivilegedExceptionAction;Ljava/security/AccessControlContext;[Ljava/security/Permission;)Ljava/lang/Object;"
};

bool
TR_ResolvedJ9MethodBase::isCompilable(TR_Memory * trMemory)
   {
   if (isNative() && (!isJNINative() || getRecognizedMethod() == TR::sun_misc_Unsafe_ensureClassInitialized))
      return false;

   if (isAbstract())
      return false;

   // now go through the list of methods that are excluded by name only
   //
   const char * methodSig = signature(trMemory, stackAlloc);
   for (int i=0; i <sizeof(excludeArray) / sizeof(*excludeArray); ++i)
      if (!strcmp(excludeArray[i], methodSig))
         return false;

   return true;
   }



bool
TR_ResolvedJ9MethodBase::isInlineable(TR::Compilation *comp)
   {
   if (comp->getOption(TR_FullSpeedDebug) && comp->getOption(TR_EnableOSR))
      {
      if (jitMethodIsBreakpointed(fej9()->vmThread(), (J9Method *) getPersistentIdentifier()))
         return false;
      }

   return true;
   }



static intptrj_t getInitialCountForMethod(TR_ResolvedMethod *rm, TR::Compilation *comp)
   {
   TR_ResolvedJ9Method *m = static_cast<TR_ResolvedJ9Method *>(rm);
   TR::Options * options = comp->getOptions();

   intptrj_t initialCount = m->hasBackwardBranches() ? options->getInitialBCount() : options->getInitialCount();

#if defined(J9VM_INTERP_AOT_COMPILE_SUPPORT) && defined(J9VM_OPT_SHARED_CLASSES) && (defined(TR_HOST_X86) || defined(TR_HOST_POWER) || defined(TR_HOST_S390) || defined(TR_HOST_ARM)) && !defined(SMALL)
   if (TR::Options::sharedClassCache())
      {
      TR::CompilationInfo * compInfo = TR::CompilationInfo::get(jitConfig);
      J9ROMClass *romClass = m->romClassPtr();
      J9ROMMethod *romMethod = m->romMethod();

      if (!compInfo->reloRuntime()->isROMClassInSharedCaches((UDATA)romClass, jitConfig->javaVM))
         {
#if defined(J9ZOS390)
          // Do not change the counts on zos at the moment since the shared cache capacity is higher on this platform
          // and by increasing counts we could end up significantly impacting startup
#else
          bool startupTimeMatters = TR::Options::isQuickstartDetected() || comp->getOption(TR_UseLowerMethodCounts);

          if (!startupTimeMatters)
             {
             bool useHigherMethodCounts = false;

             if (J9ROMMETHOD_HAS_BACKWARDS_BRANCHES(romMethod))
                {
                if (initialCount == TR_QUICKSTART_INITIAL_BCOUNT)
                  useHigherMethodCounts = true;
                }
             else
                {
                if (initialCount == TR_QUICKSTART_INITIAL_COUNT)
                   useHigherMethodCounts = true;
                }

             if (useHigherMethodCounts)
                {
                J9UTF8 * className = J9ROMCLASS_CLASSNAME(romClass);

                if (className->length > 5 &&
                    !strncmp(utf8Data(className), "java/", 5))
                  {
                  initialCount = 10000;
                  }
               else
                  {
                  if (J9ROMMETHOD_HAS_BACKWARDS_BRANCHES(romMethod))
                     initialCount = TR_DEFAULT_INITIAL_BCOUNT;
                  else
                     initialCount = TR_DEFAULT_INITIAL_COUNT;
                  }
               }
           }
#endif
         }
      }
#endif

   return initialCount;
   }





bool
TR_ResolvedJ9MethodBase::isCold(TR::Compilation * comp, bool isIndirectCall, TR::ResolvedMethodSymbol * sym)
   {
   if (comp->getOption(TR_DisableMethodIsCold))
      return false;

   // For methods that are resolved but are still interpreted and have high counts
   // we can assume the method is cold
   // We do this for direct calls and currenly not-overridden virtual calls
   // For overridden virtual calls we may decide at some point to traverse all the
   // existing targets to see if they are all interpreted with high counts
   //
   if (!isInterpretedForHeuristics() || maxBytecodeIndex() <= TRIVIAL_INLINER_MAX_SIZE)
      return false;

   if (isIndirectCall && virtualMethodIsOverridden())
      {
      // Method is polymorphic virtual - walk all the targets to see
      // if all of them are not reached
      // FIXME: implement
      return false;
      }

   TR::RecognizedMethod rm = getRecognizedMethod();
   if ((rm == TR::java_math_BigDecimal_noLLOverflowMul || rm == TR::java_math_BigDecimal_noLLOverflowAdd) )
      {
      return false;
      }

   if (true)
      {
      // these methods are never interpreted, so don't bother
      //
      TR::RecognizedMethod rm = comp->getCurrentMethod()->getRecognizedMethod();
      if (rm == TR::com_ibm_jit_DecimalFormatHelper_formatAsDouble ||
          rm == TR::com_ibm_jit_DecimalFormatHelper_formatAsFloat)
         return false;
      }

   intptrj_t count = getInvocationCount();

   intptrj_t initialCount = getInitialCountForMethod(this, comp);

   if (count < 0 || count > initialCount)
      return false;

   // if compiling a BigDecimal method, block isn't cold
   if ((!comp->getOption(TR_DisableDFP)) &&
       (
#ifdef TR_TARGET_S390
       TR::Compiler->target.cpu.getS390SupportsDFP() ||
#endif
       TR::Compiler->target.cpu.supportsDecimalFloatingPoint()) && sym != NULL)
      {
      TR::MethodSymbol * methodSymbol = sym->getMethodSymbol();
      switch(methodSymbol->getRecognizedMethod())
         {
         case TR::java_math_BigDecimal_DFPIntConstructor:
         case TR::java_math_BigDecimal_DFPLongConstructor:
         case TR::java_math_BigDecimal_DFPLongExpConstructor:
         case TR::java_math_BigDecimal_DFPAdd:
         case TR::java_math_BigDecimal_DFPSubtract:
         case TR::java_math_BigDecimal_DFPMultiply:
         case TR::java_math_BigDecimal_DFPScaledAdd:
         case TR::java_math_BigDecimal_DFPScaledSubtract:
         case TR::java_math_BigDecimal_DFPScaledMultiply:
         case TR::java_math_BigDecimal_DFPRound:
         case TR::java_math_BigDecimal_DFPSignificance:
         case TR::java_math_BigDecimal_DFPExponent:
         case TR::java_math_BigDecimal_DFPCompareTo:
         case TR::java_math_BigDecimal_DFPBCDDigits:
         case TR::java_math_BigDecimal_DFPUnscaledValue:
         case TR::java_math_BigDecimal_DFPSetScale:
         case TR::java_math_BigDecimal_DFPScaledDivide:
         case TR::java_math_BigDecimal_DFPDivide:
         case TR::java_math_BigDecimal_DFPConvertPackedToDFP:
         case TR::java_math_BigDecimal_DFPConvertDFPToPacked:
            return false;
         default:
            break;
         }
      }

   if (comp->isDLT() || fej9()->compiledAsDLTBefore(this))
      return false;

   // If the method has been invoked no more that 5% of the first compile interval
   //
   if (((float)count)/initialCount >= .95)
      {
      //dumpOptDetails(comp, "callee count %d initial count %d\n", count, initialCount);
      TR_ResolvedMethod *compMethod = comp->getCurrentMethod();
      count = compMethod->getInvocationCount();
      initialCount = getInitialCountForMethod(compMethod, comp);

      if ((count < 0) ||
         ((((float)count)/initialCount) < .50))
         {
         //dumpOptDetails(comp, "caller count %d initial count %d\n", count, initialCount);
         return true;
         }
      }

   // default: assume it's not cold
   return false;
   }

TR::SymbolReferenceTable *
TR_ResolvedJ9MethodBase::_genMethodILForPeeking(TR::ResolvedMethodSymbol *methodSymbol, TR::Compilation *c, bool resetVisitCount,  TR_PrexArgInfo* argInfo)
   {
   // Check if the size of method being peeked exceeds the limit
   TR_ResolvedJ9Method * j9method = static_cast<TR_ResolvedJ9Method *>(methodSymbol->getResolvedMethod());
   if (_fe->_jitConfig->bcSizeLimit && (j9method->maxBytecodeIndex() > _fe->_jitConfig->bcSizeLimit))
      return 0;

   vcount_t oldVisitCount = c->getVisitCount();
   bool b = c->getNeedsClassLookahead();
   c->setNeedsClassLookahead(false);

   c->setVisitCount(1);

   methodSymbol->setParameterList();

   TR_Array<List<TR::SymbolReference> > * oldAutoSymRefs = methodSymbol->getAutoSymRefs();
   TR_Array<List<TR::SymbolReference> > * oldPendingPushSymRefs = methodSymbol->getPendingPushSymRefs();
   methodSymbol->setAutoSymRefs(0);
   methodSymbol->setPendingPushSymRefs(0);

   TR::SymbolReferenceTable *oldSymRefTab = c->getCurrentSymRefTab();
   TR::SymbolReferenceTable *newSymRefTab =
      new (c->trStackMemory()) TR::SymbolReferenceTable(methodSymbol->getResolvedMethod()->maxBytecodeIndex(), c);

   c->setPeekingSymRefTab(newSymRefTab);

   // Do this so that all intermedate calls to c->getSymRefTab()
   // in codegen.dev go to the new symRefTab
   //
   c->setCurrentSymRefTab(newSymRefTab);

   newSymRefTab->addParameters(methodSymbol);

   TR_ByteCodeInfo bci;

   //incInlineDepth is a part of a hack to make InvariantArgumentPreexistence
   //play nicely if getCurrentInlinedCallArgInfo is provided while peeeking.
   //If we don't provide either dummy (default is set to NULL) or real argInfo we will end up
   //using the wrong argInfo coming from a CALLER rather than the peeking method.
   c->getInlinedCallArgInfoStack().push(argInfo);

   // IL request depends on what kind of method we are; build it then generate IL
   TR::IlGeneratorMethodDetails storage;
   TR::IlGeneratorMethodDetails & details = TR::IlGeneratorMethodDetails::create(storage, this);
   TR::CompileIlGenRequest request(details);
   bool success = methodSymbol->genIL(fej9(), c, newSymRefTab, request);

   c->getInlinedCallArgInfoStack().pop();

   c->setCurrentSymRefTab(oldSymRefTab);

   if (resetVisitCount || (c->getVisitCount() < oldVisitCount))
      c->setVisitCount(oldVisitCount);
   c->setNeedsClassLookahead(b);

   methodSymbol->setAutoSymRefs(oldAutoSymRefs);
   methodSymbol->setPendingPushSymRefs(oldPendingPushSymRefs);

   if (success)
      return newSymRefTab;

   return 0;
   }

TR_ResolvedRelocatableJ9Method::TR_ResolvedRelocatableJ9Method(TR_OpaqueMethodBlock * aMethod, TR_FrontEnd * fe, TR_Memory * trMemory, TR_ResolvedMethod * owner, uint32_t vTableSlot)
   : TR_ResolvedJ9Method(aMethod, fe, trMemory, owner, vTableSlot)
   {
   TR_J9VMBase *fej9 = (TR_J9VMBase *)fe;
   TR::Compilation *comp = TR::comp();
   if (comp && this->TR_ResolvedMethod::getRecognizedMethod() != TR::unknownMethod)
      {
      if (fej9->sharedCache()->rememberClass(containingClass()))
         {
         if (comp->getOption(TR_UseSymbolValidationManager))
            {
            TR::SymbolValidationManager *svm = comp->getSymbolValidationManager();
            SVM_ASSERT_ALREADY_VALIDATED(svm, aMethod);
            SVM_ASSERT_ALREADY_VALIDATED(svm, containingClass());
            }
         else if (owner) // JITaaS: in baseline, if owner doesn't exist then comp doesn't exist, so thi case is not possible
            // but in JITaaS client comp is initialized before creating resolved method for compilee, so need this guard.
            {
            ((TR_ResolvedRelocatableJ9Method *) owner)->validateArbitraryClass(comp, (J9Class*)containingClass());
            }
         }
      else
         {
         setRecognizedMethod(TR::unknownMethod);
         }
      }


   }

int32_t
TR_ResolvedRelocatableJ9Method::virtualCallSelector(U_32 cpIndex)
   {
   return TR_ResolvedJ9Method::virtualCallSelector(cpIndex);
   //return -1;
   }

bool
TR_ResolvedRelocatableJ9Method::unresolvedFieldAttributes(I_32 cpIndex, TR::DataType * type, bool * volatileP, bool * isFinal, bool * isPrivate)
   {
   U_32 ltype;
   I_32 myVolatile, myFinal, myPrivate;

   return false;
   }

bool
TR_ResolvedRelocatableJ9Method::unresolvedStaticAttributes(I_32 cpIndex, TR::DataType * type, bool * volatileP, bool * isFinal, bool * isPrivate)
   {
   U_32 ltype;
   I_32 myVolatile, myFinal, myPrivate;

   return false;
   }

void
TR_ResolvedRelocatableJ9Method::setAttributeResult(bool isStaticField, bool result, UDATA ltype, I_32 myVolatile, I_32 myFinal, I_32 myPrivate, TR::DataType * type, bool * volatileP, bool * isFinal, bool * isPrivate, void ** fieldOffset)
   {
   if (result)
      {
      *volatileP = myVolatile ? true : false;
      if (isFinal) *isFinal = myFinal ? true : false;
      if (isPrivate) *isPrivate = myPrivate ? true : false;
      }
   else
      {
      *volatileP = true;
      if (fieldOffset)
         {
         if (isStaticField)
            *fieldOffset = (void*) NULL;
         else
            *(U_32*)fieldOffset = (U_32) sizeof(J9Object);
         }
      }

   *type = decodeType(ltype);
   }

char *
TR_ResolvedRelocatableJ9Method::fieldOrStaticNameChars(I_32 cpIndex, int32_t & len)
   {
   len = 0;
   return ""; // TODO: Implement me
   }

TR_Method *   TR_ResolvedRelocatableJ9Method::convertToMethod()              { return this; }

bool TR_ResolvedRelocatableJ9Method::isStatic()            { return methodModifiers() & J9AccStatic ? true : false; }
bool TR_ResolvedRelocatableJ9Method::isNative()            { return methodModifiers() & J9AccNative ? true : false; }
bool TR_ResolvedRelocatableJ9Method::isAbstract()          { return methodModifiers() & J9AccAbstract ? true : false; }
bool TR_ResolvedRelocatableJ9Method::hasBackwardBranches() { return J9ROMMETHOD_HAS_BACKWARDS_BRANCHES(romMethod()) ? true : false; }
bool TR_ResolvedRelocatableJ9Method::isObjectConstructor() { return J9ROMMETHOD_IS_OBJECT_CONSTRUCTOR(romMethod()) ? true : false; }
bool TR_ResolvedRelocatableJ9Method::isNonEmptyObjectConstructor() { return J9ROMMETHOD_IS_NON_EMPTY_OBJECT_CONSTRUCTOR(romMethod()) ? true : false; }
bool TR_ResolvedRelocatableJ9Method::isSynchronized()      { return methodModifiers() & J9AccSynchronized ? true : false; }
bool TR_ResolvedRelocatableJ9Method::isPrivate()           { return methodModifiers() & J9AccPrivate ? true : false; }
bool TR_ResolvedRelocatableJ9Method::isProtected()         { return methodModifiers() & J9AccProtected ? true : false; }
bool TR_ResolvedRelocatableJ9Method::isPublic()            { return methodModifiers() & J9AccPublic ? true : false; }
bool TR_ResolvedRelocatableJ9Method::isStrictFP()          { return methodModifiers() & J9AccStrict ? true : false; }

bool TR_ResolvedRelocatableJ9Method::isFinal()             { return (methodModifiers() & J9AccFinal) || (classModifiers() & J9AccFinal) ? true : false;}

bool
TR_ResolvedRelocatableJ9Method::isInterpreted()
   {
   bool alwaysTreatAsInterpreted = true;
#if defined(TR_TARGET_S390)
   TR::Compilation *comp = TR::comp();
   if (comp && comp->compileRelocatableCode() && comp->getOption(TR_UseSymbolValidationManager))
      alwaysTreatAsInterpreted = true;
   else
      alwaysTreatAsInterpreted = false;
#elif defined(TR_TARGET_X86)

   /*if isInterpreted should be only overridden for JNI methods.
   Otherwise buildDirectCall in X86PrivateLinkage.cpp will generate CALL 0
   for certain jitted methods as startAddressForJittedMethod still returns NULL in AOT
   this is not an issue on z as direct calls are dispatched via snippets.
   For Z under AOT while using SVM, we do not need to treat all calls unresolved as it was case
   for oldAOT. So alwaysTreatAsInterpreted is set to true in AOT using SVM so that call snippet
   can be generated using correct j9method address.

   If one of the options to disable JNI is specified
   this function reverts back to the old behaviour
   */
   if (isJNINative() &&
        !TR::Options::getAOTCmdLineOptions()->getOption(TR_DisableDirectToJNI)  &&
        !TR::Options::getAOTCmdLineOptions()->getOption(TR_DisableDirectToJNIInline) &&
        !TR::Options::getCmdLineOptions()->getOption(TR_DisableDirectToJNI) &&
        !TR::Options::getCmdLineOptions()->getOption(TR_DisableDirectToJNIInline)
        )
      {
      alwaysTreatAsInterpreted = false;
      }
#endif

   if (alwaysTreatAsInterpreted)
      return true;

   return TR_ResolvedJ9Method::isInterpreted();
   }

bool
TR_ResolvedRelocatableJ9Method::isInterpretedForHeuristics()
   {
   return TR_ResolvedJ9Method::isInterpreted();
   }

void *
TR_ResolvedRelocatableJ9Method::startAddressForJittedMethod()
   {
   return NULL;
   }

void *
TR_ResolvedRelocatableJ9Method::startAddressForJNIMethod(TR::Compilation * comp)
   {
#if defined(TR_TARGET_S390)  || defined(TR_TARGET_X86) || defined(TR_TARGET_POWER)
   return TR_ResolvedJ9Method::startAddressForJNIMethod(comp);
#else
   return NULL;
#endif
   }

void *
TR_ResolvedRelocatableJ9Method::startAddressForJITInternalNativeMethod()
   {
   return 0;
   }

void *
TR_ResolvedRelocatableJ9Method::startAddressForInterpreterOfJittedMethod()
   {
   return ((J9Method *)getNonPersistentIdentifier())->extra;
   }

void *
TR_ResolvedRelocatableJ9Method::constantPool()
   {
   return romLiterals();
   }

TR_OpaqueClassBlock *
TR_ResolvedRelocatableJ9Method::getClassFromConstantPool(TR::Compilation *comp, uint32_t cpIndex, bool returnClassForAOT)
   {
   TR_OpaqueClassBlock * resolvedClass = NULL;

   if (returnClassForAOT || comp->getOption(TR_UseSymbolValidationManager))
      {
      resolvedClass = TR_ResolvedJ9Method::getClassFromConstantPool(comp, cpIndex);
      if (resolvedClass)
         {
         bool validated = validateClassFromConstantPool(comp, (J9Class *)resolvedClass, cpIndex);
         if (validated)
            {
            return (TR_OpaqueClassBlock*)resolvedClass;
            }
         }
      return 0;
      }

   return resolvedClass;
   }

bool
TR_ResolvedRelocatableJ9Method::validateClassFromConstantPool(TR::Compilation *comp, J9Class *clazz, uint32_t cpIndex,  TR_ExternalRelocationTargetKind reloKind)
   {
   if (comp->getOption(TR_UseSymbolValidationManager))
      {
      return comp->getSymbolValidationManager()->addClassFromCPRecord(reinterpret_cast<TR_OpaqueClassBlock *>(clazz), cp(), cpIndex);
      }
   else
      {
      return storeValidationRecordIfNecessary(comp, cp(), cpIndex, reloKind, ramMethod(), clazz);
      }
   }

bool
TR_ResolvedRelocatableJ9Method::validateArbitraryClass(TR::Compilation *comp, J9Class *clazz)
   {
   return storeValidationRecordIfNecessary(comp, cp(), 0, TR_ValidateArbitraryClass, ramMethod(), clazz);
   }



static TR::DataType
cpType2trType(UDATA cpType)
   {
   switch (cpType)
      {
      case J9CPTYPE_UNUSED:
      case J9CPTYPE_UNUSED8:
         return TR::NoType;
      case J9CPTYPE_CLASS:
      case J9CPTYPE_STRING:
      case J9CPTYPE_ANNOTATION_UTF8:
      case J9CPTYPE_METHOD_TYPE:
      case J9CPTYPE_METHODHANDLE:
      case J9CPTYPE_CONSTANT_DYNAMIC:
         return TR::Address;
      case J9CPTYPE_INT:
         return TR::Int32;
      case J9CPTYPE_LONG:
         return TR::Int64;
      case J9CPTYPE_FLOAT:
         return TR::Float;
      case J9CPTYPE_DOUBLE:
         return TR::Double;
      default:
         TR_ASSERT(0, "Unknown CPType %d", (int)cpType);
         return TR::NoType;
      }
   }

void *
TR_ResolvedRelocatableJ9Method::stringConstant(I_32 cpIndex)
   {
   TR_ASSERT(cpIndex != -1, "cpIndex shouldn't be -1");

   return (void *) ((U_8 *)&(((J9RAMStringRef *) romLiterals())[cpIndex].stringObject));
   }

bool
TR_ResolvedRelocatableJ9Method::isUnresolvedString(I_32 cpIndex, bool optimizeForAOT)
   {
   TR_ASSERT(cpIndex != -1, "cpIndex shouldn't be -1");

   if (optimizeForAOT)
      return TR_ResolvedJ9Method::isUnresolvedString(cpIndex);
   return (IDATA) 1;
   }

void *
TR_ResolvedRelocatableJ9Method::methodTypeConstant(I_32 cpIndex)
   {
   TR_ASSERT(false, "should be unreachable");
   return NULL;
   }

bool
TR_ResolvedRelocatableJ9Method::isUnresolvedMethodType(I_32 cpIndex)
   {
   TR_ASSERT(false, "should be unreachable");
   return true;
   }

void *
TR_ResolvedRelocatableJ9Method::methodHandleConstant(I_32 cpIndex)
   {
   TR_ASSERT(false, "should be unreachable");
   return NULL;
   }

bool
TR_ResolvedRelocatableJ9Method::isUnresolvedMethodHandle(I_32 cpIndex)
   {
   TR_ASSERT(false, "should be unreachable");
   return true;
   }

TR_ResolvedMethod *
TR_ResolvedRelocatableJ9Method::getResolvedPossiblyPrivateVirtualMethod(
   TR::Compilation *comp,
   int32_t cpIndex,
   bool ignoreRtResolve,
   bool * unresolvedInCP)
   {
   TR_ResolvedMethod *method =
      TR_ResolvedJ9Method::getResolvedPossiblyPrivateVirtualMethod(
         comp,
         cpIndex,
         ignoreRtResolve,
         unresolvedInCP);

   if (comp->getOption(TR_UseSymbolValidationManager))
      return method;

   // For now leave private invokevirtual unresolved in AOT. If we resolve it,
   // we may forceUnresolvedDispatch in codegen, in which case the generated
   // code would attempt to resolve the wrong kind of constant pool entry.
   return (method == NULL || method->isPrivate()) ? NULL : method;
   }

bool
TR_ResolvedRelocatableJ9Method::getUnresolvedFieldInCP(I_32 cpIndex)
   {
   TR_ASSERT(cpIndex != -1, "cpIndex shouldn't be -1");
   #if defined(J9VM_INTERP_AOT_COMPILE_SUPPORT) && defined(J9VM_OPT_SHARED_CLASSES) && (defined(TR_HOST_X86) || defined(TR_HOST_POWER) || defined(TR_HOST_S390) || defined(TR_HOST_ARM))
      return !J9RAMFIELDREF_IS_RESOLVED(((J9RAMFieldRef*)cp()) + cpIndex);
   #else
      return true;
   #endif
   }

bool
TR_ResolvedRelocatableJ9Method::storeValidationRecordIfNecessary(TR::Compilation * comp, J9ConstantPool *constantPool, int32_t cpIndex, TR_ExternalRelocationTargetKind reloKind, J9Method *ramMethod, J9Class *definingClass)
   {
   TR_J9VMBase *fej9 = (TR_J9VMBase *) comp->fe();

   bool storeClassInfo = true;
   bool fieldInfoCanBeUsed = false;
   TR_AOTStats *aotStats = ((TR_JitPrivateConfig *)fej9->_jitConfig->privateConfig)->aotStats;
   bool isStatic = false;

   TR::CompilationInfo *compInfo = TR::CompilationInfo::get(fej9->_jitConfig);
   TR::CompilationInfoPerThreadBase *compInfoPerThreadBase = compInfo->getCompInfoForCompOnAppThread();
   TR_RelocationRuntime *reloRuntime;
   if (compInfoPerThreadBase)
      reloRuntime = compInfoPerThreadBase->reloRuntime();
   else
      reloRuntime = compInfo->getCompInfoForThread(fej9->vmThread())->reloRuntime();

   isStatic = (reloKind == TR_ValidateStaticField);

   traceMsg(comp, "storeValidationRecordIfNecessary:\n");
   traceMsg(comp, "\tconstantPool %p cpIndex %d\n", constantPool, cpIndex);
   traceMsg(comp, "\treloKind %d isStatic %d\n", reloKind, isStatic);
   J9UTF8 *methodClassName = J9ROMCLASS_CLASSNAME(J9_CLASS_FROM_METHOD(ramMethod)->romClass);
   traceMsg(comp, "\tmethod %p from class %p %.*s\n", ramMethod, J9_CLASS_FROM_METHOD(ramMethod), J9UTF8_LENGTH(methodClassName), J9UTF8_DATA(methodClassName));
   traceMsg(comp, "\tdefiningClass %p\n", definingClass);

   if (!definingClass)
      {
      definingClass = (J9Class *) reloRuntime->getClassFromCP(fej9->vmThread(), fej9->_jitConfig->javaVM, constantPool, cpIndex, isStatic);
      traceMsg(comp, "\tdefiningClass recomputed from cp as %p\n", definingClass);
      }

   if (!definingClass)
      {
      if (aotStats)
         aotStats->numDefiningClassNotFound++;
      return false;
      }

   J9UTF8 *className = J9ROMCLASS_CLASSNAME(definingClass->romClass);
   traceMsg(comp, "\tdefiningClass name %.*s\n", J9UTF8_LENGTH(className), J9UTF8_DATA(className));

   J9ROMClass *romClass = NULL;
   void *classChain = NULL;

   // all kinds of validations may need to rely on the entire class chain, so make sure we can build one first
   classChain = fej9->sharedCache()->rememberClass(definingClass);
   if (!classChain)
      return false;

   bool inLocalList = false;
   TR::list<TR::AOTClassInfo*>* aotClassInfo = comp->_aotClassInfo;
   if (!aotClassInfo->empty())
      {
      for (auto info = aotClassInfo->begin(); info != aotClassInfo->end(); ++info)
         {
         TR_ASSERT(((*info)->_reloKind == TR_ValidateInstanceField ||
                 (*info)->_reloKind == TR_ValidateStaticField ||
                 (*info)->_reloKind == TR_ValidateClass ||
                 (*info)->_reloKind == TR_ValidateArbitraryClass),
                "TR::AOTClassInfo reloKind is not TR_ValidateInstanceField or TR_ValidateStaticField or TR_ValidateClass!");

         if ((*info)->_reloKind == reloKind)
            {
            if (isStatic)
               inLocalList = (romClass == ((J9Class *)((*info)->_clazz))->romClass);
            else
               inLocalList = (classChain == (*info)->_classChain &&
                              cpIndex == (*info)->_cpIndex &&
                              ramMethod == (J9Method *)(*info)->_method);

            if (inLocalList)
               break;
            }
         }
      }

   if (inLocalList)
      {
      traceMsg(comp, "\tFound in local list, nothing to do\n");
      if (aotStats)
         {
         if (isStatic)
            aotStats->numStaticEntriesAlreadyStoredInLocalList++;
         else
            aotStats->numCHEntriesAlreadyStoredInLocalList++;
         }
      return true;
      }

   TR::AOTClassInfo *classInfo = new (comp->trHeapMemory()) TR::AOTClassInfo(fej9, (TR_OpaqueClassBlock *)definingClass, (void *) classChain, (TR_OpaqueMethodBlock *)ramMethod, cpIndex, reloKind);
   if (classInfo)
      {
      traceMsg(comp, "\tCreated new AOT class info %p\n", classInfo);
      comp->_aotClassInfo->push_front(classInfo);
      if (aotStats)
         {
         if (isStatic)
            aotStats->numNewStaticEntriesInLocalList++;
         else
            aotStats->numNewCHEntriesInLocalList++;
         }

      return true;
      }

   // should only be a native OOM that gets us here...
   return false;
   }

bool
TR_ResolvedRelocatableJ9Method::fieldAttributes(TR::Compilation * comp, int32_t cpIndex, uint32_t * fieldOffset, TR::DataType * type, bool * volatileP, bool * isFinal, bool * isPrivate, bool isStore, bool * unresolvedInCP, bool needAOTValidation)
   {
   TR_ASSERT(cpIndex != -1, "cpIndex shouldn't be -1");

#if defined(DEBUG_LOCAL_CLASS_OPT)
   fieldAttributeCtr++;
#endif

   UDATA ltype;
   I_32 volatileFlag = 0, finalFlag = 0, privateFlag = 0;

   bool result = false;
   bool theFieldIsFromLocalClass = false;
   J9ROMFieldShape * fieldShape = 0;
   J9ConstantPool *constantPool = (J9ConstantPool *)(J9_CP_FROM_METHOD(ramMethod()));

   IDATA offset;
   bool fieldInfoCanBeUsed = false;
   bool aotStats = comp->getOption(TR_EnableAOTStats);
   bool resolveField = true;

      {
      TR::VMAccessCriticalSection fieldAttributes(fej9());
      offset = jitCTResolveInstanceFieldRefWithMethod(_fe->vmThread(), ramMethod(), cpIndex, isStore, &fieldShape);

      if (comp->getOption(TR_DisableAOTInstanceFieldResolution))
         resolveField = false;
      else
         {
         if (needAOTValidation)
            {
            if (comp->getOption(TR_UseSymbolValidationManager))
               {
               TR_J9VMBase *fej9 = (TR_J9VMBase *) comp->fe();
               TR::CompilationInfo *compInfo = TR::CompilationInfo::get(fej9->_jitConfig);
               TR::CompilationInfoPerThreadBase *compInfoPerThreadBase = compInfo->getCompInfoForCompOnAppThread();
               TR_RelocationRuntime *reloRuntime;
               if (compInfoPerThreadBase)
                  reloRuntime = compInfoPerThreadBase->reloRuntime();
               else
                  reloRuntime = compInfo->getCompInfoForThread(fej9->vmThread())->reloRuntime();

               TR_OpaqueClassBlock *clazz = reloRuntime->getClassFromCP(fej9->vmThread(), fej9->_jitConfig->javaVM, constantPool, cpIndex, false);

               fieldInfoCanBeUsed = comp->getSymbolValidationManager()->addDefiningClassFromCPRecord(clazz, constantPool, cpIndex);
               }
            else
               {
               fieldInfoCanBeUsed = storeValidationRecordIfNecessary(comp, constantPool, cpIndex, TR_ValidateInstanceField, ramMethod());
               }
            }
         else
            {
            fieldInfoCanBeUsed = true;
            }
         }
      }

   if (offset == J9JIT_RESOLVE_FAIL_COMPILE)
      {
      comp->failCompilation<TR::CompilationException>("offset == J9JIT_RESOLVE_FAIL_COMPILE");
      }

   if (!fieldInfoCanBeUsed && aotStats)
      ((TR_JitPrivateConfig *)_fe->_jitConfig->privateConfig)->aotStats->numInstanceFieldInfoNotUsed++;

   //*fieldOffset = (U_32)NULL; // No path should currently set fieldOffset to non-NULL for AOT.
   if (!resolveField)
      {
      *fieldOffset = (U_32)NULL;
      fieldInfoCanBeUsed = false;
      }
   if (offset >= 0 &&
       (!(_fe->_jitConfig->runtimeFlags & J9JIT_RUNTIME_RESOLVE) ||
        comp->ilGenRequest().details().isMethodHandleThunk() || // cmvc 195373
        !performTransformation(comp, "Setting as unresolved field attributes cpIndex=%d\n",cpIndex))  && fieldInfoCanBeUsed
       /*fieldIsFromLocalClass((void *)_methodCookie, cpIndex)*/)
      {
      theFieldIsFromLocalClass = true;
      ltype = fieldShape->modifiers;
      volatileFlag = (ltype & J9AccVolatile) ? 1 : 0;
      finalFlag = (ltype & J9AccFinal) ? 1 : 0;
      privateFlag = (ltype & J9AccPrivate) ? 1 : 0;

      if (aotStats)
         ((TR_JitPrivateConfig *)_fe->_jitConfig->privateConfig)->aotStats->numInstanceFieldInfoUsed++;
      if (resolveField) *fieldOffset = offset + sizeof(J9Object);  // add header size
#if defined(DEBUG_LOCAL_CLASS_OPT)
      resolvedCtr++;
#endif
      }
   else
      {
#if defined(J9VM_INTERP_AOT_COMPILE_SUPPORT) && defined(J9VM_OPT_SHARED_CLASSES) && (defined(TR_HOST_X86) || defined(TR_HOST_POWER) || defined(TR_HOST_S390) || defined(TR_HOST_ARM))
      ltype = getFieldType((J9ROMConstantPoolItem *)romLiterals(), cpIndex);
#endif

#if defined(DEBUG_LOCAL_CLASS_OPT)
      unresolvedCtr++;
#endif
      }

   if (unresolvedInCP)
      *unresolvedInCP = getUnresolvedFieldInCP(cpIndex);

   setAttributeResult(false,
                      theFieldIsFromLocalClass,
                      ltype,
                      volatileFlag,
                      finalFlag,
                      privateFlag,
                      type,
                      volatileP,
                      isFinal,
                      isPrivate,
                      (void**)fieldOffset);

   return theFieldIsFromLocalClass;
   }

bool
TR_ResolvedRelocatableJ9Method::staticAttributes(TR::Compilation * comp,
                                                 int32_t cpIndex,
                                                 void * * address,
                                                 TR::DataType * type,
                                                 bool * volatileP,
                                                 bool * isFinal,
                                                 bool * isPrivate,
                                                 bool isStore,
                                                 bool * unresolvedInCP,
                                                 bool needAOTValidation)
   {
   TR_ASSERT(cpIndex != -1, "cpIndex shouldn't be -1");

#if defined(DEBUG_LOCAL_CLASS_OPT)
   staticAttributeCtr++;
#endif

   U_32 ltype;
   void *offset;
   I_32 volatileFlag = 0, finalFlag = 0, privateFlag = 0;
   bool result = false;
   bool theFieldIsFromLocalClass = false;
   J9ROMFieldShape * fieldShape = 0;
   J9ConstantPool *constantPool = (J9ConstantPool *)(J9_CP_FROM_METHOD(ramMethod()));

      {
      TR::VMAccessCriticalSection staticAttributes(fej9());
      offset = jitCTResolveStaticFieldRefWithMethod(_fe->vmThread(), ramMethod(), cpIndex, isStore, &fieldShape);
      }

   bool fieldInfoCanBeUsed = false;
   bool aotStats = comp->getOption(TR_EnableAOTStats);

   if (needAOTValidation)
      {
      if (comp->getOption(TR_UseSymbolValidationManager))
         {
         TR_J9VMBase *fej9 = (TR_J9VMBase *) comp->fe();
         TR::CompilationInfo *compInfo = TR::CompilationInfo::get(fej9->_jitConfig);
         TR::CompilationInfoPerThreadBase *compInfoPerThreadBase = compInfo->getCompInfoForCompOnAppThread();
         TR_RelocationRuntime *reloRuntime;
         if (compInfoPerThreadBase)
            reloRuntime = compInfoPerThreadBase->reloRuntime();
         else
            reloRuntime = compInfo->getCompInfoForThread(fej9->vmThread())->reloRuntime();

         TR_OpaqueClassBlock *clazz = reloRuntime->getClassFromCP(fej9->vmThread(), fej9->_jitConfig->javaVM, constantPool, cpIndex, true);

         fieldInfoCanBeUsed = comp->getSymbolValidationManager()->addDefiningClassFromCPRecord(clazz, constantPool, cpIndex, true);
         }
      else
         {
         fieldInfoCanBeUsed = storeValidationRecordIfNecessary(comp, constantPool, cpIndex, TR_ValidateStaticField, ramMethod());
         }
      }
   else
      {
      fieldInfoCanBeUsed = true;
      }

   if (offset == (void *)J9JIT_RESOLVE_FAIL_COMPILE)
      {
      comp->failCompilation<TR::CompilationException>("offset == J9JIT_RESOLVE_FAIL_COMPILE");
      }

   if (offset && fieldInfoCanBeUsed &&
      (!(_fe->_jitConfig->runtimeFlags & J9JIT_RUNTIME_RESOLVE) ||
      comp->ilGenRequest().details().isMethodHandleThunk() || // cmvc 195373
      !performTransformation(comp, "Setting as unresolved static attributes cpIndex=%d\n",cpIndex)) /*&&
      compInfo->isRomClassForMethodInSharedCache(method, jitConfig->javaVM) */  /* &&
      fieldIsFromLocalClass((void *)_methodCookie, cpIndex)*/)
      {
      theFieldIsFromLocalClass = true;
      ltype = fieldShape->modifiers;
      volatileFlag = (ltype & J9AccVolatile) ? 1 : 0;
      finalFlag = (ltype & J9AccFinal) ? 1 : 0;
      privateFlag = (ltype & J9AccPrivate) ? 1 : 0;
      *address = offset;

      if (aotStats)
         ((TR_JitPrivateConfig *)_fe->_jitConfig->privateConfig)->aotStats->numStaticFieldInfoUsed++;
#if defined(DEBUG_LOCAL_CLASS_OPT)
      resolvedCtr++;
#endif
      }
   else
      {
      if (aotStats)
         ((TR_JitPrivateConfig *)_fe->_jitConfig->privateConfig)->aotStats->numStaticFieldInfoNotUsed++;
#if defined(J9VM_INTERP_AOT_COMPILE_SUPPORT) && defined(J9VM_OPT_SHARED_CLASSES) && (defined(TR_HOST_X86) || defined(TR_HOST_POWER) || defined(TR_HOST_S390) || defined(TR_HOST_ARM))
      ltype = getFieldType((J9ROMConstantPoolItem *)romLiterals(), cpIndex);
#endif

#if defined(DEBUG_LOCAL_CLASS_OPT)
      unresolvedCtr++;
#endif
      }

   if (unresolvedInCP)
      *unresolvedInCP = !J9RAMSTATICFIELDREF_IS_RESOLVED(((J9RAMStaticFieldRef*)constantPool) + cpIndex);

   setAttributeResult(true, theFieldIsFromLocalClass, ltype, volatileFlag, finalFlag, privateFlag, type, volatileP, isFinal, isPrivate, address);

   return theFieldIsFromLocalClass;
   }

char *
TR_ResolvedRelocatableJ9Method::fieldSignatureChars(int32_t cpIndex, int32_t & len)
   {
   return cpIndex > 0 ? fieldOrStaticSignatureChars(cpIndex, len) : 0;
   }

char *
TR_ResolvedRelocatableJ9Method::staticSignatureChars(int32_t cpIndex, int32_t & len)
   {
   return cpIndex >= 0 ? fieldOrStaticSignatureChars(cpIndex, len) : 0;
   }

TR_OpaqueClassBlock *
TR_ResolvedRelocatableJ9Method::classOfStatic(int32_t cpIndex, bool returnClassForAOT)
   {
   TR_OpaqueClassBlock * clazz = TR_ResolvedJ9Method::classOfStatic(cpIndex, returnClassForAOT);

   TR::Compilation *comp = TR::comp();
   bool validated = false;

   if (comp && comp->getOption(TR_UseSymbolValidationManager))
      {
      validated = comp->getSymbolValidationManager()->addStaticClassFromCPRecord(clazz, cp(), cpIndex);
      }
   else
      {
      validated = returnClassForAOT;
      }

   if (validated)
      return clazz;
   else
      return NULL;
   }

void
TR_ResolvedRelocatableJ9Method::handleUnresolvedStaticMethodInCP(int32_t cpIndex, bool * unresolvedInCP)
   {
   *unresolvedInCP = getUnresolvedStaticMethodInCP(cpIndex);
   }

void
TR_ResolvedRelocatableJ9Method::handleUnresolvedSpecialMethodInCP(int32_t cpIndex, bool * unresolvedInCP)
   {
   *unresolvedInCP = getUnresolvedSpecialMethodInCP(cpIndex);
   }

void
TR_ResolvedRelocatableJ9Method::handleUnresolvedVirtualMethodInCP(int32_t cpIndex, bool * unresolvedInCP)
   {
   *unresolvedInCP = getUnresolvedVirtualMethodInCP(cpIndex);
   }

bool
TR_ResolvedRelocatableJ9Method::getUnresolvedMethodInCP(TR_OpaqueMethodBlock *aMethod)
   {
   J9Method *ramMethod = (J9Method*)aMethod;
   return !ramMethod || !J9_BYTECODE_START_FROM_RAM_METHOD(ramMethod);
   }

bool
TR_ResolvedRelocatableJ9Method::getUnresolvedStaticMethodInCP(I_32 cpIndex)
   {
   J9Method *method = NULL;
   TR_ASSERT(cpIndex != -1, "cpIndex shouldn't be -1");

      {
      TR::VMAccessCriticalSection getUnresolvedStaticMethodInCP(fej9());
      method = jitResolveStaticMethodRef(_fe->vmThread(),
                                         (J9ConstantPool *)(J9_CP_FROM_METHOD(ramMethod())),
                                         cpIndex,
                                         J9_RESOLVE_FLAG_JIT_COMPILE_TIME);
      }

   return getUnresolvedMethodInCP((TR_OpaqueMethodBlock*)method);
   }

static bool doResolveAtRuntime(J9Method *method, I_32 cpIndex, TR::Compilation *comp)
   {
   TR_J9VMBase *fej9 = (TR_J9VMBase *)(comp->fe());
   if (!method)
      return true;
   else if (method == J9VMJAVALANGINVOKEMETHODHANDLE_INVOKEWITHARGUMENTSHELPER_METHOD(fej9->getJ9JITConfig()->javaVM))
      {
      // invokeWithArgumentsHelper is a weirdo
      if (fej9->isAOT_DEPRECATED_DO_NOT_USE())
         {
         comp->failCompilation<TR::CompilationException>("invokeWithArgumentsHelper");
         }
      else
         return false; // It is incorrect to try to resolve this
      }
   else if (comp->ilGenRequest().details().isMethodHandleThunk()) // cmvc 195373
      return false;
   else if (fej9->getJ9JITConfig()->runtimeFlags & J9JIT_RUNTIME_RESOLVE)
      return performTransformation(comp, "Setting as unresolved static call cpIndex=%d\n", cpIndex);

   return false;
   }


bool
TR_ResolvedRelocatableJ9Method::getUnresolvedSpecialMethodInCP(I_32 cpIndex)
   {
   J9Method *method = NULL;
   TR_ASSERT(cpIndex != -1, "cpIndex shouldn't be -1");

      {
      TR::VMAccessCriticalSection getUnresolvedSpecialMethodInCP(fej9());
      method = jitResolveSpecialMethodRef(_fe->vmThread(), (J9ConstantPool *)(J9_CP_FROM_METHOD(ramMethod())), cpIndex, J9_RESOLVE_FLAG_JIT_COMPILE_TIME);
      }

   return getUnresolvedMethodInCP((TR_OpaqueMethodBlock*)method);
   }

bool
TR_ResolvedRelocatableJ9Method::getUnresolvedVirtualMethodInCP(I_32 cpIndex)
   {
/*
   TR_ASSERT(cpIndex != -1, "cpIndex shouldn't be -1");
   J9Method *ramMethod;
   I_32 rc=_fe->_vmFunctionTable->resolveVirtualMethodRef(_fe->vmThread(), (J9ConstantPool *)(J9_CP_FROM_METHOD((((AOTSharedCookie *)_methodCookie)->ramMethod))), cpIndex, J9_RESOLVE_FLAG_JIT_COMPILE_TIME, &ramMethod);
   if (!rc)
      return false;

   return getUnresolvedMethodInCP((TR_OpaqueMethodBlock*)ramMethod);
*/
   return false;
   }

TR_ResolvedMethod *
TR_ResolvedRelocatableJ9Method::getResolvedImproperInterfaceMethod(
   TR::Compilation * comp,
   I_32 cpIndex)
   {
   if (comp->getOption(TR_UseSymbolValidationManager))
      return TR_ResolvedJ9Method::getResolvedImproperInterfaceMethod(comp, cpIndex);

   // For now leave private and Object invokeinterface unresolved in AOT. If we
   // resolve it, we may forceUnresolvedDispatch in codegen, in which case the
   // generated code would attempt to resolve the wrong kind of constant pool
   // entry.
   return NULL;
   }

TR_ResolvedMethod *
TR_ResolvedRelocatableJ9Method::createResolvedMethodFromJ9Method(TR::Compilation *comp, I_32 cpIndex, uint32_t vTableSlot, J9Method *j9method, bool * unresolvedInCP, TR_AOTInliningStats *aotStats)
   {
   TR_ResolvedMethod *resolvedMethod = NULL;

#if defined(J9VM_OPT_SHARED_CLASSES) && (defined(TR_HOST_X86) || defined(TR_HOST_POWER) || defined(TR_HOST_S390) || defined(TR_HOST_ARM))
   static char *dontInline = feGetEnv("TR_AOTDontInline");
   bool resolveAOTMethods = !comp->getOption(TR_DisableAOTResolveDiffCLMethods);
   bool enableAggressive = comp->getOption(TR_EnableAOTInlineSystemMethod);
   bool isSystemClassLoader = false;

   if (dontInline)
      return NULL;

   if (comp->getOption(TR_DisableDFP) ||
       (!(TR::Compiler->target.cpu.supportsDecimalFloatingPoint()
#ifdef TR_TARGET_S390
       || TR::Compiler->target.cpu.getS390SupportsDFP()
#endif
         ) ||
          !TR_J9MethodBase::isBigDecimalMethod(j9method)))
      {
      // Check if same classloader
      J9Class *j9clazz = (J9Class *) J9_CLASS_FROM_CP(((J9RAMConstantPoolItem *) J9_CP_FROM_METHOD(((J9Method *)j9method))));
      TR_OpaqueClassBlock *clazzOfInlinedMethod = _fe->convertClassPtrToClassOffset(j9clazz);
      TR_OpaqueClassBlock *clazzOfCompiledMethod = _fe->convertClassPtrToClassOffset(J9_CLASS_FROM_METHOD(ramMethod()));

      if (enableAggressive)
         {
         isSystemClassLoader = ((void*)_fe->vmThread()->javaVM->systemClassLoader->classLoaderObject ==  (void*)_fe->getClassLoader(clazzOfInlinedMethod));
         }

      if (TR::CompilationInfo::get(_fe->_jitConfig)->isRomClassForMethodInSharedCache(j9method, _fe->_jitConfig->javaVM))
         {
         bool sameLoaders = false;
         TR_J9VMBase *fej9 = (TR_J9VMBase *)_fe;
         if (resolveAOTMethods ||
             (sameLoaders = fej9->sameClassLoaders(clazzOfInlinedMethod, clazzOfCompiledMethod)) ||
             isSystemClassLoader)
            {
            resolvedMethod = new (comp->trHeapMemory()) TR_ResolvedRelocatableJ9Method((TR_OpaqueMethodBlock *) j9method, _fe, comp->trMemory(), this, vTableSlot);
            if (comp->getOption(TR_UseSymbolValidationManager))
               {
               TR::SymbolValidationManager *svm = comp->getSymbolValidationManager();
               if (!svm->isAlreadyValidated(resolvedMethod->containingClass()))
                  {
                  return NULL;
                  }
               }
            else if (aotStats)
               {
               aotStats->numMethodResolvedAtCompile++;
               if (_fe->convertClassPtrToClassOffset(J9_CLASS_FROM_METHOD(ramMethod())) == _fe->convertClassPtrToClassOffset(J9_CLASS_FROM_METHOD(j9method)))
                  aotStats->numMethodInSameClass++;
               else
                  aotStats->numMethodNotInSameClass++;
               }
            }
         else if (aotStats && !sameLoaders)
            {
            aotStats->numMethodFromDiffClassLoader++;
            }
         }
      else if (aotStats &&
               !TR::CompilationInfo::get(_fe->_jitConfig)->isRomClassForMethodInSharedCache(j9method, _fe->_jitConfig->javaVM))
         {
         aotStats->numMethodROMMethodNotInSC++;
         }
      }

#endif

   return resolvedMethod;
   }

#if 0
#endif

U_8 *
TR_ResolvedRelocatableJ9Method::allocateException(uint32_t numBytes, TR::Compilation *comp)
   {
   J9JITExceptionTable *eTbl = NULL;
   uint32_t size = 0;
   bool shouldRetryAllocation;
   eTbl = (J9JITExceptionTable *)_fe->allocateDataCacheRecord(numBytes, comp, _fe->needsContiguousAllocation(), &shouldRetryAllocation,
                                                              J9_JIT_DCE_EXCEPTION_INFO, &size);
   if (!eTbl)
      {
      if (shouldRetryAllocation)
         {
         // force a retry
         comp->failCompilation<J9::RecoverableDataCacheError>("Failed to allocate exception table");
         }
      comp->failCompilation<J9::DataCacheError>("Failed to allocate exception table");
      }
   memset((uint8_t *)eTbl, 0, size);

   // These get updated in TR_RelocationRuntime::relocateAOTCodeAndData
   eTbl->ramMethod = NULL;
   eTbl->constantPool = NULL;

   return (U_8 *) eTbl;
   }

TR_OpaqueMethodBlock *
TR_ResolvedRelocatableJ9Method::getNonPersistentIdentifier()
   {
   return (TR_OpaqueMethodBlock *)ramMethod();
   }


TR_J9Method::TR_J9Method(TR_FrontEnd * fe, TR_Memory * trMemory, J9Class * aClazz, uintptr_t cpIndex)
   {
   TR_ASSERT(cpIndex != -1, "cpIndex shouldn't be -1");

   TR_J9VMBase *fej9 = (TR_J9VMBase *)fe;

   J9ROMClass * romClass = aClazz->romClass;
   uintptr_t realCPIndex = jitGetRealCPIndex(fej9->vmThread(), romClass, cpIndex);
   J9ROMMethodRef * romRef = &J9ROM_CP_BASE(romClass, J9ROMMethodRef)[realCPIndex];
   J9ROMClassRef * classRef = &J9ROM_CP_BASE(romClass, J9ROMClassRef)[romRef->classRefCPIndex];
   J9ROMNameAndSignature * nameAndSignature = J9ROMMETHODREF_NAMEANDSIGNATURE(romRef);

   _className = J9ROMCLASSREF_NAME(classRef);
   _name = J9ROMNAMEANDSIGNATURE_NAME(nameAndSignature);
   _signature = J9ROMNAMEANDSIGNATURE_SIGNATURE(nameAndSignature);

   parseSignature(trMemory);
   _fullSignature = NULL;
   }

TR_J9Method::TR_J9Method(TR_FrontEnd * fe, TR_Memory * trMemory, J9Class * aClazz, uintptr_t cpIndex, bool isJITaaSServerMode)
   {
   TR_ASSERT(cpIndex != -1, "cpIndex shouldn't be -1");

   TR_J9ServerVM *fej9 = (TR_J9ServerVM *)fe;
   JITaaS::J9ServerStream *stream = fej9->_compInfoPT->getMethodBeingCompiled()->_stream;
   stream->write(JITaaS::J9ServerMessageType::get_params_to_construct_TR_j9method, aClazz, cpIndex);
   const auto recv = stream->read<std::string, std::string, std::string>();
   const std::string str_className = std::get<0>(recv);
   const std::string str_name = std::get<1>(recv);
   const std::string str_signature = std::get<2>(recv);
   _className = str2utf8((char*)&str_className[0], str_className.length(), trMemory, heapAlloc);
   _name = str2utf8((char*)&str_name[0], str_name.length(), trMemory, heapAlloc);
   _signature = str2utf8((char*)&str_signature[0], str_signature.length(), trMemory, heapAlloc);

   parseSignature(trMemory);
   _fullSignature = NULL;
   }

TR_J9Method::TR_J9Method(TR_FrontEnd * fe, TR_Memory * trMemory, TR_OpaqueMethodBlock * aMethod)
   {
   J9ROMMethod * romMethod;
   TR_J9VMBase *fej9 = (TR_J9VMBase *)fe;

      {
      TR::VMAccessCriticalSection j9method(fej9);
      romMethod = getOriginalROMMethod((J9Method *)aMethod);
      }

   J9ROMClass *romClass = J9_CLASS_FROM_METHOD(((J9Method *)aMethod))->romClass;
   _className = J9ROMCLASS_CLASSNAME(romClass);
   _name = J9ROMMETHOD_GET_NAME(romClass, romMethod);
   _signature = J9ROMMETHOD_GET_SIGNATURE(romClass, romMethod);

   parseSignature(trMemory);
   _fullSignature = NULL;
   }

TR_J9Method::TR_J9Method()
   {
   }

//////////////////////////////
//
//  TR_ResolvedMethod
//
/////////////////////////

TR_ResolvedJ9Method::TR_ResolvedJ9Method(TR_OpaqueMethodBlock * aMethod, TR_FrontEnd * fe, TR_Memory * trMemory, TR_ResolvedMethod * owner, uint32_t vTableSlot)
   : TR_J9Method(fe, trMemory, aMethod), TR_ResolvedJ9MethodBase(fe, owner), _pendingPushSlots(-1)
   {
   _ramMethod = (J9Method *)aMethod;

      {
      TR::VMAccessCriticalSection resolvedj9method(fej9());
      _romMethod = getOriginalROMMethod(_ramMethod);
      }

   _romLiterals = (J9ROMConstantPoolItem *) ((UDATA)romClassPtr() + sizeof(J9ROMClass));
   _vTableSlot = vTableSlot;
   _j9classForNewInstance = NULL;
   if (supportsFastJNI(fe))
      {
      TR_J9VMBase *j9fe = (TR_J9VMBase *)_fe;
      // a non-NULL target address is returned for both JNI natives and non-JNI natives with FastJNI replacements, NULL otherwise
      // properties will be non-zero IFF the target address points to a FastJNI replacement
      _jniTargetAddress = j9fe->getJ9JITConfig()->javaVM->internalVMFunctions->jniNativeMethodProperties(j9fe->vmThread(), _ramMethod, &_jniProperties);

	  // Check for user specified FastJNI override
	  if (TR::Options::getJniAccelerator() != NULL && TR::SimpleRegex::match(TR::Options::getJniAccelerator(), signature(trMemory)))
         {
		 _jniProperties |=
             J9_FAST_JNI_RETAIN_VM_ACCESS |
             J9_FAST_JNI_NOT_GC_POINT |
             J9_FAST_NO_NATIVE_METHOD_FRAME |
             J9_FAST_JNI_NO_EXCEPTION_THROW |
             J9_FAST_JNI_NO_SPECIAL_TEAR_DOWN;
         }
      }
   else
      {
      _jniProperties = 0;
      _jniTargetAddress = NULL;
      }

   construct();
   }

// protected constructor to be used by JITaaS
// had to reorder arguments to prevent ambiguity with above constructor (because the way constructors work in C++ is awful)
TR_ResolvedJ9Method::TR_ResolvedJ9Method(TR_FrontEnd * fe, TR_ResolvedMethod * owner)
   : TR_J9Method(), TR_ResolvedJ9MethodBase(fe, owner), _pendingPushSlots(-1)
   {
   }

void TR_ResolvedJ9Method::construct()
   {
#define x(a, b, c) a, sizeof(b) - 1, b, (int16_t)strlen(c), c

   struct X
      {
      TR::RecognizedMethod _enum;
      char _nameLen;
      const char * _name;
      int16_t _sigLen;
      const char * _sig;
      };

   static X ArrayListMethods[] =
      {
      {x(TR::java_util_ArrayList_add,  "add",    "(Ljava/lang/Object;)Z")},
      {x(TR::java_util_ArrayList_ensureCapacity,      "ensureCapacity",      "(I)V")},
      {x(TR::java_util_ArrayList_get,      "get",      "(I)Ljava/lang/Object;")},
      {x(TR::java_util_ArrayList_remove, "remove", "(I)Ljava/lang/Object;")},
      {x(TR::java_util_ArrayList_set,    "set", "(ILjava/lang/Object;)Ljava/lang/Object;")},
      {  TR::unknownMethod}
      };

   static X ClassMethods[] =
      {
      {x(TR::java_lang_Class_newInstancePrototype, "newInstancePrototype", "(Ljava/lang/Class;)Ljava/lang/Object;")},
      //{x(TR::java_lang_Class_newInstanceImpl,      "newInstanceImpl",      "()Ljava/lang/Object;")},
      {x(TR::java_lang_Class_newInstance,          "newInstance",          "()Ljava/lang/Object;")},
      {x(TR::java_lang_Class_isArray,              "isArray",              "()Z")},
      {x(TR::java_lang_Class_isPrimitive,          "isPrimitive",          "()Z")},
      {x(TR::java_lang_Class_getComponentType,     "getComponentType",     "()Ljava/lang/Class;")},
      {x(TR::java_lang_Class_getModifiersImpl,     "getModifiersImpl",     "()I")},
      {x(TR::java_lang_Class_isAssignableFrom,     "isAssignableFrom",     "(Ljava/lang/Class;)Z")},
      {x(TR::java_lang_Class_isInstance,           "isInstance",           "(Ljava/lang/Object;)Z")},
      {x(TR::java_lang_Class_isInterface,          "isInterface",          "()Z")},
      {  TR::unknownMethod}
      };

   static X ClassLoaderMethods[] =
      {
      {x(TR::java_lang_ClassLoader_callerClassLoader,     "callerClassLoader",    "()Ljava/lang/ClassLoader;")},
      {x(TR::java_lang_ClassLoader_getCallerClassLoader,  "getCallerClassLoader", "()Ljava/lang/ClassLoader;")},
      {x(TR::java_lang_ClassLoader_getStackClassLoader,   "getStackClassLoader",  "(I)Ljava/lang/ClassLoader;")},
      {  TR::unknownMethod}
      };

   static X DoubleMethods[] =
      {
      {x(TR::java_lang_Double_longBitsToDouble, "longBitsToDouble", "(J)D")},
      {x(TR::java_lang_Double_doubleToLongBits, "doubleToLongBits", "(D)J")},
      {x(TR::java_lang_Double_doubleToRawLongBits, "doubleToRawLongBits", "(D)J")},
      {  TR::java_lang_Double_init,                  6,    "<init>", (int16_t)-1,    "*"},
      {  TR::unknownMethod}
      };

   static X FloatMethods[] =
      {
      {x(TR::java_lang_Float_intBitsToFloat, "intBitsToFloat", "(I)F")},
      {x(TR::java_lang_Float_floatToIntBits, "floatToIntBits", "(F)I")},
      {x(TR::java_lang_Float_floatToRawIntBits, "floatToRawIntBits", "(F)I")},
      {  TR::java_lang_Float_init,                  6,    "<init>", (int16_t)-1,    "*"},
      {  TR::unknownMethod}
      };

   static X HashtableMethods[] =
      {
      {x(TR::java_util_Hashtable_get,        "get",           "(Ljava/lang/Object;)Ljava/lang/Object;")},
      {x(TR::java_util_Hashtable_put,        "put",           "(Ljava/lang/Object;Ljava/lang/Object;)Ljava/lang/Object;")},
      {x(TR::java_util_Hashtable_clone,      "clone",         "()Ljava/lang/Object;")},
      {x(TR::java_util_Hashtable_putAll,     "putAll",        "(Ljava/util/Map;)V")},
      {x(TR::java_util_Hashtable_rehash,     "rehash",        "()V")},
      {x(TR::java_util_Hashtable_remove,     "remove",        "(Ljava/lang/Object;)Ljava/lang/Object;")},
      {x(TR::java_util_Hashtable_contains,   "contains",      "(Ljava/lang/Object;)Z")},
      {x(TR::java_util_Hashtable_getEntry,   "getEntry",      "(Ljava/lang/Object;)Ljava/util/HashMapEntry;")},
      {x(TR::java_util_Hashtable_getEnumeration,   "getEnumeration",      "(I)Ljava/util/Enumeration;")},
      {x(TR::java_util_Hashtable_elements,   "elements",      "()Ljava/util/Enumeration;")},
      {  TR::unknownMethod}
      };

   static X TreeMapMethods[] =
      {
      {x(TR::java_util_TreeMap_rbInsert,     "rbInsert",           "(Ljava/lang/Object;)Ljava/util/TreeMap$Entry;")},
      {  TR::unknownMethod}
      };

   static X TreeMapUnboundedValueIteratorMethods[] =
      {
      {x(TR::java_util_TreeMapUnboundedValueIterator_next,   "next",      "()Ljava/lang/Object;")},
      {  TR::unknownMethod}
      };

   static X HashMapMethods[] =
      {
      {x(TR::java_util_HashMap_rehash,                "rehash",           "()V")},
      {x(TR::java_util_HashMap_analyzeMap,            "analyzeMap",           "()V")},
      {x(TR::java_util_HashMap_calculateCapacity,     "calculateCapacity",           "(I)I")},
      {x(TR::java_util_HashMap_findNullKeyEntry,      "findNullKeyEntry",           "()Ljava/util/HashMap$Entry;")},
      {x(TR::java_util_HashMap_get,                   "get",           "(Ljava/lang/Object;)Ljava/lang/Object;")},
      {x(TR::java_util_HashMap_getNode,               "getNode",       "(ILjava/lang/Object;)Ljava/util/HashMap$Node;")},
      {x(TR::java_util_HashMap_putImpl,               "putImpl",       "(Ljava/lang/Object;Ljava/lang/Object;)Ljava/lang/Object;")},
      {x(TR::java_util_HashMap_findNonNullKeyEntry,   "findNonNullKeyEntry",         "(Ljava/lang/Object;II)Ljava/util/HashMap$Entry;")},
      {x(TR::java_util_HashMap_resize,                "resize",         "()[Ljava/util/HashMap$Node;")},
      {  TR::unknownMethod}
      };

   static X HashMapHashIteratorMethods[] =
      {
      {x(TR::java_util_HashMapHashIterator_nextNode,   "nextNode",      "()Ljava/util/HashMap$Node;")},
      {x(TR::java_util_HashMapHashIterator_init,       "<init>",            "(Ljava/util/HashMap;)V")},
      {  TR::unknownMethod}
      };

   static X HashtableHashEnumeratorMethods[] =
      {
      {x(TR::java_util_HashtableHashEnumerator_nextElement,     "nextElement",     "()Ljava/lang/Object;")},
      {x(TR::java_util_HashtableHashEnumerator_hasMoreElements, "hasMoreElements", "()Z")},
      {  TR::unknownMethod}
      };

   static X WriterMethods[] =
      {
      {x(TR::java_io_Writer_write_lStringII, "write", "(Ljava/lang/String;II)V")},
      {x(TR::java_io_Writer_write_I,         "write", "(I)V")},
      {  TR::unknownMethod}
      };

   static X ByteArrayOutputStreamMethods[] =
      {
      {x(TR::java_io_ByteArrayOutputStream_write, "write", "([BII)V")},
      { TR::unknownMethod}
      };

   static X ObjectInputStream_BlockDataInputStreamMethods[] =
      {
      {x(TR::java_io_ObjectInputStream_BlockDataInputStream_read, "read", "([BIIZ)I")},
      {  TR::unknownMethod}
      };

   static X BitsMethods[] =
      {
      {x(TR::java_nio_Bits_copyToByteArray,            "copyToByteArray",            "(JLjava/lang/Object;JJ)V")},
      {x(TR::java_nio_Bits_copyFromByteArray,          "copyFromByteArray",          "(Ljava/lang/Object;JJJ)V")},
      {x(TR::java_nio_Bits_keepAlive,                  "keepAlive",                  "(Ljava/lang/Object;)V")},
      {  TR::unknownMethod}
      };

   static X HeapByteBufferMethods[] =
       {
       {x(TR::java_nio_HeapByteBuffer_put,             "put",                        "(IB)Ljava/nio/ByteBuffer;")},
       {  TR::unknownMethod}
       };

   static X MathMethods[] =
      {
      {x(TR::java_lang_Math_abs_I,            "abs",            "(I)I")},
      {x(TR::java_lang_Math_abs_L,            "abs",            "(J)J")},
      {x(TR::java_lang_Math_abs_F,            "abs",            "(F)F")},
      {x(TR::java_lang_Math_abs_D,            "abs",            "(D)D")},
      {x(TR::java_lang_Math_acos,             "acos",           "(D)D")},
      {x(TR::java_lang_Math_asin,             "asin",           "(D)D")},
      {x(TR::java_lang_Math_atan,             "atan",           "(D)D")},
      {x(TR::java_lang_Math_atan2,            "atan2",          "(DD)D")},
      {x(TR::java_lang_Math_cbrt,             "cbrt",           "(D)D")},
      {x(TR::java_lang_Math_ceil,             "ceil",           "(D)D")},
      {x(TR::java_lang_Math_copySign_F,       "copySign",       "(FF)F")},
      {x(TR::java_lang_Math_copySign_D,       "copySign",       "(DD)D")},
      {x(TR::java_lang_Math_cos,              "cos",            "(D)D")},
      {x(TR::java_lang_Math_cosh,             "cosh",           "(D)D")},
      {x(TR::java_lang_Math_exp,              "exp",            "(D)D")},
      {x(TR::java_lang_Math_expm1,            "expm1",          "(D)D")},
      {x(TR::java_lang_Math_floor,            "floor",          "(D)D")},
      {x(TR::java_lang_Math_hypot,            "hypot",          "(DD)D")},
      {x(TR::java_lang_Math_IEEEremainder,    "IEEEremainder",  "(DD)D")},
      {x(TR::java_lang_Math_log,              "log",            "(D)D")},
      {x(TR::java_lang_Math_log10,            "log10",          "(D)D")},
      {x(TR::java_lang_Math_log1p,            "log1p",          "(D)D")},
      {x(TR::java_lang_Math_max_I,            "max",            "(II)I")},
      {x(TR::java_lang_Math_max_L,            "max",            "(JJ)J")},
      {x(TR::java_lang_Math_max_F,            "max",            "(FF)F")},
      {x(TR::java_lang_Math_max_D,            "max",            "(DD)D")},
      {x(TR::java_lang_Math_min_I,            "min",            "(II)I")},
      {x(TR::java_lang_Math_min_L,            "min",            "(JJ)J")},
      {x(TR::java_lang_Math_min_F,            "min",            "(FF)F")},
      {x(TR::java_lang_Math_min_D,            "min",            "(DD)D")},
      {x(TR::java_lang_Math_nextAfter_F,      "nextAfter",      "(FD)F")},
      {x(TR::java_lang_Math_nextAfter_D,      "nextAfter",      "(DD)D")},
      {x(TR::java_lang_Math_pow,              "pow",            "(DD)D")},
      {x(TR::java_lang_Math_rint,             "rint",           "(D)D")},
      {x(TR::java_lang_Math_round_F,          "round",          "(F)I")},
      {x(TR::java_lang_Math_round_D,          "round",          "(D)J")},
      {x(TR::java_lang_Math_scalb_F,          "scalb",          "(FI)F")},
      {x(TR::java_lang_Math_scalb_D,          "scalb",          "(DI)F")},
      {x(TR::java_lang_Math_sin,              "sin",            "(D)D")},
      {x(TR::java_lang_Math_sinh,             "sinh",           "(D)D")},
      {x(TR::java_lang_Math_sqrt,             "sqrt",           "(D)D")},
      {x(TR::java_lang_Math_tan,              "tan",            "(D)D")},
      {x(TR::java_lang_Math_tanh,             "tanh",           "(D)D")},
      {  TR::unknownMethod}
      };

   static X StrictMathMethods[] =
      {
      {x(TR::java_lang_StrictMath_acos,       "acos",            "(D)D")},
      {x(TR::java_lang_StrictMath_asin,       "asin",            "(D)D")},
      {x(TR::java_lang_StrictMath_atan,       "atan",            "(D)D")},
      {x(TR::java_lang_StrictMath_atan2,      "atan2",           "(DD)D")},
      {x(TR::java_lang_StrictMath_cbrt,       "cbrt",            "(D)D")},
      {x(TR::java_lang_StrictMath_ceil,       "ceil",            "(D)D")},
      {x(TR::java_lang_StrictMath_copySign_F, "copySign",       "(FF)F")},
      {x(TR::java_lang_StrictMath_copySign_D, "copySign",       "(DD)D")},
      {x(TR::java_lang_StrictMath_cos,        "cos",             "(D)D")},
      {x(TR::java_lang_StrictMath_cosh,       "cosh",            "(D)D")},
      {x(TR::java_lang_StrictMath_exp,        "exp",             "(D)D")},
      {x(TR::java_lang_StrictMath_expm1,      "expm1",           "(D)D")},
      {x(TR::java_lang_StrictMath_floor,      "floor",           "(D)D")},
      {x(TR::java_lang_StrictMath_hypot,      "hypot",           "(DD)D")},
      {x(TR::java_lang_StrictMath_IEEEremainder,"IEEEremainder", "(DD)D")},
      {x(TR::java_lang_StrictMath_log,        "log",             "(D)D")},
      {x(TR::java_lang_StrictMath_log10,      "log10",           "(D)D")},
      {x(TR::java_lang_StrictMath_log1p,      "log1p",           "(D)D")},
      {x(TR::java_lang_StrictMath_max_F,      "max",            "(FF)F")},
      {x(TR::java_lang_StrictMath_max_D,      "max",            "(DD)D")},
      {x(TR::java_lang_StrictMath_min_F,      "min",            "(FF)F")},
      {x(TR::java_lang_StrictMath_min_D,      "min",            "(DD)D")},
      {x(TR::java_lang_StrictMath_nextAfter_F,"nextAfter",      "(FD)F")},
      {x(TR::java_lang_StrictMath_nextAfter_D,"nextAfter",      "(DD)D")},
      {x(TR::java_lang_StrictMath_pow,        "pow",             "(DD)D")},
      {x(TR::java_lang_StrictMath_rint,       "rint",            "(D)D")},
      {x(TR::java_lang_StrictMath_round_F,    "round",          "(F)I")},
      {x(TR::java_lang_StrictMath_round_D,    "round",          "(D)J")},
      {x(TR::java_lang_StrictMath_scalb_F,    "scalb",          "(FI)F")},
      {x(TR::java_lang_StrictMath_scalb_D,    "scalb",          "(DI)F")},
      {x(TR::java_lang_StrictMath_sin,        "sin",             "(D)D")},
      {x(TR::java_lang_StrictMath_sinh,       "sinh",            "(D)D")},
      {x(TR::java_lang_StrictMath_sqrt,       "sqrt",            "(D)D")},
      {x(TR::java_lang_StrictMath_tan,        "tan",             "(D)D")},
      {x(TR::java_lang_StrictMath_tanh,       "tan",             "(D)D")},
      {  TR::unknownMethod}
      };

   static X ObjectMethods[] =
      {
      {TR::java_lang_Object_init,                 6,    "<init>", (int16_t)-1,    "*"},
      {x(TR::java_lang_Object_getClass,             "getClass",             "()Ljava/lang/Class;")},
      {x(TR::java_lang_Object_clone,                "clone",                "()Ljava/lang/Object;")},
      {x(TR::java_lang_Object_newInstancePrototype, "newInstancePrototype", "(Ljava/lang/Class;)Ljava/lang/Object;")},
      {x(TR::java_lang_Object_getAddressAsPrimitive, "getAddressAsPrimitive", "(Ljava/lang/Object;)I")},
      {  TR::unknownMethod}
      };

   static X XPCryptoMethods[] =
      {
      {x(TR::com_ibm_jit_crypto_JITAESCryptInHardware_isAESSupportedByHardwareImpl, "isAESSupportedByHardwareImpl", "()Z")},
      {x(TR::com_ibm_jit_crypto_JITAESCryptInHardware_doAESInHardware, "doAESInHardware", "([BII[BI[IIZ)Z")},
      {x(TR::com_ibm_jit_crypto_JITAESCryptInHardware_expandAESKeyInHardware, "expandAESKeyInHardware", "([B[II)Z")},
      {  TR::unknownMethod}
      };

   static X ZCryptoMethods[] =
      {
      {x(TR::com_ibm_jit_crypto_JITFullHardwareCrypt_z_km,   "z_km",   "([BII[BI[BI)V")},
      {x(TR::com_ibm_jit_crypto_JITFullHardwareCrypt_z_kmc,  "z_kmc",  "([BII[BI[BI)V")},
      {x(TR::com_ibm_jit_crypto_JITFullHardwareCrypt_z_kmo,  "z_kmo",  "([BII[BI[BI)V")},
      {x(TR::com_ibm_jit_crypto_JITFullHardwareCrypt_z_kmf,  "z_kmf",  "([BII[BI[BI)V")},
      {x(TR::com_ibm_jit_crypto_JITFullHardwareCrypt_z_kmctr,"z_kmctr","([BII[BI[BI[BI)V")},
      {x(TR::com_ibm_jit_crypto_JITFullHardwareCrypt_z_kmgcm,"z_kmgcm","([BII[BI[BII[BI)V")},
      {  TR::unknownMethod}
      };

   static X CryptoDigestMethods[] =
      {
      {x(TR::com_ibm_jit_crypto_JITFullHardwareDigest_z_kimd,"z_kimd", "([BII[BI)V")},
      {x(TR::com_ibm_jit_crypto_JITFullHardwareDigest_z_klmd,"z_klmd", "([BII[BI)V")},
      {x(TR::com_ibm_jit_crypto_JITFullHardwareDigest_z_kmac,"z_kmac", "([BII[BI)V")},
      {  TR::unknownMethod}
      };

   static X CryptoECC224Methods[] =
      {
      {x(TR::com_ibm_crypto_provider_P224PrimeField_multiply     ,"multiply", "([I[I[I)V")},
      {x(TR::com_ibm_crypto_provider_P224PrimeField_addNoMod     ,"addNoMod", "([I[I[I)Z")},
      {x(TR::com_ibm_crypto_provider_P224PrimeField_subNoMod     ,"subNoMod", "([I[I[I)Z")},
      {x(TR::com_ibm_crypto_provider_P224PrimeField_divideHelper ,"divideHelper", "([I[I)V")},
      {x(TR::com_ibm_crypto_provider_P224PrimeField_shiftRight   ,"shiftRight", "([I[II)V")},
      {x(TR::com_ibm_crypto_provider_P224PrimeField_mod          ,"mod", "([I[I)V")},
      {  TR::unknownMethod}
      };

   static X CryptoECC256Methods[] =
      {
      {x(TR::com_ibm_crypto_provider_P256PrimeField_multiply     ,"multiply", "([I[I[I)V")},
      {x(TR::com_ibm_crypto_provider_P256PrimeField_addNoMod     ,"addNoMod", "([I[I[I)Z")},
      {x(TR::com_ibm_crypto_provider_P256PrimeField_subNoMod     ,"subNoMod", "([I[I[I)Z")},
      {x(TR::com_ibm_crypto_provider_P256PrimeField_divideHelper ,"divideHelper", "([I[I)V")},
      {x(TR::com_ibm_crypto_provider_P256PrimeField_shiftRight   ,"shiftRight", "([I[II)V")},
      {x(TR::com_ibm_crypto_provider_P256PrimeField_mod          ,"mod", "([I[I)V")},
      {  TR::unknownMethod}
      };

   static X CryptoECC384Methods[] =
      {
      {x(TR::com_ibm_crypto_provider_P384PrimeField_multiply     ,"multiply", "([I[I[I)V")},
      {x(TR::com_ibm_crypto_provider_P384PrimeField_addNoMod     ,"addNoMod", "([I[I[I)Z")},
      {x(TR::com_ibm_crypto_provider_P384PrimeField_subNoMod     ,"subNoMod", "([I[I[I)Z")},
      {x(TR::com_ibm_crypto_provider_P384PrimeField_divideHelper ,"divideHelper", "([I[I)V")},
      {x(TR::com_ibm_crypto_provider_P384PrimeField_shiftRight   ,"shiftRight", "([I[II)V")},
      {x(TR::com_ibm_crypto_provider_P384PrimeField_mod          ,"mod", "([I[I)V")},
      {  TR::unknownMethod}
      };

   static X CryptoAESMethods[] =
     {
     {x(TR::com_ibm_crypto_provider_AEScryptInHardware_cbcDecrypt ,"cbcDecrypt", "([BI[BII[B[I)V")},
     {x(TR::com_ibm_crypto_provider_AEScryptInHardware_cbcEncrypt ,"cbcEncrypt", "([BI[BII[B[I)V")},
     {  TR::unknownMethod}
     };

   static X DataAccessByteArrayMarshallerMethods[] =
   {
      {x(TR::com_ibm_dataaccess_ByteArrayMarshaller_writeShort , "writeShort" , "(S[BIZ)V")},
      {x(TR::com_ibm_dataaccess_ByteArrayMarshaller_writeShort_, "writeShort_", "(S[BIZ)V")},

      {x(TR::com_ibm_dataaccess_ByteArrayMarshaller_writeShortLength , "writeShort" , "(S[BIZI)V")},
      {x(TR::com_ibm_dataaccess_ByteArrayMarshaller_writeShortLength_, "writeShort_", "(S[BIZI)V")},

      {x(TR::com_ibm_dataaccess_ByteArrayMarshaller_writeInt , "writeInt" , "(I[BIZ)V")},
      {x(TR::com_ibm_dataaccess_ByteArrayMarshaller_writeInt_, "writeInt_", "(I[BIZ)V")},

      {x(TR::com_ibm_dataaccess_ByteArrayMarshaller_writeIntLength , "writeInt" , "(I[BIZI)V")},
      {x(TR::com_ibm_dataaccess_ByteArrayMarshaller_writeIntLength_, "writeInt_", "(I[BIZI)V")},

      {x(TR::com_ibm_dataaccess_ByteArrayMarshaller_writeLong , "writeLong" , "(J[BIZ)V")},
      {x(TR::com_ibm_dataaccess_ByteArrayMarshaller_writeLong_, "writeLong_", "(J[BIZ)V")},

      {x(TR::com_ibm_dataaccess_ByteArrayMarshaller_writeLongLength , "writeLong" , "(J[BIZI)V")},
      {x(TR::com_ibm_dataaccess_ByteArrayMarshaller_writeLongLength_, "writeLong_", "(J[BIZI)V")},

      {x(TR::com_ibm_dataaccess_ByteArrayMarshaller_writeFloat , "writeFloat" , "(F[BIZ)V")},
      {x(TR::com_ibm_dataaccess_ByteArrayMarshaller_writeFloat_, "writeFloat_", "(F[BIZ)V")},

      {x(TR::com_ibm_dataaccess_ByteArrayMarshaller_writeDouble , "writeDouble" , "(D[BIZ)V")},
      {x(TR::com_ibm_dataaccess_ByteArrayMarshaller_writeDouble_, "writeDouble_", "(D[BIZ)V")},

      {TR::unknownMethod}
   };

   static X DataAccessByteArrayUnmarshallerMethods[] =
   {
      {x(TR::com_ibm_dataaccess_ByteArrayUnmarshaller_readShort , "readShort" , "([BIZ)S")},
      {x(TR::com_ibm_dataaccess_ByteArrayUnmarshaller_readShort_, "readShort_", "([BIZ)S")},

      {x(TR::com_ibm_dataaccess_ByteArrayUnmarshaller_readShortLength , "readShort" , "([BIZIZ)S")},
      {x(TR::com_ibm_dataaccess_ByteArrayUnmarshaller_readShortLength_, "readShort_", "([BIZIZ)S")},

      {x(TR::com_ibm_dataaccess_ByteArrayUnmarshaller_readInt , "readInt" , "([BIZ)I")},
      {x(TR::com_ibm_dataaccess_ByteArrayUnmarshaller_readInt_, "readInt_", "([BIZ)I")},

      {x(TR::com_ibm_dataaccess_ByteArrayUnmarshaller_readIntLength , "readInt" , "([BIZIZ)I")},
      {x(TR::com_ibm_dataaccess_ByteArrayUnmarshaller_readIntLength_, "readInt_", "([BIZIZ)I")},

      {x(TR::com_ibm_dataaccess_ByteArrayUnmarshaller_readLong , "readLong" , "([BIZ)J")},
      {x(TR::com_ibm_dataaccess_ByteArrayUnmarshaller_readLong_, "readLong_", "([BIZ)J")},

      {x(TR::com_ibm_dataaccess_ByteArrayUnmarshaller_readLongLength , "readLong" , "([BIZIZ)J")},
      {x(TR::com_ibm_dataaccess_ByteArrayUnmarshaller_readLongLength_, "readLong_", "([BIZIZ)J")},

      {x(TR::com_ibm_dataaccess_ByteArrayUnmarshaller_readFloat , "readFloat" , "([BIZ)F")},
      {x(TR::com_ibm_dataaccess_ByteArrayUnmarshaller_readFloat_, "readFloat_", "([BIZ)F")},

      {x(TR::com_ibm_dataaccess_ByteArrayUnmarshaller_readDouble , "readDouble" , "([BIZ)D")},
      {x(TR::com_ibm_dataaccess_ByteArrayUnmarshaller_readDouble_, "readDouble_", "([BIZ)D")},

      { TR::unknownMethod}
   };

   static X DataAccessByteArrayUtilMethods[] =
      {
       {x(TR::com_ibm_dataaccess_ByteArrayUtils_trailingZeros,           "trailingZeros"        ,    "([B)I")},
       {x(TR::com_ibm_dataaccess_ByteArrayUtils_trailingZerosByteAtATime,"trailingZerosByteAtATime", "([BII)I")},
       {x(TR::com_ibm_dataaccess_ByteArrayUtils_trailingZerosQuadWordAtATime_,   "trailingZerosQuadWordAtATime_", "([BI)I")},
       { TR::unknownMethod}
      };

   static X DataAccessDecimalDataMethods[] =
   {
      {x(TR::com_ibm_dataaccess_DecimalData_JITIntrinsicsEnabled, "JITIntrinsicsEnabled", "()Z")},

      {x(TR::com_ibm_dataaccess_DecimalData_convertPackedDecimalToInteger , "convertPackedDecimalToInteger" , "([BIIZ)I")},
      {x(TR::com_ibm_dataaccess_DecimalData_convertPackedDecimalToInteger_, "convertPackedDecimalToInteger_", "([BIIZ)I")},
      {x(TR::com_ibm_dataaccess_DecimalData_convertPackedDecimalToInteger_ByteBuffer , "convertPackedDecimalToInteger" , "(Ljava/nio/ByteBuffer;IIZ)I")},
      {x(TR::com_ibm_dataaccess_DecimalData_convertPackedDecimalToInteger_ByteBuffer_, "convertPackedDecimalToInteger_", "(Ljava/nio/ByteBuffer;IIZJII)I")},

      {x(TR::com_ibm_dataaccess_DecimalData_convertIntegerToPackedDecimal, "convertIntegerToPackedDecimal" , "(I[BIIZ)V")},
      {x(TR::com_ibm_dataaccess_DecimalData_convertIntegerToPackedDecimal_,"convertIntegerToPackedDecimal_", "(I[BIIZ)V")},
      {x(TR::com_ibm_dataaccess_DecimalData_convertIntegerToPackedDecimal_ByteBuffer , "convertIntegerToPackedDecimal" , "(ILjava/nio/ByteBuffer;IIZ)V")},
      {x(TR::com_ibm_dataaccess_DecimalData_convertIntegerToPackedDecimal_ByteBuffer_, "convertIntegerToPackedDecimal_", "(ILjava/nio/ByteBuffer;IIZJII)V")},

      {x(TR::com_ibm_dataaccess_DecimalData_convertPackedDecimalToLong , "convertPackedDecimalToLong" , "([BIIZ)J")},
      {x(TR::com_ibm_dataaccess_DecimalData_convertPackedDecimalToLong_, "convertPackedDecimalToLong_", "([BIIZ)J")},
      {x(TR::com_ibm_dataaccess_DecimalData_convertPackedDecimalToLong_ByteBuffer , "convertPackedDecimalToLong" , "(Ljava/nio/ByteBuffer;IIZ)J")},
      {x(TR::com_ibm_dataaccess_DecimalData_convertPackedDecimalToLong_ByteBuffer_, "convertPackedDecimalToLong_", "(Ljava/nio/ByteBuffer;IIZJII)J")},

      {x(TR::com_ibm_dataaccess_DecimalData_convertLongToPackedDecimal , "convertLongToPackedDecimal" , "(J[BIIZ)V")},
      {x(TR::com_ibm_dataaccess_DecimalData_convertLongToPackedDecimal_, "convertLongToPackedDecimal_", "(J[BIIZ)V")},
      {x(TR::com_ibm_dataaccess_DecimalData_convertLongToPackedDecimal_ByteBuffer , "convertLongToPackedDecimal" , "(JLjava/nio/ByteBuffer;IIZ)V")},
      {x(TR::com_ibm_dataaccess_DecimalData_convertLongToPackedDecimal_ByteBuffer_, "convertLongToPackedDecimal_", "(JLjava/nio/ByteBuffer;IIZJII)V")},


      {x(TR::com_ibm_dataaccess_DecimalData_convertExternalDecimalToInteger , "convertExternalDecimalToInteger" , "([BIIZI)I")},
      {x(TR::com_ibm_dataaccess_DecimalData_convertExternalDecimalToInteger_, "convertExternalDecimalToInteger_", "([BIIZI)I")},

      {x(TR::com_ibm_dataaccess_DecimalData_convertIntegerToExternalDecimal , "convertIntegerToExternalDecimal" , "(I[BIIZI)V")},
      {x(TR::com_ibm_dataaccess_DecimalData_convertIntegerToExternalDecimal_, "convertIntegerToExternalDecimal_", "(I[BIIZI)V")},

      {x(TR::com_ibm_dataaccess_DecimalData_convertExternalDecimalToLong , "convertExternalDecimalToLong" , "([BIIZI)J")},
      {x(TR::com_ibm_dataaccess_DecimalData_convertExternalDecimalToLong_, "convertExternalDecimalToLong_", "([BIIZI)J")},

      {x(TR::com_ibm_dataaccess_DecimalData_convertLongToExternalDecimal , "convertLongToExternalDecimal" , "(J[BIIZI)V")},
      {x(TR::com_ibm_dataaccess_DecimalData_convertLongToExternalDecimal_, "convertLongToExternalDecimal_", "(J[BIIZI)V")},


      {x(TR::com_ibm_dataaccess_DecimalData_convertPackedDecimalToExternalDecimal , "convertPackedDecimalToExternalDecimal" , "([BI[BIII)V")},
      {x(TR::com_ibm_dataaccess_DecimalData_convertPackedDecimalToExternalDecimal_, "convertPackedDecimalToExternalDecimal_", "([BI[BIII)V")},

      {x(TR::com_ibm_dataaccess_DecimalData_convertExternalDecimalToPackedDecimal , "convertExternalDecimalToPackedDecimal" , "([BI[BIII)V")},
      {x(TR::com_ibm_dataaccess_DecimalData_convertExternalDecimalToPackedDecimal_, "convertExternalDecimalToPackedDecimal_", "([BI[BIII)V")},

      {x(TR::com_ibm_dataaccess_DecimalData_convertPackedDecimalToUnicodeDecimal , "convertPackedDecimalToUnicodeDecimal" , "([BI[CIII)V")},
      {x(TR::com_ibm_dataaccess_DecimalData_convertPackedDecimalToUnicodeDecimal_, "convertPackedDecimalToUnicodeDecimal_", "([BI[CIII)V")},

      {x(TR::com_ibm_dataaccess_DecimalData_convertUnicodeDecimalToPackedDecimal , "convertUnicodeDecimalToPackedDecimal" , "([CI[BIII)V")},
      {x(TR::com_ibm_dataaccess_DecimalData_convertUnicodeDecimalToPackedDecimal_, "convertUnicodeDecimalToPackedDecimal_", "([CI[BIII)V")},


      {x(TR::com_ibm_dataaccess_DecimalData_convertPackedDecimalToBigInteger, "convertPackedDecimalToBigInteger", "([BIIZ)Ljava/math/BigInteger;")},
      {x(TR::com_ibm_dataaccess_DecimalData_convertBigIntegerToPackedDecimal, "convertBigIntegerToPackedDecimal", "(Ljava/math/BigInteger;[BIIZ)V")},

      {x(TR::com_ibm_dataaccess_DecimalData_convertPackedDecimalToBigDecimal, "convertPackedDecimalToBigDecimal", "([BIIIZ)Ljava/math/BigDecimal;")},
      {x(TR::com_ibm_dataaccess_DecimalData_convertBigDecimalToPackedDecimal, "convertBigDecimalToPackedDecimal", "(Ljava/math/BigDecimal;[BIIZ)V")},


      {x(TR::com_ibm_dataaccess_DecimalData_convertExternalDecimalToBigInteger, "convertExternalDecimalToBigInteger", "([BIIZI)Ljava/math/BigInteger;")},
      {x(TR::com_ibm_dataaccess_DecimalData_convertBigIntegerToExternalDecimal, "convertBigIntegerToExternalDecimal", "(Ljava/math/BigInteger;[BIIZI)V")},

      {x(TR::com_ibm_dataaccess_DecimalData_convertExternalDecimalToBigDecimal, "convertExternalDecimalToBigDecimal", "([BIIIZI)Ljava/math/BigDecimal;")},
      {x(TR::com_ibm_dataaccess_DecimalData_convertBigDecimalToExternalDecimal, "convertBigDecimalToExternalDecimal", "(Ljava/math/BigDecimal;[BIIZI)V")},


      {x(TR::com_ibm_dataaccess_DecimalData_convertUnicodeDecimalToInteger, "convertUnicodeDecimalToInteger", "([CIIZI)I")},
      {x(TR::com_ibm_dataaccess_DecimalData_convertIntegerToUnicodeDecimal, "convertIntegerToUnicodeDecimal", "(I[CIIZI)V")},

      {x(TR::com_ibm_dataaccess_DecimalData_convertUnicodeDecimalToLong, "convertUnicodeDecimalToLong", "([CIIZI)J")},
      {x(TR::com_ibm_dataaccess_DecimalData_convertLongToUnicodeDecimal, "convertLongToUnicodeDecimal", "(J[CIIZI)V")},

      {x(TR::com_ibm_dataaccess_DecimalData_convertUnicodeDecimalToBigInteger, "convertUnicodeDecimalToBigInteger", "([CIIZI)Ljava/math/BigInteger;")},
      {x(TR::com_ibm_dataaccess_DecimalData_convertBigIntegerToUnicodeDecimal, "convertBigIntegerToUnicodeDecimal", "(Ljava/math/BigInteger;[CIIZI)V")},

      {x(TR::com_ibm_dataaccess_DecimalData_convertUnicodeDecimalToBigDecimal, "convertUnicodeDecimalToBigDecimal", "([CIIIZI)Ljava/math/BigDecimal;")},
      {x(TR::com_ibm_dataaccess_DecimalData_convertBigDecimalToUnicodeDecimal, "convertBigDecimalToUnicodeDecimal", "(Ljava/math/BigDecimal;[CIIZI)V")},


      {x(TR::com_ibm_dataaccess_DecimalData_translateArray, "translateArray",   "([BII[BI[BII)V")},


      {x(TR::com_ibm_dataaccess_DecimalData_DFPFacilityAvailable,  "DFPFacilityAvailable",        "()Z")},
      {x(TR::com_ibm_dataaccess_DecimalData_DFPUseDFP,             "DFPUseDFP",             "()Z")},
      {x(TR::com_ibm_dataaccess_DecimalData_DFPConvertPackedToDFP, "DFPConvertPackedToDFP", "(Ljava/math/BigDecimal;JIZ)Z")},
      {x(TR::com_ibm_dataaccess_DecimalData_DFPConvertDFPToPacked, "DFPConvertDFPToPacked", "(JZ)J")},
      {x(TR::com_ibm_dataaccess_DecimalData_createZeroBigDecimal, "createZeroBigDecimal", "()Ljava/math/BigDecimal;")},
      {x(TR::com_ibm_dataaccess_DecimalData_getlaside, "getlaside", "(Ljava/math/BigDecimal;)J")},
      {x(TR::com_ibm_dataaccess_DecimalData_setlaside, "setlaside", "(Ljava/math/BigDecimal;J)V")},
      {x(TR::com_ibm_dataaccess_DecimalData_getflags, "getflags", "(Ljava/math/BigDecimal;)I")},
      {x(TR::com_ibm_dataaccess_DecimalData_setflags, "setflags", "(Ljava/math/BigDecimal;I)V")},
      {x(TR::com_ibm_dataaccess_DecimalData_slowSignedPackedToBigDecimal, "slowSignedPackedToBigDecimal", "([BIIIZ)Ljava/math/BigDecimal;")},
      {x(TR::com_ibm_dataaccess_DecimalData_slowBigDecimalToSignedPacked, "slowBigDecimalToSignedPacked", "(Ljava/math/BigDecimal;[BIIZ)V")},

      {TR::unknownMethod}
   };

   static X DataAccessPackedDecimalMethods[] =
   {
      {x(TR::com_ibm_dataaccess_PackedDecimal_checkPackedDecimal , "checkPackedDecimal" , "([BIIZZ)I")},
      {x(TR::com_ibm_dataaccess_PackedDecimal_checkPackedDecimal_, "checkPackedDecimal_", "([BIIZZ)I")},

      {x(TR::com_ibm_dataaccess_PackedDecimal_checkPackedDecimal_2bInlined1, "checkPackedDecimal", "([BII)I"  )},
      {x(TR::com_ibm_dataaccess_PackedDecimal_checkPackedDecimal_2bInlined2, "checkPackedDecimal", "([BIIZ)I" )},

      {x(TR::com_ibm_dataaccess_PackedDecimal_addPackedDecimal , "addPackedDecimal" , "([BII[BII[BIIZ)V")},
      {x(TR::com_ibm_dataaccess_PackedDecimal_addPackedDecimal_, "addPackedDecimal_", "([BII[BII[BIIZ)V")},

      {x(TR::com_ibm_dataaccess_PackedDecimal_subtractPackedDecimal , "subtractPackedDecimal" , "([BII[BII[BIIZ)V")},
      {x(TR::com_ibm_dataaccess_PackedDecimal_subtractPackedDecimal_, "subtractPackedDecimal_", "([BII[BII[BIIZ)V")},

      {x(TR::com_ibm_dataaccess_PackedDecimal_multiplyPackedDecimal , "multiplyPackedDecimal" , "([BII[BII[BIIZ)V")},
      {x(TR::com_ibm_dataaccess_PackedDecimal_multiplyPackedDecimal_, "multiplyPackedDecimal_", "([BII[BII[BIIZ)V")},

      {x(TR::com_ibm_dataaccess_PackedDecimal_dividePackedDecimal , "dividePackedDecimal" , "([BII[BII[BIIZ)V")},
      {x(TR::com_ibm_dataaccess_PackedDecimal_dividePackedDecimal_, "dividePackedDecimal_", "([BII[BII[BIIZ)V")},

      {x(TR::com_ibm_dataaccess_PackedDecimal_remainderPackedDecimal , "remainderPackedDecimal" , "([BII[BII[BIIZ)V")},
      {x(TR::com_ibm_dataaccess_PackedDecimal_remainderPackedDecimal_, "remainderPackedDecimal_", "([BII[BII[BIIZ)V")},


      {x(TR::com_ibm_dataaccess_PackedDecimal_lessThanPackedDecimal , "lessThanPackedDecimal" , "([BII[BII)Z")},
      {x(TR::com_ibm_dataaccess_PackedDecimal_lessThanPackedDecimal_, "lessThanPackedDecimal_", "([BII[BII)Z")},

      {x(TR::com_ibm_dataaccess_PackedDecimal_lessThanOrEqualsPackedDecimal , "lessThanOrEqualsPackedDecimal" , "([BII[BII)Z")},
      {x(TR::com_ibm_dataaccess_PackedDecimal_lessThanOrEqualsPackedDecimal_, "lessThanOrEqualsPackedDecimal_", "([BII[BII)Z")},

      {x(TR::com_ibm_dataaccess_PackedDecimal_greaterThanPackedDecimal , "greaterThanPackedDecimal" , "([BII[BII)Z")},
      {x(TR::com_ibm_dataaccess_PackedDecimal_greaterThanPackedDecimal_, "greaterThanPackedDecimal_", "([BII[BII)Z")},

      {x(TR::com_ibm_dataaccess_PackedDecimal_greaterThanOrEqualsPackedDecimal , "greaterThanOrEqualsPackedDecimal" , "([BII[BII)Z")},
      {x(TR::com_ibm_dataaccess_PackedDecimal_greaterThanOrEqualsPackedDecimal_, "greaterThanOrEqualsPackedDecimal_", "([BII[BII)Z")},

      {x(TR::com_ibm_dataaccess_PackedDecimal_equalsPackedDecimal , "equalsPackedDecimal" , "([BII[BII)Z")},
      {x(TR::com_ibm_dataaccess_PackedDecimal_equalsPackedDecimal_, "equalsPackedDecimal_", "([BII[BII)Z")},

      {x(TR::com_ibm_dataaccess_PackedDecimal_notEqualsPackedDecimal , "notEqualsPackedDecimal" , "([BII[BII)Z")},
      {x(TR::com_ibm_dataaccess_PackedDecimal_notEqualsPackedDecimal_, "notEqualsPackedDecimal_", "([BII[BII)Z")},


      {x(TR::com_ibm_dataaccess_PackedDecimal_shiftLeftPackedDecimal , "shiftLeftPackedDecimal" , "([BII[BIIIZ)V")},
      {x(TR::com_ibm_dataaccess_PackedDecimal_shiftLeftPackedDecimal_, "shiftLeftPackedDecimal_", "([BII[BIIIZ)V")},

      {x(TR::com_ibm_dataaccess_PackedDecimal_shiftRightPackedDecimal , "shiftRightPackedDecimal" , "([BII[BIIIZZ)V")},
      {x(TR::com_ibm_dataaccess_PackedDecimal_shiftRightPackedDecimal_, "shiftRightPackedDecimal_", "([BII[BIIIZZ)V")},

      {x(TR::com_ibm_dataaccess_PackedDecimal_movePackedDecimal, "movePackedDecimal" , "([BII[BIIZ)V")},

      {TR::unknownMethod}
   };

   static X BigDecimalMethods[] =
      {
      {x(TR::java_math_BigDecimal_add,                   "add",                   "(Ljava/math/BigDecimal;)Ljava/math/BigDecimal;")},
      {x(TR::java_math_BigDecimal_subtract,              "subtract",              "(Ljava/math/BigDecimal;)Ljava/math/BigDecimal;")},
      {x(TR::java_math_BigDecimal_multiply,              "multiply",              "(Ljava/math/BigDecimal;)Ljava/math/BigDecimal;")},
      {x(TR::java_math_BigDecimal_clone,                 "clone",                 "()Ljava/math/BigDecimal;")},
      {x(TR::java_math_BigDecimal_possibleClone,         "possibleClone",          "(Ljava/math/BigDecimal;)Ljava/math/BigDecimal;")},
      {x(TR::java_math_BigDecimal_valueOf,               "valueOf",               "(JI)Ljava/math/BigDecimal;")},
      {x(TR::java_math_BigDecimal_valueOf_J,             "valueOf",               "(J)Ljava/math/BigDecimal;")},
      {x(TR::java_math_BigDecimal_setScale,              "setScale",              "(II)Ljava/math/BigDecimal;")},
      {x(TR::java_math_BigDecimal_slowSubMulAddAddMulSetScale, "slowSMAAMSS",     "(Ljava/math/BigDecimal;Ljava/math/BigDecimal;Ljava/math/BigDecimal;Ljava/math/BigDecimal;Ljava/math/BigDecimal;)Ljava/math/BigDecimal;")},
      {x(TR::java_math_BigDecimal_slowSubMulSetScale,    "slowSMSS",              "(Ljava/math/BigDecimal;Ljava/math/BigDecimal;Ljava/math/BigDecimal;)Ljava/math/BigDecimal;")},
      {x(TR::java_math_BigDecimal_slowAddAddMulSetScale, "slowAAMSS",             "(Ljava/math/BigDecimal;Ljava/math/BigDecimal;Ljava/math/BigDecimal;Ljava/math/BigDecimal;)Ljava/math/BigDecimal;")},
      {x(TR::java_math_BigDecimal_slowMulSetScale,       "slowMSS",               "(Ljava/math/BigDecimal;Ljava/math/BigDecimal;)Ljava/math/BigDecimal;")},
      {x(TR::java_math_BigDecimal_subMulAddAddMulSetScale, "SMAAMSS",             "(Ljava/math/BigDecimal;Ljava/math/BigDecimal;Ljava/math/BigDecimal;Ljava/math/BigDecimal;Ljava/math/BigDecimal;IIII)Ljava/math/BigDecimal;")},
      {x(TR::java_math_BigDecimal_subMulSetScale,        "SMSS",                  "(Ljava/math/BigDecimal;Ljava/math/BigDecimal;Ljava/math/BigDecimal;II)Ljava/math/BigDecimal;")},
      {x(TR::java_math_BigDecimal_addAddMulSetScale,     "AAMSS",                 "(Ljava/math/BigDecimal;Ljava/math/BigDecimal;Ljava/math/BigDecimal;Ljava/math/BigDecimal;III)Ljava/math/BigDecimal;")},
      {x(TR::java_math_BigDecimal_mulSetScale,           "MSS",                   "(Ljava/math/BigDecimal;Ljava/math/BigDecimal;I)Ljava/math/BigDecimal;")},
      {x(TR::java_math_BigDecimal_longString1,           "longString1",           "(II)Ljava/lang/String;")},
      {x(TR::java_math_BigDecimal_longString1C,          "longString1",           "(II[C)V")},
      {x(TR::java_math_BigDecimal_longString2,           "longString2",           "(III)Ljava/lang/String;")},
      {x(TR::java_math_BigDecimal_toString,              "toString",              "()Ljava/lang/String;")},
      {x(TR::java_math_BigDecimal_doToString,            "doToString",            "()Ljava/lang/String;")},
      {x(TR::java_math_BigDecimal_noLLOverflowAdd,       "noLLOverflowAdd",       "(JJJ)Z")},
      {x(TR::java_math_BigDecimal_noLLOverflowMul,       "noLLOverflowMul",       "(JJJ)Z")},
      {x(TR::java_math_BigDecimal_longAdd,               "longAdd",               "(Ljava/math/BigDecimal;Ljava/math/BigDecimal;Ljava/math/MathContext;Z)Ljava/math/BigDecimal;")},
      {x(TR::java_math_BigDecimal_slAdd,                  "slAdd",                 "(Ljava/math/BigDecimal;Ljava/math/BigDecimal;Ljava/math/MathContext;Z)Ljava/math/BigDecimal;")},
      {x(TR::java_math_BigDecimal_getLaside,             "getLaside",             "()J")},
      {x(TR::java_math_BigDecimal_DFPPerformHysteresis,  "DFPPerformHysteresis",  "()Z")},
      {x(TR::java_math_BigDecimal_DFPUseDFP,             "DFPUseDFP",             "()Z")},
      {x(TR::java_math_BigDecimal_DFPHWAvailable,        "DFPHWAvailable",        "()Z")},
      {x(TR::java_math_BigDecimal_DFPIntConstructor,     "DFPIntConstructor",     "(IIII)Z")},
      {x(TR::java_math_BigDecimal_DFPLongConstructor,    "DFPLongConstructor",    "(JIII)Z")},
      {x(TR::java_math_BigDecimal_DFPLongExpConstructor, "DFPLongExpConstructor", "(JIIIIZ)Z")},
      {x(TR::java_math_BigDecimal_DFPAdd,                "DFPAdd",                "(JJIII)Z")},
      {x(TR::java_math_BigDecimal_DFPSubtract,           "DFPSubtract",           "(JJIII)Z")},
      {x(TR::java_math_BigDecimal_DFPMultiply,           "DFPMultiply",           "(JJIII)Z")},
      {x(TR::java_math_BigDecimal_DFPDivide,             "DFPDivide",             "(JJZIII)I")},
      {x(TR::java_math_BigDecimal_DFPScaledAdd,          "DFPScaledAdd",          "(JJI)Z")},
      {x(TR::java_math_BigDecimal_DFPScaledSubtract,     "DFPScaledSubtract",     "(JJI)Z")},
      {x(TR::java_math_BigDecimal_DFPScaledMultiply,     "DFPScaledMultiply",     "(JJI)Z")},
      {x(TR::java_math_BigDecimal_DFPScaledDivide,       "DFPScaledDivide",       "(JJIII)I")},
      {x(TR::java_math_BigDecimal_DFPRound,              "DFPRound",              "(JII)Z")},
      {x(TR::java_math_BigDecimal_DFPSetScale,           "DFPSetScale",           "(JIZIZ)I")},
      {x(TR::java_math_BigDecimal_DFPCompareTo,          "DFPCompareTo",          "(JJ)I")},
      {x(TR::java_math_BigDecimal_DFPSignificance,       "DFPSignificance",       "(J)I")},
      {x(TR::java_math_BigDecimal_DFPExponent,           "DFPExponent",           "(J)I")},
      {x(TR::java_math_BigDecimal_DFPBCDDigits,          "DFPBCDDigits",          "(J)J")},
      {x(TR::java_math_BigDecimal_DFPUnscaledValue,      "DFPUnscaledValue",      "(J)J")},
      {x(TR::java_math_BigDecimal_DFPConvertPackedToDFP, "DFPConvertPackedToDFP", "(JIZ)Z")},
      {x(TR::java_math_BigDecimal_DFPConvertDFPToPacked, "DFPConvertDFPToPacked", "(JZ)J")},
      {x(TR::java_math_BigDecimal_DFPGetHWAvailable,     "DFPGetHWAvailable",     "()Z")},
      {x(TR::java_math_BigDecimal_doubleValue,     "doubleValue",     "()D")},
      {x(TR::java_math_BigDecimal_floatValue,     "floatValue",       "()F")},
      {x(TR::java_math_BigDecimal_storeTwoCharsFromInt,  "storeTwoCharsFromInt",  "([CII)V")},
      {    TR::unknownMethod}
      };

   static X BigIntegerMethods[] =
      {
      {x(TR::java_math_BigInteger_add,                   "add",                   "(Ljava/math/BigInteger;)Ljava/math/BigInteger;")},
      {x(TR::java_math_BigInteger_subtract,              "subtract",              "(Ljava/math/BigInteger;)Ljava/math/BigInteger;")},
      {x(TR::java_math_BigInteger_multiply,              "multiply",              "(Ljava/math/BigInteger;)Ljava/math/BigInteger;")},
      {    TR::unknownMethod}
      };

   static X PrefetchMethods[] =
      {
      {x(TR::com_ibm_Compiler_Internal__TR_Prefetch,     "_TR_Prefetch_Load",              "(Ljava/lang/Object;I)V")},
      {x(TR::com_ibm_Compiler_Internal__TR_Prefetch,     "_TR_Prefetch_Load_L1",           "(Ljava/lang/Object;I)V")},
      {x(TR::com_ibm_Compiler_Internal__TR_Prefetch,     "_TR_Prefetch_Load_L2",           "(Ljava/lang/Object;I)V")},
      {x(TR::com_ibm_Compiler_Internal__TR_Prefetch,     "_TR_Prefetch_Load_L3",           "(Ljava/lang/Object;I)V")},
      {x(TR::com_ibm_Compiler_Internal__TR_Prefetch,     "_TR_Prefetch_Store",             "(Ljava/lang/Object;I)V")},
      {x(TR::com_ibm_Compiler_Internal__TR_Prefetch,     "_TR_Prefetch_LoadNTA",           "(Ljava/lang/Object;I)V")},
      {x(TR::com_ibm_Compiler_Internal__TR_Prefetch,     "_TR_Prefetch_StoreNTA",          "(Ljava/lang/Object;I)V")},
      {x(TR::com_ibm_Compiler_Internal__TR_Prefetch,     "_TR_Prefetch_StoreConditional",  "(Ljava/lang/Object;I)V")},
      {x(TR::com_ibm_Compiler_Internal__TR_Prefetch,     "_TR_Release_StoreOnly",          "(Ljava/lang/Object;I)V")},
      {x(TR::com_ibm_Compiler_Internal__TR_Prefetch,     "_TR_Release_All",                "(Ljava/lang/Object;I)V")},
      {x(TR::com_ibm_Compiler_Internal__TR_Prefetch,     "_TR_Prefetch_Load",              "(Ljava/lang/Object;Ljava/lang/String;Ljava/lang/String;)V")},
      {x(TR::com_ibm_Compiler_Internal__TR_Prefetch,     "_TR_Prefetch_Load_L1",           "(Ljava/lang/Object;Ljava/lang/String;Ljava/lang/String;)V")},
      {x(TR::com_ibm_Compiler_Internal__TR_Prefetch,     "_TR_Prefetch_Load_L2",           "(Ljava/lang/Object;Ljava/lang/String;Ljava/lang/String;)V")},
      {x(TR::com_ibm_Compiler_Internal__TR_Prefetch,     "_TR_Prefetch_Load_L3",           "(Ljava/lang/Object;Ljava/lang/String;Ljava/lang/String;)V")},
      {x(TR::com_ibm_Compiler_Internal__TR_Prefetch,     "_TR_Prefetch_Store",             "(Ljava/lang/Object;Ljava/lang/String;Ljava/lang/String;)V")},
      {x(TR::com_ibm_Compiler_Internal__TR_Prefetch,     "_TR_Prefetch_LoadNTA",           "(Ljava/lang/Object;Ljava/lang/String;Ljava/lang/String;)V")},
      {x(TR::com_ibm_Compiler_Internal__TR_Prefetch,     "_TR_Prefetch_StoreNTA",          "(Ljava/lang/Object;Ljava/lang/String;Ljava/lang/String;)V")},
      {x(TR::com_ibm_Compiler_Internal__TR_Prefetch,     "_TR_Prefetch_StoreConditional",  "(Ljava/lang/Object;Ljava/lang/String;Ljava/lang/String;)V")},
      {x(TR::com_ibm_Compiler_Internal__TR_Prefetch,     "_TR_Release_StoreOnly",          "(Ljava/lang/Object;Ljava/lang/String;Ljava/lang/String;)V")},
      {x(TR::com_ibm_Compiler_Internal__TR_Prefetch,     "_TR_Release_All",                "(Ljava/lang/Object;Ljava/lang/String;Ljava/lang/String;)V")},
      {x(TR::com_ibm_Compiler_Internal__TR_Prefetch,     "_TR_Prefetch_Load",              "(Ljava/lang/String;Ljava/lang/String;)V")},
      {x(TR::com_ibm_Compiler_Internal__TR_Prefetch,     "_TR_Prefetch_Load_L1",           "(Ljava/lang/String;Ljava/lang/String;)V")},
      {x(TR::com_ibm_Compiler_Internal__TR_Prefetch,     "_TR_Prefetch_Load_L2",           "(Ljava/lang/String;Ljava/lang/String;)V")},
      {x(TR::com_ibm_Compiler_Internal__TR_Prefetch,     "_TR_Prefetch_Load_L3",           "(Ljava/lang/String;Ljava/lang/String;)V")},
      {x(TR::com_ibm_Compiler_Internal__TR_Prefetch,     "_TR_Prefetch_Store",             "(Ljava/lang/String;Ljava/lang/String;)V")},
      {x(TR::com_ibm_Compiler_Internal__TR_Prefetch,     "_TR_Prefetch_LoadNTA",           "(Ljava/lang/String;Ljava/lang/String;)V")},
      {x(TR::com_ibm_Compiler_Internal__TR_Prefetch,     "_TR_Prefetch_StoreNTA",          "(Ljava/lang/String;Ljava/lang/String;)V")},
      {x(TR::com_ibm_Compiler_Internal__TR_Prefetch,     "_TR_Prefetch_StoreConditional",  "(Ljava/lang/String;Ljava/lang/String;)V")},
      {x(TR::com_ibm_Compiler_Internal__TR_Prefetch,     "_TR_Release_StoreOnly",          "(Ljava/lang/String;Ljava/lang/String;)V")},
      {x(TR::com_ibm_Compiler_Internal__TR_Prefetch,     "_TR_Release_All",                "(Ljava/lang/String;Ljava/lang/String;)V")},
      {    TR::unknownMethod}
      };

   static X OSMemoryMethods[] =
      {
      {x(TR::org_apache_harmony_luni_platform_OSMemory_putByte_JB_V,                  "putByte",    "(JB)V")},
      {x(TR::org_apache_harmony_luni_platform_OSMemory_putShort_JS_V,                 "putShort",   "(JS)V")},
      {x(TR::org_apache_harmony_luni_platform_OSMemory_putInt_JI_V,                   "putInt",     "(JI)V")},
      {x(TR::org_apache_harmony_luni_platform_OSMemory_putLong_JJ_V,                  "putLong",    "(JJ)V")},
      {x(TR::org_apache_harmony_luni_platform_OSMemory_putFloat_JF_V,                 "putFloat",   "(JF)V")},
      {x(TR::org_apache_harmony_luni_platform_OSMemory_putDouble_JD_V,                "putDouble",  "(JD)V")},
      {x(TR::org_apache_harmony_luni_platform_OSMemory_putAddress_JJ_V,               "putAddress", "(JJ)V")},

      {x(TR::org_apache_harmony_luni_platform_OSMemory_getByte_J_B,                   "getByte",    "(J)B")},
      {x(TR::org_apache_harmony_luni_platform_OSMemory_getShort_J_S,                  "getShort",   "(J)S")},
      {x(TR::org_apache_harmony_luni_platform_OSMemory_getInt_J_I,                    "getInt",     "(J)I")},
      {x(TR::org_apache_harmony_luni_platform_OSMemory_getLong_J_J,                   "getLong",    "(J)J")},
      {x(TR::org_apache_harmony_luni_platform_OSMemory_getFloat_J_F,                  "getFloat",   "(J)F")},
      {x(TR::org_apache_harmony_luni_platform_OSMemory_getDouble_J_D,                 "getDouble",  "(J)D")},
      {x(TR::org_apache_harmony_luni_platform_OSMemory_getAddress_J_J,                "getAddress", "(J)J")},
      {  TR::unknownMethod}
      };

   static X otivmMethods[] =
      {
      {  TR::com_ibm_oti_vm_VM_callerClass,      11, "callerClass",  (int16_t)-1, "*"},
      {x(TR::java_lang_ClassLoader_callerClassLoader, "callerClassLoader", "()Ljava/lang/ClassLoader;")},
      {  TR::unknownMethod}
      };

   static X ArraysMethods[] =
      {
      {  TR::java_util_Arrays_fill,      4, "fill",    (int16_t)-1, "*"},
      {  TR::java_util_Arrays_equals,    6, "equals",  (int16_t)-1, "*"},
      {x(TR::java_util_Arrays_copyOf_byte,   "copyOf",     "([BI)[B")},
      {x(TR::java_util_Arrays_copyOf_short,  "copyOf",     "([SI)[S")},
      {x(TR::java_util_Arrays_copyOf_char,   "copyOf",     "([CI)[C")},
      {x(TR::java_util_Arrays_copyOf_boolean,"copyOf",     "([ZI)[Z")},
      {x(TR::java_util_Arrays_copyOf_int,    "copyOf",     "([II)[I")},
      {x(TR::java_util_Arrays_copyOf_long,   "copyOf",     "([JI)[J")},
      {x(TR::java_util_Arrays_copyOf_float,  "copyOf",     "([FI)[F")},
      {x(TR::java_util_Arrays_copyOf_double, "copyOf",     "([DI)[D")},
      {x(TR::java_util_Arrays_copyOf_Object1,"copyOf",     "([Ljava/lang/Object;I)[Ljava/lang/Object;")},
      {x(TR::java_util_Arrays_copyOf_Object2,"copyOf",     "([Ljava/lang/Object;ILjava/lang/Class;)[Ljava/lang/Object;")},

      {x(TR::java_util_Arrays_copyOfRange_byte,   "copyOfRange",     "([BII)[B")},
      {x(TR::java_util_Arrays_copyOfRange_short,  "copyOfRange",     "([SII)[S")},
      {x(TR::java_util_Arrays_copyOfRange_char,   "copyOfRange",     "([CII)[C")},
      {x(TR::java_util_Arrays_copyOfRange_boolean,"copyOfRange",     "([ZII)[Z")},
      {x(TR::java_util_Arrays_copyOfRange_int,    "copyOfRange",     "([III)[I")},
      {x(TR::java_util_Arrays_copyOfRange_long,   "copyOfRange",     "([JII)[J")},
      {x(TR::java_util_Arrays_copyOfRange_float,  "copyOfRange",     "([FII)[F")},
      {x(TR::java_util_Arrays_copyOfRange_double, "copyOfRange",     "([DII)[D")},
      {x(TR::java_util_Arrays_copyOfRange_Object1,"copyOfRange",     "([Ljava/lang/Object;II)[Ljava/lang/Object;")},
      {x(TR::java_util_Arrays_copyOfRange_Object2,"copyOfRange",     "([Ljava/lang/Object;IILjava/lang/Class;)[Ljava/lang/Object;")},
      {  TR::unknownMethod}
      };

   static X StringMethods[] =
      {
      {x(TR::java_lang_String_trim,                "trim",                "()Ljava/lang/String;")},
      {x(TR::java_lang_String_init_String,         "<init>",              "(Ljava/lang/String;)V")},
      {x(TR::java_lang_String_init_String_char,    "<init>",              "(Ljava/lang/String;C)V")},
      {x(TR::java_lang_String_init_int_String_int_String_String, "<init>","(ILjava/lang/String;ILjava/lang/String;Ljava/lang/String;)V")},
      {x(TR::java_lang_String_init_int_int_char_boolean, "<init>",       "(II[CZ)V")},
      {  TR::java_lang_String_init,          6,    "<init>", (int16_t)-1,    "*"},
      {x(TR::java_lang_String_charAt,              "charAt",              "(I)C")},
      {x(TR::java_lang_String_charAtInternal_I,    "charAtInternal",      "(I)C")},
      {x(TR::java_lang_String_charAtInternal_IB,   "charAtInternal",      "(I[B)C")},
      {x(TR::java_lang_String_charAtInternal_IB,   "charAtInternal",      "(I[C)C")},
      {x(TR::java_lang_String_concat,              "concat",              "(Ljava/lang/String;)Ljava/lang/String;")},
      {x(TR::java_lang_String_compressedArrayCopy_BIBII,              "compressedArrayCopy",              "([BI[BII)V")},
      {x(TR::java_lang_String_compressedArrayCopy_BICII,              "compressedArrayCopy",              "([BI[CII)V")},
      {x(TR::java_lang_String_compressedArrayCopy_CIBII,              "compressedArrayCopy",              "([CI[BII)V")},
      {x(TR::java_lang_String_compressedArrayCopy_CICII,              "compressedArrayCopy",              "([CI[CII)V")},
      {x(TR::java_lang_String_decompressedArrayCopy_BIBII,              "decompressedArrayCopy",              "([BI[BII)V")},
      {x(TR::java_lang_String_decompressedArrayCopy_BICII,              "decompressedArrayCopy",              "([BI[CII)V")},
      {x(TR::java_lang_String_decompressedArrayCopy_CIBII,              "decompressedArrayCopy",              "([CI[BII)V")},
      {x(TR::java_lang_String_decompressedArrayCopy_CICII,              "decompressedArrayCopy",              "([CI[CII)V")},
      {x(TR::java_lang_String_equals,              "equals",              "(Ljava/lang/Object;)Z")},
      {x(TR::java_lang_String_indexOf_String,      "indexOf",             "(Ljava/lang/String;)I")},
      {x(TR::java_lang_String_indexOf_String_int,  "indexOf",             "(Ljava/lang/String;I)I")},
      {x(TR::java_lang_String_indexOf_native,      "indexOf",             "(II)I")},
      {x(TR::java_lang_String_indexOf_fast,        "indexOf",             "(Ljava/lang/String;Ljava/lang/String;IIC)I")},
      {x(TR::java_lang_String_isCompressed,        "isCompressed",        "()Z")},
      {x(TR::java_lang_String_length,              "length",              "()I")},
      {x(TR::java_lang_String_lengthInternal,      "lengthInternal",      "()I")},
      {x(TR::java_lang_String_replace,             "replace",             "(CC)Ljava/lang/String;")},
      {x(TR::java_lang_String_hashCode,            "hashCode",            "()I")},
      {x(TR::java_lang_String_hashCodeImplCompressed,  "hashCodeImplCompressed",          "([BII)I")},
      {x(TR::java_lang_String_hashCodeImplCompressed,  "hashCodeImplCompressed",          "([CII)I")},
      {x(TR::java_lang_String_hashCodeImplDecompressed,"hashCodeImplDecompressed",        "([BII)I")},
      {x(TR::java_lang_String_hashCodeImplDecompressed,"hashCodeImplDecompressed",        "([CII)I")},
      {x(TR::java_lang_String_compareTo,           "compareTo",           "(Ljava/lang/String;)I")},
      {x(TR::java_lang_String_lastIndexOf,         "lastIndexOf",         "(Ljava/lang/String;I)I")},
      {x(TR::java_lang_String_toLowerCase,         "toLowerCase",         "(Ljava/util/Locale;)Ljava/lang/String;")},
      {x(TR::java_lang_String_toLowerCaseCore,     "toLowerCaseCore",     "(Ljava/lang/String;)Ljava/lang/String;")},
      {x(TR::java_lang_String_toUpperCase,         "toUpperCase",         "(Ljava/util/Locale;)Ljava/lang/String;")},
      {x(TR::java_lang_String_toUpperCaseCore,     "toUpperCaseCore",     "(Ljava/lang/String;)Ljava/lang/String;")},
      {x(TR::java_lang_String_toCharArray,         "toCharArray",         "()[C")},
      {x(TR::java_lang_String_regionMatches,       "regionMatches",       "(ILjava/lang/String;II)Z")},
      {x(TR::java_lang_String_regionMatches_bool,  "regionMatches",       "(ZILjava/lang/String;II)Z")},
      {  TR::java_lang_String_regionMatchesInternal, 21, "regionMatchesInternal", (int16_t)-1, "*"},
      {x(TR::java_lang_String_equalsIgnoreCase,    "equalsIgnoreCase",    "(Ljava/lang/String;)Z")},
      {x(TR::java_lang_String_compareToIgnoreCase, "compareToIgnoreCase", "(Ljava/lang/String;)I")},
      {x(TR::java_lang_String_compress,            "compress",            "([C[BII)I")},
      {x(TR::java_lang_String_compressNoCheck,     "compressNoCheck",     "([C[BII)V")},
      {x(TR::java_lang_String_andOR,               "andOR",               "([CII)I")},
      {x(TR::java_lang_String_unsafeCharAt,        "unsafeCharAt",        "(I)C")},
      {x(TR::java_lang_String_split_str_int,       "split",               "(Ljava/lang/String;I)[Ljava/lang/String;")},
      {x(TR::java_lang_String_getChars_charArray,  "getChars",            "(II[CI)V")},
      {x(TR::java_lang_String_getChars_byteArray,  "getChars",            "(II[BI)V")},
      {  TR::unknownMethod}
      };

   static X StringBufferMethods[] =
      {
      {x(TR::java_lang_StringBuffer_append,             "append",   "([C)Ljava/lang/StringBuffer;")},
      {x(TR::java_lang_StringBuffer_append,             "append",   "([CII)Ljava/lang/StringBuffer;")},
      {x(TR::java_lang_StringBuffer_capacityInternal,   "capacityInternal",   "()I")},
      {x(TR::java_lang_StringBuffer_ensureCapacityImpl, "ensureCapacityImpl", "(I)V")},
      {x(TR::java_lang_StringBuffer_lengthInternalUnsynchronized,     "lengthInternalUnsynchronized",     "()I")},
      {  TR::unknownMethod}
      };

   static X StringCodingMethods[] =
      {
      {x(TR::java_lang_StringCoding_decode, "decode", "(Ljava/nio/charset/Charset;[BII)[C")},
      {x(TR::java_lang_StringCoding_encode, "encode", "(Ljava/nio/charset/Charset;[CII)[B")},
      {x(TR::java_lang_StringCoding_implEncodeISOArray, "implEncodeISOArray", "([BI[BII)I")},
      {x(TR::java_lang_StringCoding_encode8859_1,       "encode8859_1",       "(B[B)[B")},
      {x(TR::java_lang_StringCoding_encodeASCII,        "encodeASCII",        "(B[B)[B")},
      {x(TR::java_lang_StringCoding_encodeUTF8,         "encodeUTF8",         "(B[B)[B")},
      {  TR::unknownMethod}
      };

   static X StringCoding_StringDecoderMethods[] =
      {
      {x(TR::java_lang_StringCoding_StringDecoder_decode, "decode", "([BII)[C")},
      {  TR::unknownMethod}
      };

   static X StringCoding_StringEncoderMethods[] =
      {
      {x(TR::java_lang_StringCoding_StringEncoder_encode, "encode", "([CII)[B")},
      {  TR::unknownMethod}
      };

    static X NumberFormatMethods[] =
      {
      {x(TR::java_text_NumberFormat_format,             "format",   "(D)Ljava/lang/String;")},
      {  TR::unknownMethod}
      };
   static X StringBuilderMethods[] =
      {
      {x(TR::java_lang_StringBuilder_init,               "<init>",             "()V")},
      {x(TR::java_lang_StringBuilder_init_int,           "<init>",             "(I)V")},
      {x(TR::java_lang_StringBuilder_append_bool,        "append",             "(Z)Ljava/lang/StringBuilder;")},
      {x(TR::java_lang_StringBuilder_append_char,        "append",             "(C)Ljava/lang/StringBuilder;")},
      {x(TR::java_lang_StringBuilder_append_double,      "append",             "(D)Ljava/lang/StringBuilder;")},
      {x(TR::java_lang_StringBuilder_append_float,       "append",             "(F)Ljava/lang/StringBuilder;")},
      {x(TR::java_lang_StringBuilder_append_int,         "append",             "(I)Ljava/lang/StringBuilder;")},
      {x(TR::java_lang_StringBuilder_append_long,        "append",             "(J)Ljava/lang/StringBuilder;")},
      {x(TR::java_lang_StringBuilder_append_String,      "append",             "(Ljava/lang/String;)Ljava/lang/StringBuilder;")},
      {x(TR::java_lang_StringBuilder_append_Object,      "append",             "(Ljava/lang/Object;)Ljava/lang/StringBuilder;")},
      {x(TR::java_lang_StringBuilder_capacityInternal,   "capacityInternal",   "()I")},
      {x(TR::java_lang_StringBuilder_ensureCapacityImpl, "ensureCapacityImpl", "(I)V")},
      {x(TR::java_lang_StringBuilder_lengthInternal,     "lengthInternal",     "()I")},
      {x(TR::java_lang_StringBuilder_toString,           "toString",           "()Ljava/lang/String;")},

      {  TR::unknownMethod}
      };

   static X SystemMethods[] =
      {
      {  TR::java_lang_System_arraycopy,      9, "arraycopy",    (int16_t)-1, "*"},
      {x(TR::java_lang_System_currentTimeMillis, "currentTimeMillis",   "()J")},
      {x(TR::java_lang_System_nanoTime,          "nanoTime",   "()J")},
      {x(TR::java_lang_System_hiresClockImpl,          "hiresClockImpl",   "()J")},
      {x(TR::java_lang_System_identityHashCode,  "identityHashCode",    "(Ljava/lang/Object;)I")},
      {  TR::unknownMethod}
      };

   static X ThreadMethods[] =
      {
      {x(TR::java_lang_Thread_currentThread,     "currentThread",   "()Ljava/lang/Thread;")},
      {  TR::unknownMethod}
      };

   static X ThrowableMethods[] =
      {
      {  TR::java_lang_Throwable_printStackTrace,     15, "printStackTrace",   (int16_t)-1, "*"},
      {x(TR::java_lang_Throwable_fillInStackTrace,    "fillInStackTrace",  "()Ljava/lang/Throwable;")},
      {  TR::unknownMethod}
      };

   static X UnsafeMethods[] =
      {
      {x(TR::sun_misc_Unsafe_putBoolean_jlObjectJZ_V,       "putBoolean", "(Ljava/lang/Object;JZ)V")},
      {x(TR::sun_misc_Unsafe_putByte_jlObjectJB_V,          "putByte",    "(Ljava/lang/Object;JB)V")},
      {x(TR::sun_misc_Unsafe_putChar_jlObjectJC_V,          "putChar",    "(Ljava/lang/Object;JC)V")},
      {x(TR::sun_misc_Unsafe_putShort_jlObjectJS_V,         "putShort",   "(Ljava/lang/Object;JS)V")},
      {x(TR::sun_misc_Unsafe_putInt_jlObjectJI_V,           "putInt",     "(Ljava/lang/Object;JI)V")},
      {x(TR::sun_misc_Unsafe_putLong_jlObjectJJ_V,          "putLong",    "(Ljava/lang/Object;JJ)V")},
      {x(TR::sun_misc_Unsafe_putFloat_jlObjectJF_V,         "putFloat",   "(Ljava/lang/Object;JF)V")},
      {x(TR::sun_misc_Unsafe_putDouble_jlObjectJD_V,        "putDouble",  "(Ljava/lang/Object;JD)V")},
      {x(TR::sun_misc_Unsafe_putObject_jlObjectJjlObject_V, "putObject",  "(Ljava/lang/Object;JLjava/lang/Object;)V")},
      {x(TR::sun_misc_Unsafe_putObject_jlObjectJjlObject_V, "putReference",  "(Ljava/lang/Object;JLjava/lang/Object;)V")},

      {x(TR::sun_misc_Unsafe_putBooleanVolatile_jlObjectJZ_V,       "putBooleanVolatile", "(Ljava/lang/Object;JZ)V")},
      {x(TR::sun_misc_Unsafe_putByteVolatile_jlObjectJB_V,          "putByteVolatile",    "(Ljava/lang/Object;JB)V")},
      {x(TR::sun_misc_Unsafe_putCharVolatile_jlObjectJC_V,          "putCharVolatile",    "(Ljava/lang/Object;JC)V")},
      {x(TR::sun_misc_Unsafe_putShortVolatile_jlObjectJS_V,         "putShortVolatile",   "(Ljava/lang/Object;JS)V")},
      {x(TR::sun_misc_Unsafe_putIntVolatile_jlObjectJI_V,           "putIntVolatile",     "(Ljava/lang/Object;JI)V")},
      {x(TR::sun_misc_Unsafe_putLongVolatile_jlObjectJJ_V,          "putLongVolatile",    "(Ljava/lang/Object;JJ)V")},
      {x(TR::sun_misc_Unsafe_putFloatVolatile_jlObjectJF_V,         "putFloatVolatile",   "(Ljava/lang/Object;JF)V")},
      {x(TR::sun_misc_Unsafe_putDoubleVolatile_jlObjectJD_V,        "putDoubleVolatile",  "(Ljava/lang/Object;JD)V")},
      {x(TR::sun_misc_Unsafe_putObjectVolatile_jlObjectJjlObject_V, "putObjectVolatile",  "(Ljava/lang/Object;JLjava/lang/Object;)V")},
      {x(TR::sun_misc_Unsafe_putObjectVolatile_jlObjectJjlObject_V, "putReferenceVolatile",  "(Ljava/lang/Object;JLjava/lang/Object;)V")},

      {x(TR::sun_misc_Unsafe_putBooleanVolatile_jlObjectJZ_V,       "putBooleanRelease", "(Ljava/lang/Object;JZ)V")},
      {x(TR::sun_misc_Unsafe_putByteVolatile_jlObjectJB_V,          "putByteRelease",    "(Ljava/lang/Object;JB)V")},
      {x(TR::sun_misc_Unsafe_putCharVolatile_jlObjectJC_V,          "putCharRelease",    "(Ljava/lang/Object;JC)V")},
      {x(TR::sun_misc_Unsafe_putShortVolatile_jlObjectJS_V,         "putShortRelease",   "(Ljava/lang/Object;JS)V")},
      {x(TR::sun_misc_Unsafe_putIntVolatile_jlObjectJI_V,           "putIntRelease",     "(Ljava/lang/Object;JI)V")},
      {x(TR::sun_misc_Unsafe_putLongVolatile_jlObjectJJ_V,          "putLongRelease",    "(Ljava/lang/Object;JJ)V")},
      {x(TR::sun_misc_Unsafe_putFloatVolatile_jlObjectJF_V,         "putFloatRelease",   "(Ljava/lang/Object;JF)V")},
      {x(TR::sun_misc_Unsafe_putDoubleVolatile_jlObjectJD_V,        "putDoubleRelease",  "(Ljava/lang/Object;JD)V")},
      {x(TR::sun_misc_Unsafe_putObjectVolatile_jlObjectJjlObject_V, "putObjectRelease",  "(Ljava/lang/Object;JLjava/lang/Object;)V")},

      {x(TR::sun_misc_Unsafe_putInt_jlObjectII_V,           "putInt",     "(Ljava/lang/Object;II)V")},

      {x(TR::sun_misc_Unsafe_getBoolean_jlObjectJ_Z,        "getBoolean", "(Ljava/lang/Object;J)Z")},
      {x(TR::sun_misc_Unsafe_getByte_jlObjectJ_B,           "getByte",    "(Ljava/lang/Object;J)B")},
      {x(TR::sun_misc_Unsafe_getChar_jlObjectJ_C,           "getChar",    "(Ljava/lang/Object;J)C")},
      {x(TR::sun_misc_Unsafe_getShort_jlObjectJ_S,          "getShort",   "(Ljava/lang/Object;J)S")},
      {x(TR::sun_misc_Unsafe_getInt_jlObjectJ_I,            "getInt",     "(Ljava/lang/Object;J)I")},
      {x(TR::sun_misc_Unsafe_getLong_jlObjectJ_J,           "getLong",    "(Ljava/lang/Object;J)J")},
      {x(TR::sun_misc_Unsafe_getFloat_jlObjectJ_F,          "getFloat",   "(Ljava/lang/Object;J)F")},
      {x(TR::sun_misc_Unsafe_getDouble_jlObjectJ_D,         "getDouble",  "(Ljava/lang/Object;J)D")},
      {x(TR::sun_misc_Unsafe_getObject_jlObjectJ_jlObject,  "getObject",  "(Ljava/lang/Object;J)Ljava/lang/Object;")},
      {x(TR::sun_misc_Unsafe_getObject_jlObjectJ_jlObject,  "getReference",  "(Ljava/lang/Object;J)Ljava/lang/Object;")},

      {x(TR::sun_misc_Unsafe_getBooleanVolatile_jlObjectJ_Z,        "getBooleanVolatile", "(Ljava/lang/Object;J)Z")},
      {x(TR::sun_misc_Unsafe_getByteVolatile_jlObjectJ_B,           "getByteVolatile",    "(Ljava/lang/Object;J)B")},
      {x(TR::sun_misc_Unsafe_getCharVolatile_jlObjectJ_C,           "getCharVolatile",    "(Ljava/lang/Object;J)C")},
      {x(TR::sun_misc_Unsafe_getShortVolatile_jlObjectJ_S,          "getShortVolatile",   "(Ljava/lang/Object;J)S")},
      {x(TR::sun_misc_Unsafe_getIntVolatile_jlObjectJ_I,            "getIntVolatile",     "(Ljava/lang/Object;J)I")},
      {x(TR::sun_misc_Unsafe_getLongVolatile_jlObjectJ_J,           "getLongVolatile",    "(Ljava/lang/Object;J)J")},
      {x(TR::sun_misc_Unsafe_getFloatVolatile_jlObjectJ_F,          "getFloatVolatile",   "(Ljava/lang/Object;J)F")},
      {x(TR::sun_misc_Unsafe_getDoubleVolatile_jlObjectJ_D,         "getDoubleVolatile",  "(Ljava/lang/Object;J)D")},
      {x(TR::sun_misc_Unsafe_getObjectVolatile_jlObjectJ_jlObject,  "getObjectVolatile",  "(Ljava/lang/Object;J)Ljava/lang/Object;")},
      {x(TR::sun_misc_Unsafe_getObjectVolatile_jlObjectJ_jlObject,  "getReferenceVolatile",  "(Ljava/lang/Object;J)Ljava/lang/Object;")},

      {x(TR::sun_misc_Unsafe_getBooleanVolatile_jlObjectJ_Z,        "getBooleanAcquire", "(Ljava/lang/Object;J)Z")},
      {x(TR::sun_misc_Unsafe_getByteVolatile_jlObjectJ_B,           "getByteAcquire",    "(Ljava/lang/Object;J)B")},
      {x(TR::sun_misc_Unsafe_getCharVolatile_jlObjectJ_C,           "getCharAcquire",    "(Ljava/lang/Object;J)C")},
      {x(TR::sun_misc_Unsafe_getShortVolatile_jlObjectJ_S,          "getShortAcquire",   "(Ljava/lang/Object;J)S")},
      {x(TR::sun_misc_Unsafe_getIntVolatile_jlObjectJ_I,            "getIntAcquire",     "(Ljava/lang/Object;J)I")},
      {x(TR::sun_misc_Unsafe_getLongVolatile_jlObjectJ_J,           "getLongAcquire",    "(Ljava/lang/Object;J)J")},
      {x(TR::sun_misc_Unsafe_getFloatVolatile_jlObjectJ_F,          "getFloatAcquire",   "(Ljava/lang/Object;J)F")},
      {x(TR::sun_misc_Unsafe_getDoubleVolatile_jlObjectJ_D,         "getDoubleAcquire",  "(Ljava/lang/Object;J)D")},
      {x(TR::sun_misc_Unsafe_getObjectVolatile_jlObjectJ_jlObject,  "getObjectAcquire",  "(Ljava/lang/Object;J)Ljava/lang/Object;")},

      {x(TR::sun_misc_Unsafe_putByte_JB_V,                  "putByte",    "(JB)V")},
      {x(TR::sun_misc_Unsafe_putShort_JS_V,                 "putShort",   "(JS)V")},
      {x(TR::sun_misc_Unsafe_putChar_JC_V,                  "putChar",    "(JC)V")},
      {x(TR::sun_misc_Unsafe_putInt_JI_V,                   "putInt",     "(JI)V")},
      {x(TR::sun_misc_Unsafe_putLong_JJ_V,                  "putLong",    "(JJ)V")},
      {x(TR::sun_misc_Unsafe_putFloat_JF_V,                 "putFloat",   "(JF)V")},
      {x(TR::sun_misc_Unsafe_putDouble_JD_V,                "putDouble",  "(JD)V")},
      {x(TR::sun_misc_Unsafe_putAddress_JJ_V,               "putAddress", "(JJ)V")},

      {x(TR::sun_misc_Unsafe_getByte_J_B,                   "getByte",    "(J)B")},
      {x(TR::sun_misc_Unsafe_getShort_J_S,                  "getShort",   "(J)S")},
      {x(TR::sun_misc_Unsafe_getChar_J_C,                   "getChar",    "(J)C")},
      {x(TR::sun_misc_Unsafe_getInt_J_I,                    "getInt",     "(J)I")},
      {x(TR::sun_misc_Unsafe_getLong_J_J,                   "getLong",    "(J)J")},
      {x(TR::sun_misc_Unsafe_getFloat_J_F,                  "getFloat",   "(J)F")},
      {x(TR::sun_misc_Unsafe_getDouble_J_D,                 "getDouble",  "(J)D")},
      {x(TR::sun_misc_Unsafe_getAddress_J_J,                "getAddress", "(J)J")},

      {x(TR::sun_misc_Unsafe_compareAndSwapInt_jlObjectJII_Z,                  "compareAndSwapInt",    "(Ljava/lang/Object;JII)Z")},
      {x(TR::sun_misc_Unsafe_compareAndSwapInt_jlObjectJII_Z,                  "compareAndSetInt",    "(Ljava/lang/Object;JII)Z")},
      {x(TR::sun_misc_Unsafe_compareAndSwapLong_jlObjectJJJ_Z,                 "compareAndSwapLong",   "(Ljava/lang/Object;JJJ)Z")},
      {x(TR::sun_misc_Unsafe_compareAndSwapLong_jlObjectJJJ_Z,                 "compareAndSetLong",   "(Ljava/lang/Object;JJJ)Z")},
      {x(TR::sun_misc_Unsafe_compareAndSwapObject_jlObjectJjlObjectjlObject_Z, "compareAndSwapObject", "(Ljava/lang/Object;JLjava/lang/Object;Ljava/lang/Object;)Z")},
      {x(TR::sun_misc_Unsafe_compareAndSwapObject_jlObjectJjlObjectjlObject_Z, "compareAndSetObject", "(Ljava/lang/Object;JLjava/lang/Object;Ljava/lang/Object;)Z")},
      {x(TR::sun_misc_Unsafe_compareAndSwapObject_jlObjectJjlObjectjlObject_Z, "compareAndSetReference", "(Ljava/lang/Object;JLjava/lang/Object;Ljava/lang/Object;)Z")},

      {x(TR::sun_misc_Unsafe_compareAndExchangeInt_jlObjectJII_Z,                  "compareAndExchangeInt",    "(Ljava/lang/Object;JII)I")},
      {x(TR::sun_misc_Unsafe_compareAndExchangeLong_jlObjectJJJ_Z,                 "compareAndExchangeLong",   "(Ljava/lang/Object;JJJ)J")},
      {x(TR::sun_misc_Unsafe_compareAndExchangeObject_jlObjectJjlObjectjlObject_Z, "compareAndExchangeObject", "(Ljava/lang/Object;JLjava/lang/Object;Ljava/lang/Object;)Ljava/lang/Object;")},
      {x(TR::sun_misc_Unsafe_compareAndExchangeObject_jlObjectJjlObjectjlObject_Z, "compareAndExchangeReference", "(Ljava/lang/Object;JLjava/lang/Object;Ljava/lang/Object;)Ljava/lang/Object;")},

      {x(TR::sun_misc_Unsafe_compareAndExchangeInt_jlObjectJII_Z,                  "compareAndExchangeIntVolatile",    "(Ljava/lang/Object;JII)I")},
      {x(TR::sun_misc_Unsafe_compareAndExchangeLong_jlObjectJJJ_Z,                 "compareAndExchangeLongVolatile",   "(Ljava/lang/Object;JJJ)J")},
      {x(TR::sun_misc_Unsafe_compareAndExchangeObject_jlObjectJjlObjectjlObject_Z, "compareAndExchangeObjectVolatile", "(Ljava/lang/Object;JLjava/lang/Object;Ljava/lang/Object;)Ljava/lang/Object;")},

      {x(TR::sun_misc_Unsafe_staticFieldBase,               "staticFieldBase",   "(Ljava/lang/reflect/Field;)Ljava/lang/Object")},
      {x(TR::sun_misc_Unsafe_staticFieldOffset,             "staticFieldOffset", "(Ljava/lang/reflect/Field;)J")},
      {x(TR::sun_misc_Unsafe_objectFieldOffset,             "objectFieldOffset", "(Ljava/lang/reflect/Field;)J")},
      {x(TR::sun_misc_Unsafe_getAndAddInt,                  "getAndAddInt",      "(Ljava/lang/Object;JI)I")},
      {x(TR::sun_misc_Unsafe_getAndSetInt,                  "getAndSetInt",      "(Ljava/lang/Object;JI)I")},
      {x(TR::sun_misc_Unsafe_getAndAddLong,                 "getAndAddLong",     "(Ljava/lang/Object;JJ)J")},
      {x(TR::sun_misc_Unsafe_getAndSetLong,                 "getAndSetLong",     "(Ljava/lang/Object;JJ)J")},

      {x(TR::sun_misc_Unsafe_putBooleanOrdered_jlObjectJZ_V,       "putOrderedBoolean", "(Ljava/lang/Object;JZ)V")},
      {x(TR::sun_misc_Unsafe_putByteOrdered_jlObjectJB_V,          "putOrderedByte",    "(Ljava/lang/Object;JB)V")},
      {x(TR::sun_misc_Unsafe_putCharOrdered_jlObjectJC_V,          "putOrderedChar",    "(Ljava/lang/Object;JC)V")},
      {x(TR::sun_misc_Unsafe_putShortOrdered_jlObjectJS_V,         "putOrderedShort",   "(Ljava/lang/Object;JS)V")},
      {x(TR::sun_misc_Unsafe_putIntOrdered_jlObjectJI_V,           "putOrderedInt",     "(Ljava/lang/Object;JI)V")},
      {x(TR::sun_misc_Unsafe_putLongOrdered_jlObjectJJ_V,          "putOrderedLong",    "(Ljava/lang/Object;JJ)V")},
      {x(TR::sun_misc_Unsafe_putFloatOrdered_jlObjectJF_V,         "putOrderedFloat",   "(Ljava/lang/Object;JF)V")},
      {x(TR::sun_misc_Unsafe_putDoubleOrdered_jlObjectJD_V,        "putOrderedDouble",  "(Ljava/lang/Object;JD)V")},
      {x(TR::sun_misc_Unsafe_putObjectOrdered_jlObjectJjlObject_V, "putOrderedObject",  "(Ljava/lang/Object;JLjava/lang/Object;)V")},

      {x(TR::sun_misc_Unsafe_monitorEnter_jlObject_V,       "monitorEnter",    "(Ljava/lang/Object;)V")},
      {x(TR::sun_misc_Unsafe_monitorExit_jlObject_V,        "monitorExit",     "(Ljava/lang/Object;)V")},
      {x(TR::sun_misc_Unsafe_tryMonitorEnter_jlObject_Z,    "tryMonitorEnter", "(Ljava/lang/Object;)Z")},

      {x(TR::sun_misc_Unsafe_copyMemory,    "copyMemory", "(Ljava/lang/Object;JLjava/lang/Object;JJ)V")},
      {x(TR::sun_misc_Unsafe_setMemory,     "setMemory",  "(Ljava/lang/Object;JJB)V")},

      {x(TR::sun_misc_Unsafe_loadFence,     "loadFence",  "()V")},
      {x(TR::sun_misc_Unsafe_storeFence,    "storeFence", "()V")},
      {x(TR::sun_misc_Unsafe_fullFence,     "fullFence",  "()V")},

      {x(TR::sun_misc_Unsafe_ensureClassInitialized,     "ensureClassInitialized", "(Ljava/lang/Class;)V")},

      {  TR::unknownMethod}
      };

   static X ArrayMethods[] =
      {
      {x(TR::java_lang_reflect_Array_getLength, "getLength", "(Ljava/lang/Object;)I")},
      {  TR::unknownMethod}
      };

   static X VectorMethods[] =
      {
      {  TR::java_util_Vector_subList,    7, "subList",  (int16_t)-1, "*"},
      {x(TR::java_util_Vector_contains,      "contains",     "(Ljava/lang/Object;)Z")},
      {x(TR::java_util_Vector_addElement,    "addElement",   "(Ljava/lang/Object;)V")},
      {  TR::unknownMethod}
      };

   static X SingleByteConverterMethods[] =
      {
      {x(TR::sun_io_ByteToCharSingleByte_convert,       "convert", "([BII[CII)I")},
      {x(TR::sun_io_CharToByteSingleByte_convert,       "convert", "([CII[BII)I")},
      {x(TR::sun_io_ByteToCharSingleByte_JITintrinsicConvert,       "JITintrinsicConvert", "([Ljava/nio/ByteBuffer;[CI[B)I")},
      {  TR::unknownMethod}
      };

   static X DoubleByteConverterMethods[] =
      {
      {x(TR::sun_io_ByteToCharDBCS_EBCDIC_convert,      "convert", "([BII[CII)I")},
      {  TR::unknownMethod}
      };

   static X ORBVMHelperMethods[] =
      {
      {x(TR::com_ibm_oti_vm_ORBVMHelpers_is32Bit,                             "is32Bit", "()Z")},
      {x(TR::com_ibm_oti_vm_ORBVMHelpers_getNumBitsInReferenceField,          "getNumBitsInReferenceField", "()I")},
      {x(TR::com_ibm_oti_vm_ORBVMHelpers_getNumBytesInReferenceField,         "getNumBytesInReferenceField", "()I")},
      {x(TR::com_ibm_oti_vm_ORBVMHelpers_getNumBitsInDescriptionWord,         "getNumBitsInDescriptionWord", "()I")},
      {x(TR::com_ibm_oti_vm_ORBVMHelpers_getNumBytesInDescriptionWord,        "getNumBytesInDescriptionWord", "()I")},
      {x(TR::com_ibm_oti_vm_ORBVMHelpers_getNumBytesInJ9ObjectHeader,         "getNumBytesInJ9ObjectHeader", "()I")},

      {x(TR::com_ibm_oti_vm_ORBVMHelpers_getJ9ClassFromClass32,               "getJ9ClassFromClass32", "(Ljava/lang/Class;)I")},
      {x(TR::com_ibm_oti_vm_ORBVMHelpers_getInstanceShapeFromJ9Class32,       "getTotalInstanceSizeFromJ9Class32", "(I)I")},
      {x(TR::com_ibm_oti_vm_ORBVMHelpers_getInstanceDescriptionFromJ9Class32, "getInstanceDescriptionFromJ9Class32", "(I)I")},
      {x(TR::com_ibm_oti_vm_ORBVMHelpers_getDescriptionWordFromPtr32,         "getDescriptionWordFromPtr32", "(I)I")},

      {x(TR::com_ibm_oti_vm_ORBVMHelpers_getJ9ClassFromClass64,               "getJ9ClassFromClass64", "(Ljava/lang/Class;)J")},
      {x(TR::com_ibm_oti_vm_ORBVMHelpers_getInstanceShapeFromJ9Class64,       "getTotalInstanceSizeFromJ9Class64", "(J)J")},
      {x(TR::com_ibm_oti_vm_ORBVMHelpers_getInstanceDescriptionFromJ9Class64, "getInstanceDescriptionFromJ9Class64", "(J)J")},
      {x(TR::com_ibm_oti_vm_ORBVMHelpers_getDescriptionWordFromPtr64,         "getDescriptionWordFromPtr64", "(J)J")},

      {  TR::unknownMethod}
      };

   // some of these take a long and return an int
   static X JITHelperMethods[] =
      {
      {x(TR::com_ibm_jit_JITHelpers_is32Bit,                                  "is32Bit", "()Z")},
      {x(TR::com_ibm_jit_JITHelpers_isArray,                                  "isArray", "(Ljava/lang/Object;)Z")},
      {x(TR::com_ibm_jit_JITHelpers_intrinsicIndexOfStringLatin1,             "intrinsicIndexOfStringLatin1", "([CI[CII)I")},
      {x(TR::com_ibm_jit_JITHelpers_intrinsicIndexOfStringUTF16,              "intrinsicIndexOfStringUTF16", "([CI[CII)I")},
      {x(TR::com_ibm_jit_JITHelpers_intrinsicIndexOfLatin1,                   "intrinsicIndexOfLatin1", "(Ljava/lang/Object;BII)I")},
      {x(TR::com_ibm_jit_JITHelpers_intrinsicIndexOfUTF16,                    "intrinsicIndexOfUTF16", "(Ljava/lang/Object;CII)I")},
#ifdef TR_TARGET_32BIT
      {x(TR::com_ibm_jit_JITHelpers_getJ9ClassFromObject32,                   "getJ9ClassFromObject32", "(Ljava/lang/Object;)I")},
      {x(TR::com_ibm_jit_JITHelpers_getJ9ClassFromClass32,                    "getJ9ClassFromClass32", "(Ljava/lang/Class;)I")},
      {x(TR::com_ibm_jit_JITHelpers_getBackfillOffsetFromJ9Class32,           "getBackfillOffsetFromJ9Class32", "(I)I")},
      {x(TR::com_ibm_jit_JITHelpers_getRomClassFromJ9Class32,                 "getRomClassFromJ9Class32", "(I)I")},
      {x(TR::com_ibm_jit_JITHelpers_getArrayShapeFromRomClass32,              "getArrayShapeFromRomClass32", "(I)I")},
      {x(TR::com_ibm_jit_JITHelpers_getSuperClassesFromJ9Class32,             "getSuperClassesFromJ9Class32", "(I)I")},
      {x(TR::com_ibm_jit_JITHelpers_getClassDepthAndFlagsFromJ9Class32,       "getClassDepthAndFlagsFromJ9Class32", "(I)I")},
      {x(TR::com_ibm_jit_JITHelpers_getClassFlagsFromJ9Class32,               "getClassFlagsFromJ9Class32", "(I)I")},
      {x(TR::com_ibm_jit_JITHelpers_getModifiersFromRomClass32,               "getModifiersFromRomClass32", "(I)I")},
      {x(TR::com_ibm_jit_JITHelpers_getClassFromJ9Class32,                    "getClassFromJ9Class32", "(I)Ljava/lang/Class;")},
      {x(TR::com_ibm_jit_JITHelpers_getAddressAsPrimitive32,                  "getAddressAsPrimitive32", "(Ljava/lang/Object;)I")},
#endif
#ifdef TR_TARGET_64BIT
      {x(TR::com_ibm_jit_JITHelpers_getJ9ClassFromObject64,                   "getJ9ClassFromObject64", "(Ljava/lang/Object;)J")},
      {x(TR::com_ibm_jit_JITHelpers_getJ9ClassFromClass64,                    "getJ9ClassFromClass64", "(Ljava/lang/Class;)J")},
      {x(TR::com_ibm_jit_JITHelpers_getBackfillOffsetFromJ9Class64,           "getBackfillOffsetFromJ9Class64", "(J)J")},
      {x(TR::com_ibm_jit_JITHelpers_getRomClassFromJ9Class64,                 "getRomClassFromJ9Class64", "(J)J")},
      {x(TR::com_ibm_jit_JITHelpers_getArrayShapeFromRomClass64,              "getArrayShapeFromRomClass64", "(J)I")},
      {x(TR::com_ibm_jit_JITHelpers_getSuperClassesFromJ9Class64,             "getSuperClassesFromJ9Class64", "(J)J")},
      {x(TR::com_ibm_jit_JITHelpers_getClassDepthAndFlagsFromJ9Class64,       "getClassDepthAndFlagsFromJ9Class64", "(J)J")},
      {x(TR::com_ibm_jit_JITHelpers_getClassFlagsFromJ9Class64,               "getClassFlagsFromJ9Class64", "(J)I")},
      {x(TR::com_ibm_jit_JITHelpers_getModifiersFromRomClass64,               "getModifiersFromRomClass64", "(J)I")},
      {x(TR::com_ibm_jit_JITHelpers_getClassFromJ9Class64,                    "getClassFromJ9Class64", "(J)Ljava/lang/Class;")},
      {x(TR::com_ibm_jit_JITHelpers_getAddressAsPrimitive64,                  "getAddressAsPrimitive64", "(Ljava/lang/Object;)J")},
#endif
      {x(TR::com_ibm_jit_JITHelpers_getSuperclass,                            "getSuperclass", "(Ljava/lang/Class;)Ljava/lang/Class;")},
      {x(TR::com_ibm_jit_JITHelpers_optimizedClone,                           "optimizedClone", "(Ljava/lang/Object;)Ljava/lang/Object;")},
      {x(TR::com_ibm_jit_JITHelpers_getPackedDataSizeFromJ9Class32,           "getPackedDataSizeFromJ9Class32", "(I)I")},
      {x(TR::com_ibm_jit_JITHelpers_getPackedDataSizeFromJ9Class64,           "getPackedDataSizeFromJ9Class64", "(J)J")},
      {x(TR::com_ibm_jit_JITHelpers_getComponentTypeFromJ9Class32,            "getComponentTypeFromJ9Class32", "(I)I")},
      {x(TR::com_ibm_jit_JITHelpers_getComponentTypeFromJ9Class64,            "getComponentTypeFromJ9Class64", "(J)J")},
      {x(TR::com_ibm_jit_JITHelpers_transformedEncodeUTF16Big,                "transformedEncodeUTF16Big",       "(JJI)I")},
      {x(TR::com_ibm_jit_JITHelpers_transformedEncodeUTF16Little,             "transformedEncodeUTF16Little",    "(JJI)I")},
      {x(TR::com_ibm_jit_JITHelpers_getIntFromObject,                         "getIntFromObject", "(Ljava/lang/Object;J)I")},
      {x(TR::com_ibm_jit_JITHelpers_getIntFromObjectVolatile,                 "getIntFromObjectVolatile", "(Ljava/lang/Object;J)I")},
      {x(TR::com_ibm_jit_JITHelpers_getLongFromObject,                        "getLongFromObject", "(Ljava/lang/Object;J)J")},
      {x(TR::com_ibm_jit_JITHelpers_getLongFromObjectVolatile,                "getLongFromObjectVolatile", "(Ljava/lang/Object;J)J")},
      {x(TR::com_ibm_jit_JITHelpers_getObjectFromObject,                      "getObjectFromObject", "(Ljava/lang/Object;J)Ljava/lang/Object;")},
      {x(TR::com_ibm_jit_JITHelpers_getObjectFromObjectVolatile,              "getObjectFromObjectVolatile", "(Ljava/lang/Object;J)Ljava/lang/Object;")},
      {x(TR::com_ibm_jit_JITHelpers_putIntInObject,                           "putIntInObject", "(Ljava/lang/Object;JI)V")},
      {x(TR::com_ibm_jit_JITHelpers_putIntInObjectVolatile,                   "putIntInObjectVolatile", "(Ljava/lang/Object;JI)V")},
      {x(TR::com_ibm_jit_JITHelpers_putLongInObject,                          "putLongInObject", "(Ljava/lang/Object;JJ)V")},
      {x(TR::com_ibm_jit_JITHelpers_putLongInObjectVolatile,                  "putLongInObjectVolatile", "(Ljava/lang/Object;JJ)V")},
      {x(TR::com_ibm_jit_JITHelpers_putObjectInObject,                        "putObjectInObject", "(Ljava/lang/Object;JLjava/lang/Object;)V")},
      {x(TR::com_ibm_jit_JITHelpers_putObjectInObjectVolatile,                "putObjectInObjectVolatile", "(Ljava/lang/Object;JLjava/lang/Object;)V")},
      {x(TR::com_ibm_jit_JITHelpers_compareAndSwapIntInObject,                "compareAndSwapIntInObject", "(Ljava/lang/Object;JII)Z")},
      {x(TR::com_ibm_jit_JITHelpers_compareAndSwapLongInObject,               "compareAndSwapLongInObject", "(Ljava/lang/Object;JJJ)Z")},
      {x(TR::com_ibm_jit_JITHelpers_compareAndSwapObjectInObject,             "compareAndSwapObjectInObject", "(Ljava/lang/Object;JLjava/lang/Object;Ljava/lang/Object;)Z")},
      {x(TR::com_ibm_jit_JITHelpers_getByteFromArray,                         "getByteFromArray", "(Ljava/lang/Object;J)B")},
      {x(TR::com_ibm_jit_JITHelpers_getByteFromArrayByIndex,                  "getByteFromArrayByIndex", "(Ljava/lang/Object;I)B")},
      {x(TR::com_ibm_jit_JITHelpers_getByteFromArrayVolatile,                 "getByteFromArrayVolatile", "(Ljava/lang/Object;J)B")},
      {x(TR::com_ibm_jit_JITHelpers_getCharFromArray,                         "getCharFromArray", "(Ljava/lang/Object;J)C")},
      {x(TR::com_ibm_jit_JITHelpers_getCharFromArrayByIndex,                  "getCharFromArrayByIndex", "(Ljava/lang/Object;I)C")},
      {x(TR::com_ibm_jit_JITHelpers_getCharFromArrayVolatile,                 "getCharFromArrayVolatile", "(Ljava/lang/Object;J)C")},
      {x(TR::com_ibm_jit_JITHelpers_getIntFromArray,                          "getIntFromArray", "(Ljava/lang/Object;J)I")},
      {x(TR::com_ibm_jit_JITHelpers_getIntFromArrayVolatile,                  "getIntFromArrayVolatile", "(Ljava/lang/Object;J)I")},
      {x(TR::com_ibm_jit_JITHelpers_getLongFromArray,                         "getLongFromArray", "(Ljava/lang/Object;J)J")},
      {x(TR::com_ibm_jit_JITHelpers_getLongFromArrayVolatile,                 "getLongFromArrayVolatile", "(Ljava/lang/Object;J)J")},
      {x(TR::com_ibm_jit_JITHelpers_getObjectFromArray,                       "getObjectFromArray", "(Ljava/lang/Object;J)Ljava/lang/Object;")},
      {x(TR::com_ibm_jit_JITHelpers_getObjectFromArrayVolatile,               "getObjectFromArrayVolatile", "(Ljava/lang/Object;J)Ljava/lang/Object;")},
      {x(TR::com_ibm_jit_JITHelpers_putByteInArray,                           "putByteInArray", "(Ljava/lang/Object;JB)V")},
      {x(TR::com_ibm_jit_JITHelpers_putByteInArrayByIndex,                    "putByteInArrayByIndex", "(Ljava/lang/Object;IB)V")},
      {x(TR::com_ibm_jit_JITHelpers_putByteInArrayVolatile,                   "putByteInArrayVolatile", "(Ljava/lang/Object;JB)V")},
      {x(TR::com_ibm_jit_JITHelpers_putCharInArray,                           "putCharInArray", "(Ljava/lang/Object;JC)V")},
      {x(TR::com_ibm_jit_JITHelpers_putCharInArrayByIndex,                    "putCharInArrayByIndex", "(Ljava/lang/Object;IC)V")},
      {x(TR::com_ibm_jit_JITHelpers_putCharInArrayVolatile,                   "putCharInArrayVolatile", "(Ljava/lang/Object;JC)V")},
      {x(TR::com_ibm_jit_JITHelpers_putIntInArray,                            "putIntInArray", "(Ljava/lang/Object;JI)V")},
      {x(TR::com_ibm_jit_JITHelpers_putIntInArrayVolatile,                    "putIntInArrayVolatile", "(Ljava/lang/Object;JI)V")},
      {x(TR::com_ibm_jit_JITHelpers_putLongInArray,                           "putLongInArray", "(Ljava/lang/Object;JJ)V")},
      {x(TR::com_ibm_jit_JITHelpers_putLongInArrayVolatile,                   "putLongInArrayVolatile", "(Ljava/lang/Object;JJ)V")},
      {x(TR::com_ibm_jit_JITHelpers_putObjectInArray,                         "putObjectInArray", "(Ljava/lang/Object;JLjava/lang/Object;)V")},
      {x(TR::com_ibm_jit_JITHelpers_putObjectInArrayVolatile,                 "putObjectInArrayVolatile", "(Ljava/lang/Object;JLjava/lang/Object;)V")},
      {x(TR::com_ibm_jit_JITHelpers_compareAndSwapIntInArray,                 "compareAndSwapIntInArray", "(Ljava/lang/Object;JII)Z")},
      {x(TR::com_ibm_jit_JITHelpers_compareAndSwapLongInArray,                "compareAndSwapLongInArray", "(Ljava/lang/Object;JJJ)Z")},
      {x(TR::com_ibm_jit_JITHelpers_compareAndSwapObjectInArray,              "compareAndSwapObjectInArray", "(Ljava/lang/Object;JLjava/lang/Object;Ljava/lang/Object;)Z")},
      {x(TR::com_ibm_jit_JITHelpers_byteToCharUnsigned,                       "byteToCharUnsigned", "(B)C")},
      {x(TR::com_ibm_jit_JITHelpers_acmplt,                                   "acmplt", "(Ljava/lang/Object;Ljava/lang/Object;)Z")},
      {x(TR::com_ibm_jit_JITHelpers_getClassInitializeStatus,                 "getClassInitializeStatus", "(Ljava/lang/Class;)I")},
      {x(TR::com_ibm_jit_JITHelpers_supportsIntrinsicCaseConversion,          "supportsIntrinsicCaseConversion", "()Z")},
      {x(TR::com_ibm_jit_JITHelpers_toUpperIntrinsicLatin1,                   "toUpperIntrinsicLatin1", "([B[BI)Z")},
      {x(TR::com_ibm_jit_JITHelpers_toUpperIntrinsicLatin1,                   "toUpperIntrinsicLatin1", "([C[CI)Z")},
      {x(TR::com_ibm_jit_JITHelpers_toLowerIntrinsicLatin1,                   "toLowerIntrinsicLatin1", "([B[BI)Z")},
      {x(TR::com_ibm_jit_JITHelpers_toLowerIntrinsicLatin1,                   "toLowerIntrinsicLatin1", "([C[CI)Z")},
      {x(TR::com_ibm_jit_JITHelpers_toUpperIntrinsicUTF16,                    "toUpperIntrinsicUTF16", "([B[BI)Z")},
      {x(TR::com_ibm_jit_JITHelpers_toUpperIntrinsicUTF16,                    "toUpperIntrinsicUTF16", "([C[CI)Z")},
      {x(TR::com_ibm_jit_JITHelpers_toLowerIntrinsicUTF16,                    "toLowerIntrinsicUTF16", "([B[BI)Z")},
      {x(TR::com_ibm_jit_JITHelpers_toLowerIntrinsicUTF16,                    "toLowerIntrinsicUTF16", "([C[CI)Z")},
      { TR::unknownMethod}
      };

   static X StringLatin1Methods[] =
      {
      { x(TR::java_lang_StringLatin1_indexOf,                                 "indexOf",       "([BI[BII)I")},
      { TR::unknownMethod }
      };

   static X StringUTF16Methods[] =
      {
      { x(TR::java_lang_StringUTF16_getChar,                                  "getChar",        "([BI)C")},
      { x(TR::java_lang_StringUTF16_indexOf,                                  "indexOf",        "([BI[BII)I")},
      { x(TR::java_lang_StringUTF16_toBytes,                                  "toBytes",        "([CII)[B")},
      { TR::unknownMethod }
      };

   static X DecimalFormatHelperMethods[] =
      {
      {x(TR::com_ibm_jit_DecimalFormatHelper_formatAsDouble,                  "formatAsDouble", "(Ljava/text/DecimalFormat;Ljava/math/BigDecimal;)Ljava/lang/String;")},
      {x(TR::com_ibm_jit_DecimalFormatHelper_formatAsFloat,                   "formatAsFloat", "(Ljava/text/DecimalFormat;Ljava/math/BigDecimal;)Ljava/lang/String;")},
      {  TR::unknownMethod}
      };

   static X FastPathForCollocatedMethods[] =
      {
      {x(TR::com_ibm_rmi_io_FastPathForCollocated_isVMDeepCopySupported,    "isVMDeepCopySupported", "()Z")},
      {  TR::unknownMethod}
      };

   static X WASMethods[] =
      {
         {x(TR::com_ibm_ws_webcontainer_channel_WCCByteBufferOutputStream_printUnencoded, "printUnencoded", "(Ljava/lang/String;II)V")},
         {TR::unknownMethod}
      };

   static X IntegerMethods[] =
      {
      {x(TR::java_lang_Integer_bitCount,                "bitCount",              "(I)I")},
      {x(TR::java_lang_Integer_highestOneBit,           "highestOneBit",         "(I)I")},
      {x(TR::java_lang_Integer_lowestOneBit,            "lowestOneBit",          "(I)I")},
      {x(TR::java_lang_Integer_numberOfLeadingZeros,    "numberOfLeadingZeros",  "(I)I")},
      {x(TR::java_lang_Integer_numberOfTrailingZeros,   "numberOfTrailingZeros", "(I)I")},
      {x(TR::java_lang_Integer_reverseBytes,            "reverseBytes",          "(I)I")},
      {x(TR::java_lang_Integer_rotateLeft,              "rotateLeft",            "(II)I")},
      {x(TR::java_lang_Integer_rotateRight,             "rotateRight",           "(II)I")},
      {x(TR::java_lang_Integer_valueOf,                 "valueOf",               "(I)Ljava/lang/Integer;")},
      {  TR::java_lang_Integer_init,              6,    "<init>", (int16_t)-1,    "*"},
      {x(TR::java_lang_Integer_toUnsignedLong,          "toUnsignedLong",         "(I)J")},
      {  TR::unknownMethod}
      };

   static X LongMethods[] =
      {
      {x(TR::java_lang_Long_bitCount,                   "bitCount",              "(J)I")},
      {x(TR::java_lang_Long_highestOneBit,              "highestOneBit",         "(J)J")},
      {x(TR::java_lang_Long_lowestOneBit,               "lowestOneBit",          "(J)J")},
      {x(TR::java_lang_Long_numberOfLeadingZeros,       "numberOfLeadingZeros",  "(J)I")},
      {x(TR::java_lang_Long_numberOfTrailingZeros,      "numberOfTrailingZeros", "(J)I")},
      {x(TR::java_lang_Long_reverseBytes,              "reverseBytes",           "(J)J")},
      {x(TR::java_lang_Long_rotateLeft,                 "rotateLeft",            "(JI)J")},
      {x(TR::java_lang_Long_rotateRight,                "rotateRight",           "(JI)J")},
      {  TR::java_lang_Long_init,                  6,    "<init>", (int16_t)-1,    "*"},
      {  TR::unknownMethod}
      };

   static X BooleanMethods[] =
      {
      {  TR::java_lang_Boolean_init,          6,    "<init>", (int16_t)-1,    "*"},
      {  TR::unknownMethod}
      };

   static X CharacterMethods[] =
      {
      {  TR::java_lang_Character_init,          6,    "<init>", (int16_t)-1,    "*"},
      {x(TR::java_lang_Character_isDigit,             "isDigit",              "(I)Z")},
      {x(TR::java_lang_Character_isLetter,            "isLetter",             "(I)Z")},
      {x(TR::java_lang_Character_isUpperCase,         "isUpperCase",          "(I)Z")},
      {x(TR::java_lang_Character_isLowerCase,         "isLowerCase",          "(I)Z")},
      {x(TR::java_lang_Character_isWhitespace,        "isWhitespace",         "(I)Z")},
      {x(TR::java_lang_Character_isAlphabetic,        "isAlphabetic",         "(I)Z")},
      {  TR::unknownMethod}
      };

   static X CRC32Methods[] =
      {
      {x(TR::java_util_zip_CRC32_update,              "update",               "(II)I")},
      {x(TR::java_util_zip_CRC32_updateBytes,         "updateBytes",          "(I[BII)I")},
      {x(TR::java_util_zip_CRC32_updateByteBuffer,    "updateByteBuffer",     "(IJII)I")},
      {  TR::unknownMethod}
      };

   static X ByteMethods[] =
      {
      {  TR::java_lang_Byte_init,          6,    "<init>", (int16_t)-1,    "*"},
      {  TR::unknownMethod}
      };

   static X ShortMethods[] =
      {
      {x(TR::java_lang_Short_reverseBytes,             "reverseBytes",         "(S)S")},
      {  TR::java_lang_Short_init,          6,    "<init>", (int16_t)-1,    "*"},
      {  TR::unknownMethod}
      };

   static X ReflectionMethods[] =
      {
      {x(TR::sun_reflect_Reflection_getCallerClass, "getCallerClass", "(I)Ljava/lang/Class;")},
      {x(TR::sun_reflect_Reflection_getClassAccessFlags, "getClassAccessFlags", "(Ljava/lang/Class;)I")},
      {  TR::unknownMethod}
      };

   static X X10Methods [] =
      {
      {x(TR::x10JITHelpers_speculateIndex, "speculateIndex","(II)I")},
      {x(TR::x10JITHelpers_getCPU, "getCPU", "()I")},
      {x(TR::x10JITHelpers_noBoundsCheck, "noBoundsCheck", "(I)I")},
      {x(TR::x10JITHelpers_noNullCheck, "noNullCheck", "(Ljava/lang/Object;)Ljava/lang/Object;")},
      {x(TR::x10JITHelpers_noCastCheck, "noCastCheck", "(Ljava/lang/Object;)Ljava/lang/Object;")},
      {x(TR::x10JITHelpers_checkLowBounds, "checkLowBound", "(II)I")},
      {x(TR::x10JITHelpers_checkHighBounds, "checkHighBound", "(II)I")},
      { TR::unknownMethod}
      };

   static X SubMapMethods[] =
      {
      {x(TR::java_util_TreeMapSubMap_setLastKey,      "setLastKey",      "()V")},
      {x(TR::java_util_TreeMapSubMap_setFirstKey,     "setFirstKey",     "()V")},
      {  TR::unknownMethod}
      };

   static X VMInternalsMethods[] =
      {
      {x(TR::java_lang_Class_newInstanceImpl,      "newInstanceImpl",      "(Ljava/lang/Class;)Ljava/lang/Object;")},
      {x(TR::java_lang_J9VMInternals_is32Bit,                             "is32Bit", "()Z")},
      {x(TR::java_lang_J9VMInternals_isClassModifierPublic,               "isClassModifierPublic", "(I)Z")},
      {x(TR::java_lang_J9VMInternals_getArrayLengthAsObject,              "getArrayLengthAsObject", "(Ljava/lang/Object;)I")},
      {x(TR::java_lang_J9VMInternals_rawNewInstance,                      "rawNewInstance", "(Ljava/lang/Class;)Ljava/lang/Object;")},
      {x(TR::java_lang_J9VMInternals_rawNewArrayInstance,                 "rawNewArrayInstance", "(ILjava/lang/Class;)Ljava/lang/Object;")},
      {x(TR::java_lang_J9VMInternals_defaultClone,                        "defaultClone", "(Ljava/lang/Object;)Ljava/lang/Object;")},
      {x(TR::java_lang_J9VMInternals_getNumBitsInReferenceField,          "getNumBitsInReferenceField", "()I")},
      {x(TR::java_lang_J9VMInternals_getNumBytesInReferenceField,         "getNumBytesInReferenceField", "()I")},
      {x(TR::java_lang_J9VMInternals_getNumBitsInDescriptionWord,         "getNumBitsInDescriptionWord", "()I")},
      {x(TR::java_lang_J9VMInternals_getNumBytesInDescriptionWord,        "getNumBytesInDescriptionWord", "()I")},
      {x(TR::java_lang_J9VMInternals_getNumBytesInJ9ObjectHeader,         "getNumBytesInJ9ObjectHeader", "()I")},

      {x(TR::java_lang_J9VMInternals_getJ9ClassFromClass32,               "getJ9ClassFromClass32", "(Ljava/lang/Class;)I")},
      {x(TR::java_lang_J9VMInternals_getInstanceShapeFromJ9Class32,       "getTotalInstanceSizeFromJ9Class32", "(I)I")},
      {x(TR::java_lang_J9VMInternals_getInstanceDescriptionFromJ9Class32, "getInstanceDescriptionFromJ9Class32", "(I)I")},
      {x(TR::java_lang_J9VMInternals_getDescriptionWordFromPtr32,         "getDescriptionWordFromPtr32", "(I)I")},

      {x(TR::java_lang_J9VMInternals_getJ9ClassFromClass64,               "getJ9ClassFromClass64", "(Ljava/lang/Class;)J")},
      {x(TR::java_lang_J9VMInternals_getInstanceShapeFromJ9Class64,       "getTotalInstanceSizeFromJ9Class64", "(J)J")},
      {x(TR::java_lang_J9VMInternals_getInstanceDescriptionFromJ9Class64, "getInstanceDescriptionFromJ9Class64", "(J)J")},
      {x(TR::java_lang_J9VMInternals_getDescriptionWordFromPtr64,         "getDescriptionWordFromPtr64", "(J)J")},
      {x(TR::java_lang_J9VMInternals_getSuperclass,                       "getSuperclass", "(Ljava/lang/Class;)Ljava/lang/Class;")},
      {x(TR::java_lang_J9VMInternals_identityHashCode,                    "identityHashCode", "(Ljava/lang/Object;)I")},
      {x(TR::java_lang_J9VMInternals_fastIdentityHashCode,                "fastIdentityHashCode", "(Ljava/lang/Object;)I")},
      {x(TR::java_lang_J9VMInternals_primitiveClone,                      "primitiveClone", "(Ljava/lang/Object;)Ljava/lang/Object;")},
      {  TR::unknownMethod}
      };

   static X ReferenceMethods [] =
      {
      {x(TR::java_lang_ref_Reference_getImpl, "getImpl", "()Ljava/lang/Object;")},
      {x(TR::java_lang_ref_Reference_reachabilityFence, "reachabilityFence", "(Ljava/lang/Object;)V")},
      {TR::unknownMethod}
      };

   static X JavaUtilConcurrentAtomicFencesMethods[] =
      {
      {x(TR::java_util_concurrent_atomic_Fences_postLoadFence,                            "postLoadFence",         "()V")},
      {x(TR::java_util_concurrent_atomic_Fences_preStoreFence,                            "preStoreFence",         "()V")},
      {x(TR::java_util_concurrent_atomic_Fences_postStorePreLoadFence,                    "postStorePreLoadFence", "()V")},
      {x(TR::java_util_concurrent_atomic_Fences_postLoadFence_jlObject,                   "postLoadFence",         "(Ljava/lang/Object;)V")},
      {x(TR::java_util_concurrent_atomic_Fences_preStoreFence_jlObject,                   "preStoreFence",         "(Ljava/lang/Object;)V")},
      {x(TR::java_util_concurrent_atomic_Fences_postStorePreLoadFence_jlObject,           "postStorePreLoadFence", "(Ljava/lang/Object;)V")},
      {x(TR::java_util_concurrent_atomic_Fences_postLoadFence_jlObjectjlrField,           "postLoadFence",         "(Ljava/lang/Object;Ljava/lang/reflect/Field;)V")},
      {x(TR::java_util_concurrent_atomic_Fences_preStoreFence_jlObjectjlrField,           "preStoreFence",         "(Ljava/lang/Object;Ljava/lang/reflect/Field;)V")},
      {x(TR::java_util_concurrent_atomic_Fences_postStorePreLoadFence_jlObjectjlrField,   "postStorePreLoadFence", "(Ljava/lang/Object;Ljava/lang/reflect/Field;)V")},
      {x(TR::java_util_concurrent_atomic_Fences_postLoadFence_jlObjectI,                  "postLoadFence",         "([Ljava/lang/Object;I)V")},
      {x(TR::java_util_concurrent_atomic_Fences_preStoreFence_jlObjectI,                  "preStoreFence",         "([Ljava/lang/Object;I)V")},
      {x(TR::java_util_concurrent_atomic_Fences_postStorePreLoadFence_jlObjectI,          "postStorePreLoadFence", "([Ljava/lang/Object;I)V")},
      {x(TR::java_util_concurrent_atomic_Fences_orderAccesses,                            "orderAccesses",         "(Ljava/lang/Object;)V")},
      {x(TR::java_util_concurrent_atomic_Fences_orderReads,                               "orderReads",            "(Ljava/lang/Object;)V")},
      {x(TR::java_util_concurrent_atomic_Fences_orderWrites,                              "orderWrites",           "(Ljava/lang/Object;)V")},
      {x(TR::java_util_concurrent_atomic_Fences_reachabilityFence,                        "reachabilityFence",     "(Ljava/lang/Object;)V")},
      {  TR::unknownMethod}
      };

   //1421
   static X JavaUtilConcurrentAtomicIntegerMethods[] =
      {
      {x(TR::java_util_concurrent_atomic_AtomicInteger_getAndAdd,          "getAndAdd",          "(I)I")},
      {x(TR::java_util_concurrent_atomic_AtomicInteger_getAndIncrement,    "getAndIncrement",    "()I")},
      {x(TR::java_util_concurrent_atomic_AtomicInteger_getAndDecrement,    "getAndDecrement",    "()I")},
      {x(TR::java_util_concurrent_atomic_AtomicInteger_getAndSet,          "getAndSet",          "(I)I")},
      {x(TR::java_util_concurrent_atomic_AtomicInteger_addAndGet,          "addAndGet",          "(I)I")},
      {x(TR::java_util_concurrent_atomic_AtomicInteger_incrementAndGet,    "incrementAndGet",    "()I")},
      {x(TR::java_util_concurrent_atomic_AtomicInteger_decrementAndGet,    "decrementAndGet",    "()I")},
      {x(TR::java_util_concurrent_atomic_AtomicInteger_weakCompareAndSet,  "weakCompareAndSet",  "(II)Z")},
      {x(TR::java_util_concurrent_atomic_AtomicInteger_lazySet,            "lazySet",            "(I)V")},

      {TR::unknownMethod}
      };

   static X JavaUtilConcurrentAtomicIntegerArrayMethods[] =
      {
/*
      {x(TR::java_util_concurrent_atomic_AtomicIntegerArray_getAndAdd,          "getAndAdd",          "(II)I")},
      {x(TR::java_util_concurrent_atomic_AtomicIntegerArray_getAndIncrement,    "getAndIncrement",    "(I)I")},
      {x(TR::java_util_concurrent_atomic_AtomicIntegerArray_getAndDecrement,    "getAndDecrement",    "(I)I")},
      {x(TR::java_util_concurrent_atomic_AtomicIntegerArray_getAndSet,          "getAndSet",          "(II)I")},
      {x(TR::java_util_concurrent_atomic_AtomicIntegerArray_addAndGet,          "addAndGet",          "(II)I")},
      {x(TR::java_util_concurrent_atomic_AtomicIntegerArray_incrementAndGet,    "incrementAndGet",    "(I)I")},
      {x(TR::java_util_concurrent_atomic_AtomicIntegerArray_decrementAndGet,    "decrementAndGet",    "(I)I")},
      {x(TR::java_util_concurrent_atomic_AtomicIntegerArray_weakCompareAndSet,  "weakCompareAndSet",  "(III)Z")},
      {x(TR::java_util_concurrent_atomic_AtomicIntegerArray_lazySet,            "lazySet",            "(II)V")},
*/
      {TR::unknownMethod}
      };

   static X JavaUtilConcurrentAtomicIntegerFieldUpdaterMethods[] =
      {

      {x(TR::java_util_concurrent_atomic_AtomicIntegerFieldUpdater_getAndAdd,          "getAndAdd",          "(Ljava/lang/Object;I)I")},
      {x(TR::java_util_concurrent_atomic_AtomicIntegerFieldUpdater_getAndIncrement,    "getAndIncrement",    "(Ljava/lang/Object;)I")},
      {x(TR::java_util_concurrent_atomic_AtomicIntegerFieldUpdater_getAndDecrement,    "getAndDecrement",    "(Ljava/lang/Object;)I")},
      {x(TR::java_util_concurrent_atomic_AtomicIntegerFieldUpdater_getAndSet,          "getAndSet",          "(Ljava/lang/Object;I)I")},
      {x(TR::java_util_concurrent_atomic_AtomicIntegerFieldUpdater_addAndGet,          "addAndGet",          "(Ljava/lang/Object;I)I")},
      {x(TR::java_util_concurrent_atomic_AtomicIntegerFieldUpdater_incrementAndGet,    "incrementAndGet",    "(Ljava/lang/Object;)I")},
      {x(TR::java_util_concurrent_atomic_AtomicIntegerFieldUpdater_decrementAndGet,    "decrementAndGet",    "(Ljava/lang/Object;)I")},
      {x(TR::java_util_concurrent_atomic_AtomicIntegerFieldUpdater_weakCompareAndSet,  "weakCompareAndSet",  "(Ljava/lang/Object;II)Z")},
      {x(TR::java_util_concurrent_atomic_AtomicIntegerFieldUpdater_lazySet,            "lazySet",            "(Ljava/lang/Object;I)V")},

      {TR::unknownMethod}
      };

   static X JavaUtilConcurrentAtomicBooleanMethods[] =
      {
      {x(TR::java_util_concurrent_atomic_AtomicBoolean_getAndSet,          "getAndSet",          "(Z)Z")},
      {TR::unknownMethod}
      };

   static X JavaUtilConcurrentAtomicReferenceMethods[] =
      {
/*    These are disabled because the codegens don't recognize them anymore.
 *    The reason codegens stopped recognizing these is because of missing wrtbar support.
 *    {x(TR::java_util_concurrent_atomic_AtomicReference_getAndSet,        "getAndSet",          "(Ljava/lang/Object;)Ljava/lang/Object;")},
      {x(TR::java_util_concurrent_atomic_AtomicReference_weakCompareAndSet,"weakCompareAndSet",  "(Ljava/lang/Object;Ljava/lang/Object;)Z")},
      {x(TR::java_util_concurrent_atomic_AtomicReference_lazySet,          "lazySet",            "(Ljava/lang/Object;)V")},
*/
      {TR::unknownMethod}
      };

   static X JavaUtilConcurrentAtomicReferenceArrayMethods[] =
      {
/*
      {x(TR::java_util_concurrent_atomic_AtomicReferenceArray_getAndSet,        "getAndSet",          "(ILjava/lang/Object;)Ljava/lang/Object;")},
      {x(TR::java_util_concurrent_atomic_AtomicReferenceArray_weakCompareAndSet,"weakCompareAndSet",  "(ILjava/lang/Object;Ljava/lang/Object;)Z")},
      {x(TR::java_util_concurrent_atomic_AtomicReferenceArray_lazySet,          "lazySet",            "(ILjava/lang/Object;)V")},
*/
      {TR::unknownMethod}
      };

   static X JavaUtilConcurrentAtomicReferenceFieldUpdaterMethods[] =
      {

      {x(TR::java_util_concurrent_atomic_AtomicReferenceFieldUpdater_getAndSet,        "getAndSet",          "(Ljava/lang/Object;Ljava/lang/Object;)Ljava/lang/Object;")},
      {x(TR::java_util_concurrent_atomic_AtomicReferenceFieldUpdater_weakCompareAndSet,"weakCompareAndSet",  "(Ljava/lang/Object;Ljava/lang/Object;Ljava/lang/Object;)Z")},
      {x(TR::java_util_concurrent_atomic_AtomicReferenceFieldUpdater_lazySet,          "lazySet",            "(Ljava/lang/Object;Ljava/lang/Object;)V")},

      {TR::unknownMethod}
      };

   static X JavaUtilConcurrentAtomicLongMethods[] =
      {

      {x(TR::java_util_concurrent_atomic_AtomicLong_addAndGet,             "addAndGet",          "(J)J")},
      {x(TR::java_util_concurrent_atomic_AtomicLong_decrementAndGet,       "decrementAndGet",    "()J")},
      {x(TR::java_util_concurrent_atomic_AtomicLong_getAndAdd,             "getAndAdd",          "(J)J")},
      {x(TR::java_util_concurrent_atomic_AtomicLong_getAndDecrement,       "getAndDecrement",    "()J")},
      {x(TR::java_util_concurrent_atomic_AtomicLong_getAndIncrement,       "getAndIncrement",    "()J")},
      {x(TR::java_util_concurrent_atomic_AtomicLong_getAndSet,             "getAndSet",          "(J)J")},
      {x(TR::java_util_concurrent_atomic_AtomicLong_incrementAndGet,       "incrementAndGet",    "()J")},
      {x(TR::java_util_concurrent_atomic_AtomicLong_weakCompareAndSet,     "weakCompareAndSet",  "(JJ)Z")},
      {x(TR::java_util_concurrent_atomic_AtomicLong_lazySet,               "lazySet",            "(J)V")},

      {TR::unknownMethod}
      };

   static X JavaUtilConcurrentAtomicLongArrayMethods[] =
      {
/*
      {x(TR::java_util_concurrent_atomic_AtomicLongArray_getAndAdd,          "getAndAdd",          "(IJ)J")},
      {x(TR::java_util_concurrent_atomic_AtomicLongArray_getAndIncrement,    "getAndIncrement",    "(I)J")},
      {x(TR::java_util_concurrent_atomic_AtomicLongArray_getAndDecrement,    "getAndDecrement",    "(I)J")},
      {x(TR::java_util_concurrent_atomic_AtomicLongArray_getAndSet,          "getAndSet",          "(IJ)J")},
      {x(TR::java_util_concurrent_atomic_AtomicLongArray_addAndGet,          "addAndGet",          "(IJ)J")},
      {x(TR::java_util_concurrent_atomic_AtomicLongArray_incrementAndGet,    "incrementAndGet",    "(I)J")},
      {x(TR::java_util_concurrent_atomic_AtomicLongArray_decrementAndGet,    "decrementAndGet",    "(I)J")},
      {x(TR::java_util_concurrent_atomic_AtomicLongArray_weakCompareAndSet,  "weakCompareAndSet",  "(IJJ)Z")},
      {x(TR::java_util_concurrent_atomic_AtomicLongArray_lazySet,            "lazySet",            "(IJ)V")},
*/
      {TR::unknownMethod}
      };

   static X JavaUtilConcurrentAtomicLongFieldUpdaterMethods[] =
      {

      {x(TR::java_util_concurrent_atomic_AtomicLongFieldUpdater_getAndAdd,          "getAndAdd",          "(Ljava/lang/Object;J)J")},
      {x(TR::java_util_concurrent_atomic_AtomicLongFieldUpdater_getAndIncrement,    "getAndIncrement",    "(Ljava/lang/Object;)J")},
      {x(TR::java_util_concurrent_atomic_AtomicLongFieldUpdater_getAndDecrement,    "getAndDecrement",    "(Ljava/lang/Object;)J")},
      {x(TR::java_util_concurrent_atomic_AtomicLongFieldUpdater_getAndSet,          "getAndSet",          "(Ljava/lang/Object;J)J")},
      {x(TR::java_util_concurrent_atomic_AtomicLongFieldUpdater_addAndGet,          "addAndGet",          "(Ljava/lang/Object;J)J")},
      {x(TR::java_util_concurrent_atomic_AtomicLongFieldUpdater_incrementAndGet,    "incrementAndGet",    "(Ljava/lang/Object;)J")},
      {x(TR::java_util_concurrent_atomic_AtomicLongFieldUpdater_decrementAndGet,    "decrementAndGet",    "(Ljava/lang/Object;)J")},
      {x(TR::java_util_concurrent_atomic_AtomicLongFieldUpdater_weakCompareAndSet,  "weakCompareAndSet",  "(Ljava/lang/Object;JJ)Z")},
      {x(TR::java_util_concurrent_atomic_AtomicLongFieldUpdater_lazySet,            "lazySet",            "(Ljava/lang/Object;J)V")},

      {TR::unknownMethod}
      };

   static X JavaUtilConcurrentConcurrentHashMapMethods[] =
      {
      {x(TR::java_util_concurrent_ConcurrentHashMap_addCount,    "addCount",     "(JI)V")},
      {x(TR::java_util_concurrent_ConcurrentHashMap_tryPresize,  "tryPresize",   "(I)V")},
      {x(TR::java_util_concurrent_ConcurrentHashMap_transfer,    "transfer",     "([Ljava/util/concurrent/ConcurrentHashMap$Node;[Ljava/util/concurrent/ConcurrentHashMap$Node;)V")},
      {x(TR::java_util_concurrent_ConcurrentHashMap_fullAddCount,"fullAddCount", "(JZ)V")},
      {x(TR::java_util_concurrent_ConcurrentHashMap_helpTransfer,"helpTransfer", "([Ljava/util/concurrent/ConcurrentHashMap$Node;Ljava/util/concurrent/ConcurrentHashMap$Node;)[Ljava/util/concurrent/ConcurrentHashMap$Node;")},
      {x(TR::java_util_concurrent_ConcurrentHashMap_initTable,   "initTable",    "()[Ljava/util/concurrent/ConcurrentHashMap$Node;")},
      {x(TR::java_util_concurrent_ConcurrentHashMap_tabAt,       "tabAt",        "([Ljava/util/concurrent/ConcurrentHashMap$Node;I)Ljava/util/concurrent/ConcurrentHashMap$Node;")},
      {x(TR::java_util_concurrent_ConcurrentHashMap_casTabAt,    "casTabAt",     "([Ljava/util/concurrent/ConcurrentHashMap$Node;ILjava/util/concurrent/ConcurrentHashMap$Node;Ljava/util/concurrent/ConcurrentHashMap$Node;)Z")},
      {x(TR::java_util_concurrent_ConcurrentHashMap_setTabAt,    "setTabAt",     "([Ljava/util/concurrent/ConcurrentHashMap$Node;ILjava/util/concurrent/ConcurrentHashMap$Node;)V")},
      {TR::unknownMethod}
      };

   static X JavaUtilConcurrentConcurrentHashMapTreeBinMethods[] =
      {
      {x(TR::java_util_concurrent_ConcurrentHashMap_TreeBin_lockRoot,      "lockRoot",      "")},
      {x(TR::java_util_concurrent_ConcurrentHashMap_TreeBin_contendedLock, "contendedLock", "")},
      {x(TR::java_util_concurrent_ConcurrentHashMap_TreeBin_find,          "find",          "")},
      {TR::unknownMethod}
      };

   // Transactional Memory
   static X JavaUtilConcurrentConcurrentLinkedQueueMethods[] =
      {
      {x(TR::java_util_concurrent_ConcurrentLinkedQueue_tmOffer,     "tmOffer", "(Ljava/util/concurrent/ConcurrentLinkedQueue$Node;)I")},
      {x(TR::java_util_concurrent_ConcurrentLinkedQueue_tmPoll,      "tmPoll",  "()Ljava/lang/Object;")},
      {x(TR::java_util_concurrent_ConcurrentLinkedQueue_tmEnabled,   "tmEnabled",  "()Z")},

      {TR::unknownMethod}
      };

   static X QuadMethods[] =
      {
      {x(TR::com_ibm_Compiler_Internal_Quad_enableQuadOptimization, "enableQuadOptimization", "()Z")},
      {x(TR::com_ibm_Compiler_Internal_Quad_add_ql,                 "add",                    "(Lcom/ibm/Compiler/Internal/Quad;J)Lcom/ibm/Compiler/Internal/Quad;")},
      {x(TR::com_ibm_Compiler_Internal_Quad_add_ll,                 "add",                    "(JJ)Lcom/ibm/Compiler/Internal/Quad;")},
      {x(TR::com_ibm_Compiler_Internal_Quad_sub_ql,                 "sub",                    "(Lcom/ibm/Compiler/Internal/Quad;J)Lcom/ibm/Compiler/Internal/Quad;")},
      {x(TR::com_ibm_Compiler_Internal_Quad_sub_ll,                 "sub",                    "(JJ)Lcom/ibm/Compiler/Internal/Quad;")},
      {x(TR::com_ibm_Compiler_Internal_Quad_mul_ll,                 "mul",                    "(JJ)Lcom/ibm/Compiler/Internal/Quad;")},
      {x(TR::com_ibm_Compiler_Internal_Quad_hi,                     "hi",                     "(Lcom/ibm/Compiler/Internal/Quad;)J")},
      {x(TR::com_ibm_Compiler_Internal_Quad_lo,                     "lo",                     "(Lcom/ibm/Compiler/Internal/Quad;)J")},
      {  TR::unknownMethod}
      };

   static X MethodHandleMethods[] =
      {
      {  TR::java_lang_invoke_MethodHandle_doCustomizationLogic     ,   20, "doCustomizationLogic",       (int16_t)-1, "*"},
      {  TR::java_lang_invoke_MethodHandle_undoCustomizationLogic   ,   22, "undoCustomizationLogic",     (int16_t)-1, "*"},
      {  TR::java_lang_invoke_MethodHandle_invoke                   ,    6, "invoke",                     (int16_t)-1, "*"},
      {  TR::java_lang_invoke_MethodHandle_invoke                   ,   13, "invokeGeneric",              (int16_t)-1, "*"}, // Older name from early versions of the jsr292 spec
      {  TR::java_lang_invoke_MethodHandle_invokeExact              ,   11, "invokeExact",                (int16_t)-1, "*"},
      {  TR::java_lang_invoke_MethodHandle_invokeExactTargetAddress ,   24, "invokeExactTargetAddress",   (int16_t)-1, "*"},
      {x(TR::java_lang_invoke_MethodHandle_invokeWithArgumentsHelper,   "invokeWithArgumentsHelper",  "(Ljava/lang/invoke/MethodHandle;[Ljava/lang/Object;)Ljava/lang/Object;")},
      {x(TR::java_lang_invoke_MethodHandle_asType, "asType", "(Ljava/lang/invoke/MethodHandle;Ljava/lang/invoke/MethodType;)Ljava/lang/invoke/MethodHandle;")},
      {x(TR::java_lang_invoke_MethodHandle_asType_instance, "asType", "(Ljava/lang/invoke/MethodType;)Ljava/lang/invoke/MethodHandle;")},
      {  TR::unknownMethod}
      };

   static X PrimitiveHandleMethods[] =
      {
      {x(TR::java_lang_invoke_PrimitiveHandle_initializeClassIfRequired,  "initializeClassIfRequired",       "()V")},
      {  TR::unknownMethod}
      };

   static X VarHandleMethods[] =
      {
      // Recognized method only works for resolved methods
      // Resolved VarHandle access methods are suffixed with _impl in their names
      // A list for unresolved VarHandle access methods is in VarHandleTransformer.cpp,
      // changes in the following list need to be reflected in the other
      {  TR::java_lang_invoke_VarHandle_get                       ,    8, "get_impl",                             (int16_t)-1, "*"},
      {  TR::java_lang_invoke_VarHandle_set                       ,    8, "set_impl",                             (int16_t)-1, "*"},
      {  TR::java_lang_invoke_VarHandle_getVolatile               ,   16, "getVolatile_impl",                     (int16_t)-1, "*"},
      {  TR::java_lang_invoke_VarHandle_setVolatile               ,   16, "setVolatile_impl",                     (int16_t)-1, "*"},
      {  TR::java_lang_invoke_VarHandle_getOpaque                 ,   14, "getOpaque_impl",                       (int16_t)-1, "*"},
      {  TR::java_lang_invoke_VarHandle_setOpaque                 ,   14, "setOpaque_impl",                       (int16_t)-1, "*"},
      {  TR::java_lang_invoke_VarHandle_getAcquire                ,   15, "getAcquire_impl",                      (int16_t)-1, "*"},
      {  TR::java_lang_invoke_VarHandle_setRelease                ,   15, "setRelease_impl",                      (int16_t)-1, "*"},
      {  TR::java_lang_invoke_VarHandle_compareAndSet             ,   18, "compareAndSet_impl",                   (int16_t)-1, "*"},
      {  TR::java_lang_invoke_VarHandle_compareAndExchange        ,   23, "compareAndExchange_impl",              (int16_t)-1, "*"},
      {  TR::java_lang_invoke_VarHandle_compareAndExchangeAcquire ,   30, "compareAndExchangeAcquire_impl",       (int16_t)-1, "*"},
      {  TR::java_lang_invoke_VarHandle_compareAndExchangeRelease ,   30, "compareAndExchangeRelease_impl",       (int16_t)-1, "*"},
      {  TR::java_lang_invoke_VarHandle_weakCompareAndSet         ,   22, "weakCompareAndSet_impl",               (int16_t)-1, "*"},
      {  TR::java_lang_invoke_VarHandle_weakCompareAndSetAcquire  ,   29, "weakCompareAndSetAcquire_impl",        (int16_t)-1, "*"},
      {  TR::java_lang_invoke_VarHandle_weakCompareAndSetRelease  ,   29, "weakCompareAndSetRelease_impl",        (int16_t)-1, "*"},
      {  TR::java_lang_invoke_VarHandle_weakCompareAndSetPlain    ,   27, "weakCompareAndSetPlain_impl",          (int16_t)-1, "*"},
      {  TR::java_lang_invoke_VarHandle_getAndSet                 ,   14, "getAndSet_impl",                       (int16_t)-1, "*"},
      {  TR::java_lang_invoke_VarHandle_getAndSetAcquire          ,   21, "getAndSetAcquire_impl",                (int16_t)-1, "*"},
      {  TR::java_lang_invoke_VarHandle_getAndSetRelease          ,   21, "getAndSetRelease_impl",                (int16_t)-1, "*"},
      {  TR::java_lang_invoke_VarHandle_getAndAdd                 ,   14, "getAndAdd_impl",                       (int16_t)-1, "*"},
      {  TR::java_lang_invoke_VarHandle_getAndAddAcquire          ,   21, "getAndAddAcquire_impl",                (int16_t)-1, "*"},
      {  TR::java_lang_invoke_VarHandle_getAndAddRelease          ,   21, "getAndAddRelease_impl",                (int16_t)-1, "*"},
      {  TR::java_lang_invoke_VarHandle_getAndBitwiseAnd          ,   21, "getAndBitwiseAnd_impl",                (int16_t)-1, "*"},
      {  TR::java_lang_invoke_VarHandle_getAndBitwiseAndAcquire   ,   28, "getAndBitwiseAndAcquire_impl",         (int16_t)-1, "*"},
      {  TR::java_lang_invoke_VarHandle_getAndBitwiseAndRelease   ,   28, "getAndBitwiseAndRelease_impl",         (int16_t)-1, "*"},
      {  TR::java_lang_invoke_VarHandle_getAndBitwiseOr           ,   20, "getAndBitwiseOr_impl",                 (int16_t)-1, "*"},
      {  TR::java_lang_invoke_VarHandle_getAndBitwiseOrAcquire    ,   27, "getAndBitwiseOrAcquire_impl",         (int16_t)-1, "*"},
      {  TR::java_lang_invoke_VarHandle_getAndBitwiseOrRelease    ,   27, "getAndBitwiseOrRelease_impl",         (int16_t)-1, "*"},
      {  TR::java_lang_invoke_VarHandle_getAndBitwiseXor          ,   21, "getAndBitwiseXor_impl",                 (int16_t)-1, "*"},
      {  TR::java_lang_invoke_VarHandle_getAndBitwiseXorAcquire   ,   28, "getAndBitwiseXorAcquire_impl",         (int16_t)-1, "*"},
      {  TR::java_lang_invoke_VarHandle_getAndBitwiseXorRelease   ,   28, "getAndBitwiseXorRelease_impl",         (int16_t)-1, "*"},
      {  TR::unknownMethod}
      };

   static X ILGenMacrosMethods[] =
      {
      {  TR::java_lang_invoke_ILGenMacros_placeholder ,      11, "placeholder",      (int16_t)-1, "*"},
      {  TR::java_lang_invoke_ILGenMacros_numArguments,      12, "numArguments",     (int16_t)-1, "*"},
      {  TR::java_lang_invoke_ILGenMacros_populateArray,     13, "populateArray",    (int16_t)-1, "*"},
      {  TR::java_lang_invoke_ILGenMacros_arrayElements,     13, "arrayElements",    (int16_t)-1, "*"},
      {x(TR::java_lang_invoke_ILGenMacros_arrayLength,           "arrayLength",      "(Ljava/lang/Object;)I")},
      {  TR::java_lang_invoke_ILGenMacros_firstN,             6, "firstN",           (int16_t)-1, "*"},
      {  TR::java_lang_invoke_ILGenMacros_dropFirstN,        10, "dropFirstN",       (int16_t)-1, "*"},
      {  TR::java_lang_invoke_ILGenMacros_getField,           8, "getField",         (int16_t)-1, "*"},
      {x(TR::java_lang_invoke_ILGenMacros_invokeExact_X,         "invokeExact_X",    "(Ljava/lang/invoke/MethodHandle;I)I")},
      {x(TR::java_lang_invoke_ILGenMacros_invokeExactAndFixup,   "invokeExact",      "(Ljava/lang/invoke/MethodHandle;I)I")},
      {x(TR::java_lang_invoke_ILGenMacros_isCustomThunk,         "isCustomThunk",    "()Z")},
      {x(TR::java_lang_invoke_ILGenMacros_isShareableThunk,      "isShareableThunk", "()Z")},
      {  TR::java_lang_invoke_ILGenMacros_lastN,              5, "lastN",            (int16_t)-1, "*"},
      {  TR::java_lang_invoke_ILGenMacros_middleN,            7, "middleN",          (int16_t)-1, "*"},
      {x(TR::java_lang_invoke_ILGenMacros_rawNew,                "rawNew",           "(Ljava/lang/Class;)Ljava/lang/Object;")},
      {x(TR::java_lang_invoke_ILGenMacros_parameterCount,        "parameterCount",   "(Ljava/lang/invoke/MethodHandle;)I")},
      {  TR::java_lang_invoke_ILGenMacros_push,               4, "push",             (int16_t)-1, "*"},
      {  TR::java_lang_invoke_ILGenMacros_pop,                5, "pop_I",            (int16_t)-1, "*"},
      {  TR::java_lang_invoke_ILGenMacros_pop,                5, "pop_J",            (int16_t)-1, "*"},
      {  TR::java_lang_invoke_ILGenMacros_pop,                5, "pop_F",            (int16_t)-1, "*"},
      {  TR::java_lang_invoke_ILGenMacros_pop,                5, "pop_D",            (int16_t)-1, "*"},
      {  TR::java_lang_invoke_ILGenMacros_pop,                5, "pop_L",            (int16_t)-1, "*"},
      {x(TR::java_lang_invoke_ILGenMacros_typeCheck,             "typeCheck",        "(Ljava/lang/invoke/MethodHandle;Ljava/lang/invoke/MethodType;)V")},
      {  TR::unknownMethod}
      };

   static X CollectHandleMethods[] =
      {
      {x(TR::java_lang_invoke_CollectHandle_numArgsToPassThrough,          "numArgsToPassThrough",        "()I")},
      {x(TR::java_lang_invoke_CollectHandle_numArgsToCollect,              "numArgsToCollect",            "()I")},
      {x(TR::java_lang_invoke_CollectHandle_collectionStart,     	       "collectionStart",             "()I")},
      {x(TR::java_lang_invoke_CollectHandle_numArgsAfterCollectArray,      "numArgsAfterCollectArray",    "()I")},
      {  TR::unknownMethod}
      };

   static X AsTypeHandleMethods[] =
      {
      {  TR::java_lang_invoke_AsTypeHandle_convertArgs,   11, "convertArgs",     (int16_t)-1, "*"},
      {  TR::unknownMethod}
      };

   static X EncodeMethods[] =
      {
      {x(TR::sun_nio_cs_ISO_8859_1_Encoder_encodeArrayLoop,       "encodeArrayLoop", "(Ljava/nio/CharBuffer;Ljava/nio/ByteBuffer;)Ljava/nio/charset/CoderResult;")},
      {x(TR::sun_nio_cs_ISO_8859_1_Encoder_encodeISOArray,        "encodeISOArray",         "([CI[BII)I")},
      {x(TR::sun_nio_cs_ISO_8859_1_Decoder_decodeISO8859_1,       "decodeISO8859_1",      "([BII[CI)I")},
      {x(TR::sun_nio_cs_US_ASCII_Encoder_encodeASCII,             "encodeASCII",             "([CII[BI)I")},
      {x(TR::sun_nio_cs_US_ASCII_Decoder_decodeASCII,             "decodeASCII",             "([BII[CI)I")},
      {x(TR::sun_nio_cs_ext_SBCS_Encoder_encodeSBCS,              "encodeSBCS",              "([CII[BI[B)I")},
      {x(TR::sun_nio_cs_ext_SBCS_Decoder_decodeSBCS,              "decodeSBCS",           "([BII[CI[C)I")},
      {x(TR::sun_nio_cs_UTF_8_Encoder_encodeUTF_8,                "encodeUTF_8",     "([CII[BI)I")},
      {x(TR::sun_nio_cs_UTF_8_Decoder_decodeUTF_8,                "decodeUTF_8",          "([BII[CI)I")},
      {x(TR::sun_nio_cs_UTF_16_Encoder_encodeUTF16Big,            "encodeUTF16Big",       "([CII[BI)I")},
      {x(TR::sun_nio_cs_UTF_16_Encoder_encodeUTF16Little,         "encodeUTF16Little",    "([CII[BI)I")},
      {  TR::unknownMethod}
      };

   static X IBM1388EncoderMethods[] =
      {
      {x(TR::sun_nio_cs_ext_IBM1388_Encoder_encodeArrayLoop,      "encodeArrayLoop", "(Ljava/nio/CharBuffer;Ljava/nio/ByteBuffer;)Ljava/nio/charset/CoderResult;")},
      {  TR::unknownMethod}
      };

   static X ExplicitCastHandleMethods[] =
      {
      {  TR::java_lang_invoke_ExplicitCastHandle_convertArgs,   11, "convertArgs",     (int16_t)-1, "*"},
      {  TR::unknownMethod}
      };

   static X ArgumentMoverHandleMethods[] =
      {
      {x(TR::java_lang_invoke_ArgumentMoverHandle_permuteArgs,  "permuteArgs",   "(I)I")},
      {  TR::unknownMethod}
      };

   static X PermuteHandleMethods[] =
      {
      {x(TR::java_lang_invoke_PermuteHandle_permuteArgs, "permuteArgs", "(I)I")},
      {  TR::unknownMethod}
      };

   static X GuardWithTestHandleMethods[] =
      {
      {x(TR::java_lang_invoke_GuardWithTestHandle_numGuardArgs,  "numGuardArgs", "()I")},
      {  TR::unknownMethod}
      };

   static X InsertHandleMethods[] =
      {
      {x(TR::java_lang_invoke_InsertHandle_numPrefixArgs,      "numPrefixArgs",     "()I")},
      {x(TR::java_lang_invoke_InsertHandle_numSuffixArgs,      "numSuffixArgs",     "()I")},
      {x(TR::java_lang_invoke_InsertHandle_numValuesToInsert,  "numValuesToInsert", "()I")},
      {  TR::unknownMethod}
      };

   static X DirectHandleMethods[] =
      {
      {x(TR::java_lang_invoke_DirectHandle_isAlreadyCompiled,   "isAlreadyCompiled",  "(J)Z")},
      {x(TR::java_lang_invoke_DirectHandle_compiledEntryPoint,  "compiledEntryPoint", "(J)J")},
      {x(TR::java_lang_invoke_DirectHandle_nullCheckIfRequired,  "nullCheckIfRequired", "(Ljava/lang/Object;)V")},
      {  TR::unknownMethod}
      };

   static X SpreadHandleMethods[] =
      {
      {x(TR::java_lang_invoke_SpreadHandle_numArgsToPassThrough,  "numArgsToPassThrough",   "()I")},
      {x(TR::java_lang_invoke_SpreadHandle_numArgsToSpread,       "numArgsToSpread",        "()I")},
      {x(TR::java_lang_invoke_SpreadHandle_spreadStart,           "spreadStart",            "()I")},
      {x(TR::java_lang_invoke_SpreadHandle_numArgsAfterSpreadArray,       "numArgsAfterSpreadArray",        "()I")},
      {  TR::java_lang_invoke_SpreadHandle_arrayArg,           8, "arrayArg",  (int16_t)-1, "*"},
      {  TR::unknownMethod}
      };

   static X FoldHandleMethods[] =
      {
      {x(TR::java_lang_invoke_FoldHandle_foldPosition,               "foldPosition",            "()I")},
      {x(TR::java_lang_invoke_FoldHandle_argIndices,                 "argIndices",               "()I")},
      {  TR::java_lang_invoke_FoldHandle_argumentsForCombiner,  20,  "argumentsForCombiner",    (int16_t)-1, "*"},
      {  TR::unknownMethod}
      };
   static X FilterArgumentsWithCombinerHandleMethods[] =
      {
      {x(TR::java_lang_invoke_FilterArgumentsWithCombinerHandle_filterPosition,               "filterPosition",            "()I")},
      {x(TR::java_lang_invoke_FilterArgumentsWithCombinerHandle_argumentIndices,               "argumentIndices",            "()I")},
      {x(TR::java_lang_invoke_FilterArgumentsWithCombinerHandle_numSuffixArgs,      "numSuffixArgs",     "()I")},
      {  TR::java_lang_invoke_FilterArgumentsWithCombinerHandle_argumentsForCombiner,  20,  "argumentsForCombiner",    (int16_t)-1, "*"},
      {  TR::unknownMethod}
      };

   static X FinallyHandleMethods[]=
      {
      {x(TR::java_lang_invoke_FinallyHandle_numFinallyTargetArgsToPassThrough,    "numFinallyTargetArgsToPassThrough",   "()I")},
      {  TR::unknownMethod}
      };

    static X FilterArgumentsHandleMethods[] =
      {
      {x(TR::java_lang_invoke_FilterArgumentsHandle_numPrefixArgs,         "numPrefixArgs",    "()I")},
      {x(TR::java_lang_invoke_FilterArgumentsHandle_numSuffixArgs,         "numSuffixArgs",    "()I")},
      {x(TR::java_lang_invoke_FilterArgumentsHandle_numArgsToFilter,       "numArgsToFilter",  "()I")},
      {x(TR::java_lang_invoke_FilterArgumentsHandle_filterArguments,       "filterArguments",  "([Ljava/lang/invoke/MethodHandle;I)I")},
      {  TR::unknownMethod}
      };

   static X CatchHandleMethods[] =
      {
      {x(TR::java_lang_invoke_CatchHandle_numCatchTargetArgsToPassThrough,       "numCatchTargetArgsToPassThrough",  "()I")},
      {  TR::unknownMethod}
      };

   static X MethodHandlesMethods[] =
      {
      {x(TR::java_lang_invoke_MethodHandles_getStackClass,   "getStackClass",  "(I)Ljava/lang/Class;")},
      {  TR::unknownMethod}
      };

   static X MutableCallSiteMethods[] =
      {
      {x(TR::java_lang_invoke_MutableCallSite_getTarget,   "getTarget",  "()Ljava/lang/invoke/MethodHandle;")},
      {  TR::unknownMethod}
      };

   static X GregorianCalendarMethods [] =
      {
      {x(TR::java_util_GregorianCalendar_computeFields, "computeFields", "(II)I")},
      {  TR::unknownMethod}
      };

   static X NativeThreadMethods[] =
      {
      {x(TR::sun_nio_ch_NativeThread_current, "current", "()J")},
      {  TR::unknownMethod}
      };


   static X  GPUMethods [] =
      {
      {x(TR::com_ibm_gpu_Kernel_blockIdxX,                   "getBlockIdxX",   "()I")},
      {x(TR::com_ibm_gpu_Kernel_blockIdxY,                   "getBlockIdxY",   "()I")},
      {x(TR::com_ibm_gpu_Kernel_blockIdxZ,                   "getBlockIdxZ",   "()I")},
      {x(TR::com_ibm_gpu_Kernel_blockDimX,                   "getBlockDimX",   "()I")},
      {x(TR::com_ibm_gpu_Kernel_blockDimY,                   "getBlockDimY",   "()I")},
      {x(TR::com_ibm_gpu_Kernel_blockDimZ,                   "getBlockDimZ",   "()I")},
      {x(TR::com_ibm_gpu_Kernel_threadIdxX,                  "getThreadIdxX",  "()I")},
      {x(TR::com_ibm_gpu_Kernel_threadIdxY,                  "getThreadIdxY",  "()I")},
      {x(TR::com_ibm_gpu_Kernel_threadIdxZ,                  "getThreadIdxZ",  "()I")},
      {x(TR::com_ibm_gpu_Kernel_syncThreads,                 "syncThreads",    "()V")},
      {  TR::unknownMethod}
      };


   static X SIMDMethods [] =
      {
      // ---- Integer Type Operations
      {x(TR::com_ibm_dataaccess_SIMD_vectorAddInt,           "vectorAddInt",    "([II[II[II)V")},
      {x(TR::com_ibm_dataaccess_SIMD_vectorSubInt,           "vectorSubInt",    "([II[II[II)V")},
      {x(TR::com_ibm_dataaccess_SIMD_vectorMulInt,           "vectorMulInt",    "([II[II[II)V")},
      {x(TR::com_ibm_dataaccess_SIMD_vectorDivInt,           "vectorDivInt",    "([II[II[II)V")},
      {x(TR::com_ibm_dataaccess_SIMD_vectorRemInt,           "vectorRemInt",    "([II[II[II)V")},
      {x(TR::com_ibm_dataaccess_SIMD_vectorNegInt,           "vectorNegInt",    "([II[II)V")},
      {x(TR::com_ibm_dataaccess_SIMD_vectorSplatsInt,        "vectorSplatsInt", "([III)V")},
      {x(TR::com_ibm_dataaccess_SIMD_vectorMinInt,           "vectorMinInt",    "([II[II[II)V")},
      {x(TR::com_ibm_dataaccess_SIMD_vectorMaxInt,           "vectorMaxInt",    "([II[II[II)V")},
      {x(TR::com_ibm_dataaccess_SIMD_vectorStoreInt,         "vectorCopyInt",   "([II[II)V")},
      {x(TR::com_ibm_dataaccess_SIMD_vectorStoreInt,         "vectorStoreInt",   "([II[II)V")},
      {x(TR::com_ibm_dataaccess_SIMD_vectorCmpEqInt,         "vectorCmpEqInt",   "([II[II[II)V")},
      {x(TR::com_ibm_dataaccess_SIMD_vectorCmpGeInt,         "vectorCmpGeInt",   "([II[II[II)V")},
      {x(TR::com_ibm_dataaccess_SIMD_vectorCmpGtInt,         "vectorCmpGtInt",   "([II[II[II)V")},
      {x(TR::com_ibm_dataaccess_SIMD_vectorCmpLeInt,         "vectorCmpLeInt",   "([II[II[II)V")},
      {x(TR::com_ibm_dataaccess_SIMD_vectorCmpLtInt,         "vectorCmpLtInt",   "([II[II[II)V")},
      {x(TR::com_ibm_dataaccess_SIMD_vectorCmpAllEqInt,      "vectorCmpAllEqInt",   "([II[II)Z")},
      {x(TR::com_ibm_dataaccess_SIMD_vectorCmpAllGeInt,      "vectorCmpAllGeInt",   "([II[II)Z")},
      {x(TR::com_ibm_dataaccess_SIMD_vectorCmpAllGtInt,      "vectorCmpAllGtInt",   "([II[II)Z")},
      {x(TR::com_ibm_dataaccess_SIMD_vectorCmpAllLeInt,      "vectorCmpAllLeInt",   "([II[II)Z")},
      {x(TR::com_ibm_dataaccess_SIMD_vectorCmpAllLtInt,      "vectorCmpAllLtInt",   "([II[II)Z")},
      {x(TR::com_ibm_dataaccess_SIMD_vectorCmpAnyEqInt,      "vectorCmpAnyEqInt",   "([II[II)Z")},
      {x(TR::com_ibm_dataaccess_SIMD_vectorCmpAnyGeInt,      "vectorCmpAnyGeInt",   "([II[II)Z")},
      {x(TR::com_ibm_dataaccess_SIMD_vectorCmpAnyGtInt,      "vectorCmpAnyGtInt",   "([II[II)Z")},
      {x(TR::com_ibm_dataaccess_SIMD_vectorCmpAnyLeInt,      "vectorCmpAnyLeInt",   "([II[II)Z")},
      {x(TR::com_ibm_dataaccess_SIMD_vectorCmpAnyLtInt,      "vectorCmpAnyLtInt",   "([II[II)Z")},
      {x(TR::com_ibm_dataaccess_SIMD_vectorAndInt,           "vectorAndInt",    "([II[II[II)V")},
      {x(TR::com_ibm_dataaccess_SIMD_vectorOrInt,           "vectorOrInt",    "([II[II[II)V")},
      {x(TR::com_ibm_dataaccess_SIMD_vectorXorInt,           "vectorXorInt",    "([II[II[II)V")},
      {x(TR::com_ibm_dataaccess_SIMD_vectorNotInt,           "vectorNotInt",    "([II[II)V")},
      {x(TR::com_ibm_dataaccess_SIMD_vectorGetElementInt,    "vectorGetElementInt", "([II)I")},
      {x(TR::com_ibm_dataaccess_SIMD_vectorSetElementInt,    "vectorSetElementInt", "([III)V")},
      {x(TR::com_ibm_dataaccess_SIMD_vectorMergeHighInt,     "vectorMergeHighInt", "([II[II[II)V")},
      {x(TR::com_ibm_dataaccess_SIMD_vectorMergeLowInt,      "vectorMergeLowInt",  "([II[II[II)V")},

      // ---- Long Type Operations
      {x(TR::com_ibm_dataaccess_SIMD_vectorAddLong,           "vectorAddLong",    "([JI[JI[JI)V")},
      {x(TR::com_ibm_dataaccess_SIMD_vectorSubLong,           "vectorSubLong",    "([JI[JI[JI)V")},
      {x(TR::com_ibm_dataaccess_SIMD_vectorMulLong,           "vectorMulLong",    "([JI[JI[JI)V")},
      {x(TR::com_ibm_dataaccess_SIMD_vectorDivLong,           "vectorDivLong",    "([JI[JI[JI)V")},
      {x(TR::com_ibm_dataaccess_SIMD_vectorRemLong,           "vectorRemLong",    "([JI[JI[JI)V")},
      {x(TR::com_ibm_dataaccess_SIMD_vectorNegLong,           "vectorNegLong",    "([JI[JI)V")},


      {x(TR::com_ibm_dataaccess_SIMD_vectorStoreByte,         "vectorStoreByte",   "([BI[BI)V")},
      {x(TR::com_ibm_dataaccess_SIMD_vectorStoreChar,         "vectorStoreChar",   "([CI[CI)V")},
      {x(TR::com_ibm_dataaccess_SIMD_vectorStoreShort,        "vectorStoreShort",  "([SI[SI)V")},
      {x(TR::com_ibm_dataaccess_SIMD_vectorStoreLong,         "vectorStoreLong",   "([JI[JI)V")},

      {x(TR::com_ibm_dataaccess_SIMD_vectorSplatsByte,        "vectorSplatsByte",  "([BIB)V")},
      {x(TR::com_ibm_dataaccess_SIMD_vectorSplatsChar,        "vectorSplatsChar",  "([CIC)V")},
      {x(TR::com_ibm_dataaccess_SIMD_vectorSplatsShort,       "vectorSplatsShort", "([SIS)V")},
      {x(TR::com_ibm_dataaccess_SIMD_vectorSplatsLong,        "vectorSplatsLong",  "([JIJ)V")},

      // ---- Float Type Operations
      {x(TR::com_ibm_dataaccess_SIMD_vectorAddFloat,           "vectorAddFloat",    "([FI[FI[FI)V")},
      {x(TR::com_ibm_dataaccess_SIMD_vectorSubFloat,           "vectorSubFloat",    "([FI[FI[FI)V")},
      {x(TR::com_ibm_dataaccess_SIMD_vectorMulFloat,           "vectorMulFloat",    "([FI[FI[FI)V")},
      {x(TR::com_ibm_dataaccess_SIMD_vectorDivFloat,           "vectorDivFloat",    "([FI[FI[FI)V")},
      {x(TR::com_ibm_dataaccess_SIMD_vectorNegFloat,           "vectorNegFloat",    "([FI[FI)V")},
      {x(TR::com_ibm_dataaccess_SIMD_vectorSplatsFloat,        "vectorSplatsFloat", "([FIF)V")},

      // ---- Double Type Operations
      {x(TR::com_ibm_dataaccess_SIMD_vectorAddDouble,           "vectorAddDouble",    "([DI[DI[DI)V")},
      {x(TR::com_ibm_dataaccess_SIMD_vectorMinDouble,           "vectorMinDouble",    "([DI[DI[DI)V")},
      {x(TR::com_ibm_dataaccess_SIMD_vectorMaxDouble,           "vectorMaxDouble",    "([DI[DI[DI)V")},
      {x(TR::com_ibm_dataaccess_SIMD_vectorAddress,             "vectorAddress", "([D)J")},

      {x(TR::com_ibm_dataaccess_SIMD_vectorAddReduceDouble,     "vectorAddReduceDouble", "([DI)D")},
      {x(TR::com_ibm_dataaccess_SIMD_vectorCmpEqDouble,         "vectorCmpEqDouble",   "([JI[DI[DI)V")},
      {x(TR::com_ibm_dataaccess_SIMD_vectorCmpGeDouble,         "vectorCmpGeDouble",   "([JI[DI[DI)V")},
      {x(TR::com_ibm_dataaccess_SIMD_vectorCmpGtDouble,         "vectorCmpGtDouble",   "([JI[DI[DI)V")},
      {x(TR::com_ibm_dataaccess_SIMD_vectorCmpLeDouble,         "vectorCmpLeDouble",   "([JI[DI[DI)V")},
      {x(TR::com_ibm_dataaccess_SIMD_vectorCmpLtDouble,         "vectorCmpLtDouble",   "([JI[DI[DI)V")},
      {x(TR::com_ibm_dataaccess_SIMD_vectorCmpAllEqDouble,      "vectorCmpAllEqDouble",   "([DI[DI)Z")},
      {x(TR::com_ibm_dataaccess_SIMD_vectorCmpAllGeDouble,      "vectorCmpAllGeDouble",   "([DI[DI)Z")},
      {x(TR::com_ibm_dataaccess_SIMD_vectorCmpAllGtDouble,      "vectorCmpAllGtDouble",   "([DI[DI)Z")},
      {x(TR::com_ibm_dataaccess_SIMD_vectorCmpAllLeDouble,      "vectorCmpAllLeDouble",   "([DI[DI)Z")},
      {x(TR::com_ibm_dataaccess_SIMD_vectorCmpAllLtDouble,      "vectorCmpAllLtDouble",   "([DI[DI)Z")},
      {x(TR::com_ibm_dataaccess_SIMD_vectorCmpAnyEqDouble,      "vectorCmpAnyEqDouble",   "([DI[DI)Z")},
      {x(TR::com_ibm_dataaccess_SIMD_vectorCmpAnyGeDouble,      "vectorCmpAnyGeDouble",   "([DI[DI)Z")},
      {x(TR::com_ibm_dataaccess_SIMD_vectorCmpAnyGtDouble,      "vectorCmpAnyGtDouble",   "([DI[DI)Z")},
      {x(TR::com_ibm_dataaccess_SIMD_vectorCmpAnyLeDouble,      "vectorCmpAnyLeDouble",   "([DI[DI)Z")},
      {x(TR::com_ibm_dataaccess_SIMD_vectorCmpAnyLtDouble,      "vectorCmpAnyLtDouble",   "([DI[DI)Z")},

      {x(TR::com_ibm_dataaccess_SIMD_vectorDivDouble,           "vectorDivDouble",    "([DI[DI[DI)V")},
      {x(TR::com_ibm_dataaccess_SIMD_vectorGetElementDouble,    "vectorGetElementDouble", "([DI)D")},
      {x(TR::com_ibm_dataaccess_SIMD_vectorSetElementDouble,    "vectorSetElementDouble", "([DID)V")},

      {x(TR::com_ibm_dataaccess_SIMD_vectorLoadWithStrideDouble, "vectorLoadWithStrideDouble", "([DI[DII)V")},
      {x(TR::com_ibm_dataaccess_SIMD_vectorLogDouble,            "vectorLogDouble",             "([DI[DI)V")},

      {x(TR::com_ibm_dataaccess_SIMD_vectorMaddDouble,          "vectorMaddDouble",      "([DI[DI[DI[DI)V")},
      {x(TR::com_ibm_dataaccess_SIMD_vectorMergeHighDouble,     "vectorMergeHighDouble", "([DI[DI[DI)V")},
      {x(TR::com_ibm_dataaccess_SIMD_vectorMergeLowDouble,      "vectorMergeLowDouble",  "([DI[DI[DI)V")},

      {x(TR::com_ibm_dataaccess_SIMD_vectorMulDouble,           "vectorMulDouble",    "([DI[DI[DI)V")},
      {x(TR::com_ibm_dataaccess_SIMD_vectorNegDouble,           "vectorNegDouble",    "([DI[DI)V")},
      {x(TR::com_ibm_dataaccess_SIMD_vectorNmsubDouble,         "vectorNmsubDouble",   "([DI[DI[DI[DI)V")},
      {x(TR::com_ibm_dataaccess_SIMD_vectorMsubDouble,          "vectorMsubDouble",   "([DI[DI[DI[DI)V")},
      {x(TR::com_ibm_dataaccess_SIMD_vectorSelDouble,           "vectorSelDouble",   "([DI[DI[DI[JI)V")},
      {x(TR::com_ibm_dataaccess_SIMD_vectorSplatsDouble,        "vectorSplatsDouble", "([DID)V")},
      {x(TR::com_ibm_dataaccess_SIMD_vectorStoreDouble,         "vectorStoreDouble",  "([DI[DI)V")},
      {x(TR::com_ibm_dataaccess_SIMD_vectorStoreDouble,         "vectorCopyDouble",   "([DI[DI)V")},
      {x(TR::com_ibm_dataaccess_SIMD_vectorSubDouble,           "vectorSubDouble",    "([DI[DI[DI)V")},
      // {x(TR::com_ibm_dataaccess_SIMD_vectorRemDouble,           "vectorRemDouble",    "([DI[DI[DI)V")},
      {x(TR::com_ibm_dataaccess_SIMD_vectorSqrtDouble,           "vectorSqrtDouble",    "([DI[DI)V")},
      {  TR::unknownMethod}
      };

#if defined(ENABLE_SPMD_SIMD)
   static X SPMDKernelBaseMethods [] =
      {
      {x(TR::com_ibm_simt_SPMDKernel_execute,   "execute",   "(II)V")},
      {x(TR::com_ibm_simt_SPMDKernel_kernel,    "kernel",   "()V")},
      {  TR::unknownMethod}
      };
#endif

   static X JavaUtilStreamAbstractPipelineMethods [] =
      {
      {x(TR::java_util_stream_AbstractPipeline_evaluate, "evaluate", "(Ljava/util/stream/TerminalOp;)Ljava/lang/Object;")},
      {  TR::unknownMethod}
      };

   static X JavaUtilStreamIntPipelineMethods [] =
      {
      {x(TR::java_util_stream_IntPipeline_forEach, "forEach", "(Ljava/util/function/IntConsumer;)V")},
      {  TR::unknownMethod}
      };

   static X JavaUtilStreamIntPipelineHeadMethods [] =
      {
      {x(TR::java_util_stream_IntPipelineHead_forEach, "forEach", "(Ljava/util/function/IntConsumer;)V")},
      {  TR::unknownMethod}
      };

   static X MTTenantContext[] =
      {
      {x(TR::com_ibm_tenant_TenantContext_switchTenant, "switchTenant", "(Lcom/ibm/tenant/TenantContext;)V")},
      {x(TR::com_ibm_tenant_TenantContext_attach, "attach", "()V")},
      {x(TR::com_ibm_tenant_TenantContext_detach, "detach", "()V")},
      {x(TR::com_ibm_tenant_InternalTenantContext_setCurrent, "setCurrent", "(Lcom/ibm/tenant/TenantContext;)I")},
      {  TR::unknownMethod}
      };

   static X JavaLangRefSoftReferenceMethods [] =
      {
      {x(TR::java_lang_ref_SoftReference_get, "get", "()Ljava/lang/Object;")},
      {  TR::unknownMethod},
      };

   struct Y { const char * _class; X * _methods; };

   /* classXX where XX is the number of characters in the class name */
   static Y class13[] =
      {
      { "java/nio/Bits", BitsMethods },
      { 0 }
      };

   static Y class14[] =
      {
      { "java/lang/Math", MathMethods },
      { "java/lang/Long", LongMethods },
      { "java/lang/Byte", ByteMethods },
      { "java/io/Writer", WriterMethods },
      { 0 }
      };

   static Y class15[] =
      {
      { "java/lang/Class", ClassMethods },
      { "java/lang/Float", FloatMethods },
      { "sun/misc/Unsafe", UnsafeMethods },
      { "java/lang/Short", ShortMethods },
      { 0 }
      };

   static Y class16[] =
      {
      { "java/lang/Double", DoubleMethods },
      { "java/lang/Object", ObjectMethods },
      { "java/lang/String", StringMethods },
      { "java/lang/System", SystemMethods },
      { "java/lang/Thread", ThreadMethods },
      { "java/util/Vector", VectorMethods },
      { "java/util/Arrays", ArraysMethods },
      {0}
      };

   static Y class17[] =
      {
      { "com/ibm/oti/vm/VM", otivmMethods },
      { "java/lang/Integer", IntegerMethods },
      { "java/lang/Boolean", BooleanMethods },
      { "java/util/TreeMap", TreeMapMethods },
      { "java/util/HashMap", HashMapMethods },
      { 0 }
      };

   static Y class18[] =
      {
      { "com/ibm/gpu/Kernel", GPUMethods },
      { 0 }
      };

   static Y class19[] =
      {
      { "java/util/Hashtable", HashtableMethods },
      { "java/lang/Throwable", ThrowableMethods },
      { "java/lang/Character", CharacterMethods },
      { "java/util/ArrayList", ArrayListMethods },
      { "java/util/zip/CRC32", CRC32Methods     },
      { 0 }
      };

   static Y class20[] =
      {
      { "java/lang/StrictMath", StrictMathMethods },
      { "java/math/BigDecimal", BigDecimalMethods },
      { "java/math/BigInteger", BigIntegerMethods },
      { 0 }
      };

   static Y class21[] =
      {
      { "java/lang/ClassLoader", ClassLoaderMethods },
      { "java/lang/StringUTF16", StringUTF16Methods },
      { 0 }
      };

   static Y class22[] =
      {
      { "java/lang/StringBuffer", StringBufferMethods },
      { "sun/reflect/Reflection", ReflectionMethods },
      { "java/text/NumberFormat", NumberFormatMethods },
      { "com/ibm/jit/JITHelpers", JITHelperMethods},
      { "java/lang/StringCoding", StringCodingMethods },
      { "java/lang/StringLatin1", StringLatin1Methods },
      { 0 }
      };

   static Y class23[] =
      {
#if defined(ENABLE_SPMD_SIMD)
      { "com/ibm/simt/SPMDKernel", SPMDKernelBaseMethods }, // 23
#endif
      { "x10/runtime/VMInterface", X10Methods },
      { "java/lang/J9VMInternals", VMInternalsMethods },
      { "java/lang/ref/Reference", ReferenceMethods },
      { "java/lang/StringBuilder", StringBuilderMethods },
      { "java/lang/reflect/Array", ArrayMethods},
      { "java/nio/HeapByteBuffer", HeapByteBufferMethods},
      { "sun/nio/ch/NativeThread", NativeThreadMethods},
      { "com/ibm/dataaccess/SIMD", SIMDMethods },
      { 0 }
      };

   static Y class24[] =
      {
      { "java/util/TreeMap$SubMap", SubMapMethods },
      { "sun/nio/cs/UTF_8$Decoder", EncodeMethods },
      { "sun/nio/cs/UTF_8$Encoder", EncodeMethods },
      { "sun/nio/cs/UTF16_Encoder", EncodeMethods },
      { "jdk/internal/misc/Unsafe", UnsafeMethods },
      { 0 }
      };

   static Y class25[] =
      {
      { 0 }
      };

   static Y class27[] =
      {
      { "sun/io/ByteToCharSingleByte", DoubleByteConverterMethods },
      { "com/ibm/oti/vm/ORBVMHelpers", ORBVMHelperMethods },
      { "java/util/GregorianCalendar", GregorianCalendarMethods },
      { "sun/nio/cs/US_ASCII$Encoder", EncodeMethods },
      { "sun/nio/cs/US_ASCII$Decoder", EncodeMethods },
      { "sun/nio/cs/ext/SBCS_Encoder", EncodeMethods },
      { "sun/nio/cs/ext/SBCS_Decoder", EncodeMethods },
      { "java/lang/invoke/FoldHandle", FoldHandleMethods },
      { "java/lang/ref/SoftReference", JavaLangRefSoftReferenceMethods },
      { 0 }
      };

   static Y class28[] =
      {
      { "sun/io/ByteToCharDBCS_EBCDIC", DoubleByteConverterMethods },
      { "java/lang/invoke/ILGenMacros", ILGenMacrosMethods },
      { "java/lang/invoke/CatchHandle", CatchHandleMethods },
      { "com/ibm/tenant/TenantContext", MTTenantContext },
      { "java/util/stream/IntPipeline", JavaUtilStreamIntPipelineMethods },
      { 0 }
      };

   static Y class29[] =
      {
      { "java/lang/invoke/MethodHandle", MethodHandleMethods },
      { "java/lang/invoke/AsTypeHandle", AsTypeHandleMethods },
      { "java/lang/invoke/InsertHandle", InsertHandleMethods },
      { "java/lang/invoke/SpreadHandle", SpreadHandleMethods },
      { "java/lang/invoke/DirectHandle", DirectHandleMethods },
      { "sun/nio/cs/ISO_8859_1$Encoder", EncodeMethods },
      { "sun/nio/cs/ISO_8859_1$Decoder", EncodeMethods },
      { "java/io/ByteArrayOutputStream", ByteArrayOutputStreamMethods },
      { 0 }
      };

   static Y class30[] =
      {
      { "com/ibm/Compiler/Internal/Quad", QuadMethods },
      { "java/lang/invoke/CollectHandle", CollectHandleMethods },
      { "java/lang/invoke/FinallyHandle", FinallyHandleMethods },
      { "java/lang/invoke/PermuteHandle", PermuteHandleMethods },
      { "java/lang/invoke/MethodHandles", MethodHandlesMethods },
      { "com/ibm/dataaccess/DecimalData", DataAccessDecimalDataMethods },
      { "sun/nio/cs/ext/IBM1388$Encoder", IBM1388EncoderMethods },
      { "java/util/HashMap$HashIterator", HashMapHashIteratorMethods },
      { 0 }
      };

   static Y class31[] =
      {
      { "com/ibm/jit/DecimalFormatHelper", DecimalFormatHelperMethods},
      { 0 }
      };
   static Y class32[] =
      {
      { "java/lang/invoke/MutableCallSite", MutableCallSiteMethods },
      { "java/lang/invoke/PrimitiveHandle", PrimitiveHandleMethods },
      { "com/ibm/dataaccess/PackedDecimal", DataAccessPackedDecimalMethods },
      { 0 }
      };

   static Y class33[] =
      {
      { "com/ibm/dataaccess/ByteArrayUtils", DataAccessByteArrayUtilMethods },
      { "java/util/stream/AbstractPipeline", JavaUtilStreamAbstractPipelineMethods },
      { "java/util/stream/IntPipeline$Head", JavaUtilStreamIntPipelineHeadMethods },
      { 0 }
      };

   static Y class34[] =
      {
      { "java/util/Hashtable$HashEnumerator", HashtableHashEnumeratorMethods },
      { "java/util/concurrent/atomic/Fences", JavaUtilConcurrentAtomicFencesMethods },
      { "com/ibm/Compiler/Internal/Prefetch", PrefetchMethods },
      { "java/lang/invoke/VarHandleInternal", VarHandleMethods },
      { 0 }
      };

   static Y class35[] =
      {
      { "java/lang/invoke/ExplicitCastHandle", ExplicitCastHandleMethods },
      { 0 }
      };

   static Y class36[] =
      {
      { "java/lang/invoke/GuardWithTestHandle", GuardWithTestHandleMethods },
      { "java/lang/invoke/ArgumentMoverHandle", ArgumentMoverHandleMethods },
      { "com/ibm/rmi/io/FastPathForCollocated", FastPathForCollocatedMethods },
      { "com/ibm/tenant/InternalTenantContext", MTTenantContext },
      { "java/lang/StringCoding$StringDecoder", StringCoding_StringDecoderMethods },
      { "java/lang/StringCoding$StringEncoder", StringCoding_StringEncoderMethods },
      { 0 }
      };

   //1421
   static Y class38[] =
      {
      { "java/util/concurrent/atomic/AtomicLong", JavaUtilConcurrentAtomicLongMethods },
      { "java/lang/invoke/FilterArgumentsHandle", FilterArgumentsHandleMethods },
      { "com/ibm/dataaccess/ByteArrayMarshaller", DataAccessByteArrayMarshallerMethods },
      { "java/util/concurrent/ConcurrentHashMap", JavaUtilConcurrentConcurrentHashMapMethods},
      { "com/ibm/crypto/provider/P224PrimeField", CryptoECC224Methods},
      { "com/ibm/crypto/provider/P256PrimeField", CryptoECC256Methods},
      { "com/ibm/crypto/provider/P384PrimeField", CryptoECC384Methods},
      { 0 }
      };

   static Y class39[] =
      {
      { "com/ibm/jit/crypto/JITFullHardwareCrypt", ZCryptoMethods },
      { 0 }
      };

   static Y class40[] =
      {
      { "java/util/TreeMap$UnboundedValueIterator", TreeMapUnboundedValueIteratorMethods },
      { "com/ibm/dataaccess/ByteArrayUnmarshaller", DataAccessByteArrayUnmarshallerMethods },
      { "com/ibm/jit/crypto/JITFullHardwareDigest", CryptoDigestMethods },
      { "com/ibm/jit/crypto/JITAESCryptInHardware", XPCryptoMethods },
      { 0 }
      };

   static Y class41[] =
      {
      { "org/apache/harmony/luni/platform/OSMemory", OSMemoryMethods },
      { "java/util/concurrent/atomic/AtomicBoolean", JavaUtilConcurrentAtomicBooleanMethods },
      { "java/util/concurrent/atomic/AtomicInteger", JavaUtilConcurrentAtomicIntegerMethods },
      { 0 }
      };

   static Y class42[] =
      {
      { "com/ibm/crypto/provider/AESCryptInHardware", CryptoAESMethods},
      { "java/util/concurrent/ConcurrentLinkedQueue", JavaUtilConcurrentConcurrentLinkedQueueMethods },
      { 0 }
      };

   static Y class43[] =
      {
      { "java/util/concurrent/atomic/AtomicReference", JavaUtilConcurrentAtomicReferenceMethods },
      { "java/util/concurrent/atomic/AtomicLongArray", JavaUtilConcurrentAtomicLongArrayMethods },
#ifdef J9VM_OPT_JAVA_CRYPTO_ACCELERATION
      { "com/ibm/crypto/provider/ByteArrayMarshaller", DataAccessByteArrayMarshallerMethods },
#endif
      { 0 }
      };

   static Y class45[] =
      {
#ifdef J9VM_OPT_JAVA_CRYPTO_ACCELERATION
      { "com/ibm/crypto/provider/ByteArrayUnmarshaller", DataAccessByteArrayUnmarshallerMethods },
#endif
      { 0 }
      };

   static Y class46[] =
      {
      { "java/util/concurrent/atomic/AtomicIntegerArray", JavaUtilConcurrentAtomicIntegerArrayMethods },
      { "java/util/concurrent/ConcurrentHashMap$TreeBin", JavaUtilConcurrentConcurrentHashMapTreeBinMethods },
      { "java/io/ObjectInputStream$BlockDataInputStream", ObjectInputStream_BlockDataInputStreamMethods },
      { 0 }
      };

   static Y class48[] =
      {
      { "java/util/concurrent/atomic/AtomicReferenceArray", JavaUtilConcurrentAtomicReferenceArrayMethods },
      { 0 }
      };

   static Y class50[] =
      {
      { "java/util/concurrent/atomic/AtomicLongFieldUpdater", JavaUtilConcurrentAtomicLongFieldUpdaterMethods },
      { "java/lang/invoke/FilterArgumentsWithCombinerHandle", FilterArgumentsWithCombinerHandleMethods },
      { 0 }
      };

   static Y class53[] =
      {
      { "java/util/concurrent/atomic/AtomicIntegerFieldUpdater", JavaUtilConcurrentAtomicIntegerFieldUpdaterMethods },
      { 0 }
      };

   static Y class55[] =
      {
      { "java/util/concurrent/atomic/AtomicReferenceFieldUpdater", JavaUtilConcurrentAtomicReferenceFieldUpdaterMethods },
      { 0 }
      };

   static Y * recognizedClasses[] =
      {
      0, 0, 0, class13, class14, class15, class16, class17, class18, class19,
      class20, class21, class22, class23, class24, class25, 0, class27, class28, class29,
      class30, class31, class32, class33, class34, class35, class36, 0, class38, class39,
      class40, class41, class42, class43, 0, class45, class46, 0, class48, 0,
      class50, 0, 0, class53, 0, class55
      };

   const int32_t minRecognizedClassLength = 10;
   const int32_t maxRecognizedClassLength = sizeof(recognizedClasses)/sizeof(recognizedClasses[0]) + minRecognizedClassLength - 1;

   const int32_t minNonUserClassLength = 17;

   const int32_t maxNonUserClassLength = 17;
   static Y * nonUserClasses[] =
      {
      class17
      };

   if (isMethodInValidLibrary())
      {
      char *className    = convertToMethod()->classNameChars();
      int   classNameLen = convertToMethod()->classNameLength();
      char *name         = convertToMethod()->nameChars();
      int   nameLen      = convertToMethod()->nameLength();
      char *sig          = convertToMethod()->signatureChars();
      int   sigLen       = convertToMethod()->signatureLength();

      if (classNameLen >= minRecognizedClassLength && classNameLen <= maxRecognizedClassLength)
         {
         Y * cl = recognizedClasses[classNameLen - minRecognizedClassLength];
         if (cl)
            for (; cl->_class; ++cl)
               if (!strncmp(cl->_class, className, classNameLen))
                  {
                  for (X * m =  cl->_methods; m->_enum != TR::unknownMethod; ++m)
                     {
                     if (m->_nameLen == nameLen && (m->_sigLen == sigLen || m->_sigLen == (int16_t)-1) &&
                         !strncmp(m->_name, name, nameLen) &&
                         (m->_sigLen == (int16_t)-1 || !strncmp(m->_sig,  sig,  sigLen)))
                        {
                        setRecognizedMethodInfo(m->_enum);
                        break;
                        }
                     }
                  }
         }

      if (TR_Method::getMandatoryRecognizedMethod() == TR::unknownMethod)
         {
         // Cases where multiple method names all map to the same RecognizedMethod
         //
         if ((classNameLen == 17) && !strncmp(className, "java/util/TreeMap", 17))
            setRecognizedMethodInfo(TR::java_util_TreeMap_all);
         else if ((classNameLen == 17) && !strncmp(className, "java/util/EnumMap", 17))
            {
            if (!strncmp(name, "put", 3))
               setRecognizedMethodInfo(TR::java_util_EnumMap_put);
            else if (!strncmp(name, "typeCheck", 9))
               setRecognizedMethodInfo(TR::java_util_EnumMap_typeCheck);
            else if (!strncmp(name, "<init>", 6))
               setRecognizedMethodInfo(TR::java_util_EnumMap__init_);
            else
               setRecognizedMethodInfo(TR::java_util_EnumMap__nec_);
            }
         else if ((classNameLen == 17) && !strncmp(className, "java/util/HashMap", 17))
             setRecognizedMethodInfo(TR::java_util_HashMap_all);
         else if ((classNameLen == 19) && !strncmp(className, "java/util/ArrayList", 19))
            setRecognizedMethodInfo(TR::java_util_ArrayList_all);
         else if ((classNameLen == 19) && !strncmp(className, "java/util/Hashtable", 19))
            setRecognizedMethodInfo(TR::java_util_Hashtable_all);
         else if ((classNameLen == 38) && !strncmp(className, "java/util/concurrent/ConcurrentHashMap", 38))
            setRecognizedMethodInfo(TR::java_util_concurrent_ConcurrentHashMap_all);
         else if ((classNameLen == 16) && !strncmp(className, "java/util/Vector", 16))
            setRecognizedMethodInfo(TR::java_util_Vector_all);
         else if ((classNameLen == 28) && !strncmp(className, "java/lang/invoke/ILGenMacros", 28))
            {
            if (!strncmp(name, "invokeExact_", 12))
               setRecognizedMethodInfo(TR::java_lang_invoke_ILGenMacros_invokeExact);
            else if (!strncmp(name, "first_", 6))
               setRecognizedMethodInfo(TR::java_lang_invoke_ILGenMacros_first);
            else if (!strncmp(name, "last_", 5))
               setRecognizedMethodInfo(TR::java_lang_invoke_ILGenMacros_last);
            }
         else if ((classNameLen == 29) && !strncmp(className, "java/lang/invoke/MethodHandle", 29))
            {
            if (!strncmp(name, "asType", 6))
               {
               int32_t instanceAsTypeSigLen = strlen("(Ljava/lang/invoke/MethodType;)Ljava/lang/invoke/MethodHandle;");
               if (sigLen == instanceAsTypeSigLen &&
                   !strncmp(sig, "(Ljava/lang/invoke/MethodType;)Ljava/lang/invoke/MethodHandle;", instanceAsTypeSigLen))
                  {
                  setRecognizedMethodInfo(TR::java_lang_invoke_MethodHandle_asType_instance);
                  }
               else
                  {
                  setRecognizedMethodInfo(TR::java_lang_invoke_MethodHandle_asType);
                  }
               }

            if (!strncmp(name, "invokeExactTargetAddress",24))
               setRecognizedMethodInfo(TR::java_lang_invoke_MethodHandle_invokeExactTargetAddress);
            }
         else if ((classNameLen == 29) && !strncmp(className, "java/lang/invoke/DirectHandle", 29))
            {
            if (!strncmp(name, "directCall_", 11))
               setRecognizedMethodInfo(TR::java_lang_invoke_DirectHandle_directCall);
            if (!strncmp(name, "invokeExact_thunkArchetype_", 27))
               setRecognizedMethodInfo(TR::java_lang_invoke_DirectHandle_invokeExact);
            }
         else if ((classNameLen == 32) && !strncmp(className, "java/lang/invoke/InterfaceHandle", 32))
            {
            if (!strncmp(name, "interfaceCall_", 14))
               setRecognizedMethodInfo(TR::java_lang_invoke_InterfaceHandle_interfaceCall);
            if (!strncmp(name, "invokeExact_thunkArchetype_", 27))
               setRecognizedMethodInfo(TR::java_lang_invoke_InterfaceHandle_invokeExact);
            }
         else if ((classNameLen == 30) && !strncmp(className, "java/lang/invoke/VirtualHandle", 30))
            {
            if (!strncmp(name, "virtualCall_", 12))
               setRecognizedMethodInfo(TR::java_lang_invoke_VirtualHandle_virtualCall);
            if (!strncmp(name, "invokeExact_thunkArchetype_", 27))
               setRecognizedMethodInfo(TR::java_lang_invoke_VirtualHandle_invokeExact);
            }
         else if ((classNameLen == 30) && !strncmp(className, "java/lang/invoke/ComputedCalls", 30))
            {
            if (!strncmp(name, "dispatchDirect_", 15))
               setRecognizedMethodInfo(TR::java_lang_invoke_ComputedCalls_dispatchDirect);
            else if (!strncmp(name, "dispatchVirtual_", 16))
               setRecognizedMethodInfo(TR::java_lang_invoke_ComputedCalls_dispatchVirtual);
            else if (!strncmp(name, "dispatchJ9Method_", 17))
               setRecognizedMethodInfo(TR::java_lang_invoke_ComputedCalls_dispatchJ9Method);
            }
         else if ((classNameLen >= 59 + 3 && classNameLen <= 59 + 7) && !strncmp(className, "java/lang/invoke/ArrayVarHandle$ArrayVarHandleOperations$Op", 59))
            {
            setRecognizedMethodInfo(TR::java_lang_invoke_ArrayVarHandle_ArrayVarHandleOperations_OpMethod);
            }
         else if ((classNameLen >= 71 + 3 && classNameLen <= 71 + 7) && !strncmp(className, "java/lang/invoke/StaticFieldVarHandle$StaticFieldVarHandleOperations$Op", 71))
            {
            setRecognizedMethodInfo(TR::java_lang_invoke_StaticFieldVarHandle_StaticFieldVarHandleOperations_OpMethod);
            }
         else if ((classNameLen >= 75 + 3 && classNameLen <= 75 + 7) && !strncmp(className, "java/lang/invoke/InstanceFieldVarHandle$InstanceFieldVarHandleOperations$Op", 75))
            {
            setRecognizedMethodInfo(TR::java_lang_invoke_InstanceFieldVarHandle_InstanceFieldVarHandleOperations_OpMethod);
            }
         else if ((classNameLen >= 75 + 3 && classNameLen <= 75 + 7) && !strncmp(className, "java/lang/invoke/ByteArrayViewVarHandle$ByteArrayViewVarHandleOperations$Op", 75))
            {
            setRecognizedMethodInfo(TR::java_lang_invoke_ByteArrayViewVarHandle_ByteArrayViewVarHandleOperations_OpMethod);
            }
         }
      }
   #if defined(TR_HOST_X86)
      switch (convertToMethod()->getRecognizedMethod())
         {
         case TR::java_lang_Class_isAssignableFrom:
         case TR::java_lang_System_nanoTime:
            _jniTargetAddress = NULL;
            break;
         default:
            break;
         }
   #endif
   }

bool
TR_ResolvedJ9Method::shouldFailSetRecognizedMethodInfoBecauseOfHCR()
   {
   TR_OpaqueClassBlock *clazz = fej9()->getClassOfMethod(getPersistentIdentifier());
   J9JITConfig * jitConfig = fej9()->getJ9JITConfig();
   TR::CompilationInfo * compInfo = TR::CompilationInfo::get(jitConfig);
   TR_PersistentClassInfo *clazzInfo = NULL;
   if (compInfo->getPersistentInfo()->getPersistentCHTable())
      {
      clazzInfo = compInfo->getPersistentInfo()->getPersistentCHTable()->findClassInfoAfterLocking(clazz, fej9(), true);
      }

   if (!clazzInfo)
      return true;
   else if (clazzInfo->classHasBeenRedefined())
      return true;
   return false;
   }

void
TR_ResolvedJ9Method::setRecognizedMethodInfo(TR::RecognizedMethod rm)
   {
   setMandatoryRecognizedMethod(rm);

   bool failBecauseOfHCR = false;

   if (!fej9()->isAOT_DEPRECATED_DO_NOT_USE() &&
        TR::Options::getCmdLineOptions()->getOption(TR_EnableHCR) &&
       !isNative())
      {
      if (shouldFailSetRecognizedMethodInfoBecauseOfHCR())
         failBecauseOfHCR = true;
      }

   if (TR::Options::getCmdLineOptions()->getOption(TR_FullSpeedDebug))
      {
      switch (rm)
         {
         case TR::com_ibm_jit_JITHelpers_getSuperclass:
         case TR::com_ibm_jit_DecimalFormatHelper_formatAsDouble:
         case TR::com_ibm_jit_DecimalFormatHelper_formatAsFloat:
            return;
         default:
            break;
         }
      }

   if ( isMethodInValidLibrary() &&
        !failBecauseOfHCR) // With HCR, non-native methods can change, so we shouldn't "recognize" them
      {
      /*
       * Currently recognized methods are enabled only on x86. If the compilation object is null we are
       * going to compile this particular method, so let's set disableRecMethods = true conservatively
       *
       */
      TR::Compilation* comp = fej9()->_compInfoPT ? fej9()->_compInfoPT->getCompilation() : NULL;

      bool disableRecMethods = !comp  ? true
         : (fej9()->getSupportsRecognizedMethods() && !comp->getOption(TR_DisableRecognizedMethods)) ? false : true;

      if (disableRecMethods && fej9()->isAOT_DEPRECATED_DO_NOT_USE()) // AOT_JIT_GAP
         {
         switch (rm) {
            case TR::java_lang_Thread_currentThread:
            case TR::sun_misc_Unsafe_compareAndSwapInt_jlObjectJII_Z:
            case TR::sun_misc_Unsafe_compareAndSwapLong_jlObjectJJJ_Z:
            case TR::sun_misc_Unsafe_compareAndSwapObject_jlObjectJjlObjectjlObject_Z:
            case TR::java_lang_Class_isAssignableFrom: // worked
            case TR::java_lang_ref_Reference_getImpl:
            case TR::java_lang_Object_getClass:
            case TR::sun_misc_Unsafe_copyMemory:
            case TR::sun_misc_Unsafe_setMemory:
            case TR::java_lang_Class_isInstance: // used in TR_J9VM::inlineNativeCall

            case TR::sun_misc_Unsafe_putByte_jlObjectJB_V:
            case TR::sun_misc_Unsafe_putBoolean_jlObjectJZ_V:
            case TR::sun_misc_Unsafe_putChar_jlObjectJC_V:
            case TR::sun_misc_Unsafe_putShort_jlObjectJS_V:
            case TR::sun_misc_Unsafe_putInt_jlObjectJI_V:
            case TR::sun_misc_Unsafe_putLong_jlObjectJJ_V:
            case TR::sun_misc_Unsafe_putFloat_jlObjectJF_V:
            case TR::sun_misc_Unsafe_putDouble_jlObjectJD_V:
            case TR::sun_misc_Unsafe_putObject_jlObjectJjlObject_V:

            case TR::sun_misc_Unsafe_getBoolean_jlObjectJ_Z:
            case TR::sun_misc_Unsafe_getByte_jlObjectJ_B:
            case TR::sun_misc_Unsafe_getChar_jlObjectJ_C:
            case TR::sun_misc_Unsafe_getShort_jlObjectJ_S:
            case TR::sun_misc_Unsafe_getInt_jlObjectJ_I:
            case TR::sun_misc_Unsafe_getLong_jlObjectJ_J:
            case TR::sun_misc_Unsafe_getFloat_jlObjectJ_F:
            case TR::sun_misc_Unsafe_getDouble_jlObjectJ_D:
            case TR::sun_misc_Unsafe_getObject_jlObjectJ_jlObject:

            case TR::sun_misc_Unsafe_putByteVolatile_jlObjectJB_V:
            case TR::sun_misc_Unsafe_putBooleanVolatile_jlObjectJZ_V:
            case TR::sun_misc_Unsafe_putCharVolatile_jlObjectJC_V:
            case TR::sun_misc_Unsafe_putShortVolatile_jlObjectJS_V:
            case TR::sun_misc_Unsafe_putIntVolatile_jlObjectJI_V:
            case TR::sun_misc_Unsafe_putLongVolatile_jlObjectJJ_V:
            case TR::sun_misc_Unsafe_putFloatVolatile_jlObjectJF_V:
            case TR::sun_misc_Unsafe_putDoubleVolatile_jlObjectJD_V:
            case TR::sun_misc_Unsafe_putObjectVolatile_jlObjectJjlObject_V:

            case TR::sun_misc_Unsafe_monitorEnter_jlObject_V:
            case TR::sun_misc_Unsafe_monitorExit_jlObject_V:

            case TR::sun_misc_Unsafe_putByteOrdered_jlObjectJB_V:
            case TR::sun_misc_Unsafe_putBooleanOrdered_jlObjectJZ_V:
            case TR::sun_misc_Unsafe_putCharOrdered_jlObjectJC_V:
            case TR::sun_misc_Unsafe_putShortOrdered_jlObjectJS_V:
            case TR::sun_misc_Unsafe_putIntOrdered_jlObjectJI_V:
            case TR::sun_misc_Unsafe_putLongOrdered_jlObjectJJ_V:
            case TR::sun_misc_Unsafe_putFloatOrdered_jlObjectJF_V:
            case TR::sun_misc_Unsafe_putDoubleOrdered_jlObjectJD_V:
            case TR::sun_misc_Unsafe_putObjectOrdered_jlObjectJjlObject_V: // used in inliner for TR_InlinerBase::isInlineableJNI and TR_InlinerBase::inlineUnsafeCall

            case TR::sun_misc_Unsafe_getBooleanVolatile_jlObjectJ_Z:
            case TR::sun_misc_Unsafe_getByteVolatile_jlObjectJ_B:
            case TR::sun_misc_Unsafe_getCharVolatile_jlObjectJ_C:
            case TR::sun_misc_Unsafe_getShortVolatile_jlObjectJ_S:
            case TR::sun_misc_Unsafe_getIntVolatile_jlObjectJ_I:
            case TR::sun_misc_Unsafe_getLongVolatile_jlObjectJ_J:
            case TR::sun_misc_Unsafe_getFloatVolatile_jlObjectJ_F:
            case TR::sun_misc_Unsafe_getDoubleVolatile_jlObjectJ_D:
            case TR::sun_misc_Unsafe_getObjectVolatile_jlObjectJ_jlObject:

            case TR::sun_misc_Unsafe_putByte_JB_V:
            case TR::org_apache_harmony_luni_platform_OSMemory_putByte_JB_V:
            case TR::sun_misc_Unsafe_putChar_JC_V:
            case TR::sun_misc_Unsafe_putShort_JS_V:
            case TR::org_apache_harmony_luni_platform_OSMemory_putShort_JS_V:
            case TR::sun_misc_Unsafe_putInt_JI_V:
            case TR::org_apache_harmony_luni_platform_OSMemory_putInt_JI_V:
            case TR::sun_misc_Unsafe_putLong_JJ_V: ///////////////////////////
            case TR::org_apache_harmony_luni_platform_OSMemory_putLong_JJ_V:
            case TR::sun_misc_Unsafe_putFloat_JF_V:
            case TR::org_apache_harmony_luni_platform_OSMemory_putFloat_JF_V:
            case TR::sun_misc_Unsafe_putDouble_JD_V:
            case TR::org_apache_harmony_luni_platform_OSMemory_putDouble_JD_V:
            case TR::sun_misc_Unsafe_putAddress_JJ_V:
            case TR::org_apache_harmony_luni_platform_OSMemory_putAddress_JJ_V:

            case TR::sun_misc_Unsafe_getByte_J_B:
            case TR::org_apache_harmony_luni_platform_OSMemory_getByte_J_B:
            case TR::sun_misc_Unsafe_getChar_J_C:
            case TR::sun_misc_Unsafe_getShort_J_S:
            case TR::org_apache_harmony_luni_platform_OSMemory_getShort_J_S:
            case TR::sun_misc_Unsafe_getInt_J_I:
            case TR::org_apache_harmony_luni_platform_OSMemory_getInt_J_I:
            case TR::sun_misc_Unsafe_getLong_J_J:
            case TR::org_apache_harmony_luni_platform_OSMemory_getLong_J_J:
            case TR::sun_misc_Unsafe_getFloat_J_F:
            case TR::org_apache_harmony_luni_platform_OSMemory_getFloat_J_F:
            case TR::sun_misc_Unsafe_getDouble_J_D:
            case TR::org_apache_harmony_luni_platform_OSMemory_getDouble_J_D:
            case TR::sun_misc_Unsafe_getAddress_J_J:
            case TR::org_apache_harmony_luni_platform_OSMemory_getAddress_J_J:

            // from bool TR::TreeEvaluator::VMinlineCallEvaluator(TR::Node *node, bool isIndirect, TR::CodeGenerator *cg)
            //case TR::sun_misc_Unsafe_copyMemory:

            case TR::sun_misc_Unsafe_loadFence:
            case TR::sun_misc_Unsafe_storeFence:
            case TR::sun_misc_Unsafe_fullFence:
            case TR::sun_misc_Unsafe_ensureClassInitialized:
            case TR::sun_misc_Unsafe_getAndAddInt:
            case TR::sun_misc_Unsafe_getAndSetInt:
            case TR::sun_misc_Unsafe_getAndAddLong:
            case TR::sun_misc_Unsafe_getAndSetLong:

            case TR::java_lang_Math_sqrt:
            case TR::java_lang_StrictMath_sqrt:
            case TR::java_lang_Math_max_I:
            case TR::java_lang_Math_min_I:
            case TR::java_lang_Math_max_L:
            case TR::java_lang_Math_min_L:
            case TR::java_lang_Math_abs_I:
            case TR::java_lang_Math_abs_L:
            case TR::java_lang_Math_abs_F:
            case TR::java_lang_Math_abs_D:
            case TR::java_lang_Long_reverseBytes:
            case TR::java_lang_Integer_reverseBytes:
            case TR::java_lang_Short_reverseBytes:

            case TR::java_util_concurrent_atomic_Fences_reachabilityFence:
            case TR::java_util_concurrent_atomic_Fences_orderAccesses:
            case TR::java_util_concurrent_atomic_Fences_orderReads:
            case TR::java_util_concurrent_atomic_Fences_orderWrites:

            case TR::java_util_concurrent_atomic_AtomicBoolean_getAndSet:
            case TR::java_util_concurrent_atomic_AtomicInteger_addAndGet:
         //case TR::java_util_concurrent_atomic_AtomicInteger_decrementAndGet: // this crashes the JVM

         /*
         case TR::java_util_concurrent_atomic_AtomicInteger_getAndAdd:
         case TR::java_util_concurrent_atomic_AtomicInteger_getAndDecrement:
         case TR::java_util_concurrent_atomic_AtomicInteger_getAndIncrement:
         case TR::java_util_concurrent_atomic_AtomicInteger_getAndSet:
         case TR::java_util_concurrent_atomic_AtomicInteger_incrementAndGet:
         */


            case TR::java_util_concurrent_atomic_AtomicIntegerArray_addAndGet:
            case TR::java_util_concurrent_atomic_AtomicIntegerArray_decrementAndGet:
            case TR::java_util_concurrent_atomic_AtomicIntegerArray_getAndAdd:
            case TR::java_util_concurrent_atomic_AtomicIntegerArray_getAndDecrement:
            case TR::java_util_concurrent_atomic_AtomicIntegerArray_getAndIncrement:
            case TR::java_util_concurrent_atomic_AtomicIntegerArray_getAndSet:
            case TR::java_util_concurrent_atomic_AtomicIntegerArray_incrementAndGet:
            case TR::java_util_concurrent_atomic_AtomicIntegerFieldUpdater_addAndGet:
            case TR::java_util_concurrent_atomic_AtomicIntegerFieldUpdater_decrementAndGet:
            case TR::java_util_concurrent_atomic_AtomicIntegerFieldUpdater_getAndAdd:
            case TR::java_util_concurrent_atomic_AtomicIntegerFieldUpdater_getAndDecrement:
            case TR::java_util_concurrent_atomic_AtomicIntegerFieldUpdater_getAndIncrement:
            case TR::java_util_concurrent_atomic_AtomicIntegerFieldUpdater_getAndSet:
            case TR::java_util_concurrent_atomic_AtomicIntegerFieldUpdater_incrementAndGet:
            case TR::java_util_concurrent_atomic_AtomicLongArray_addAndGet:
            case TR::java_util_concurrent_atomic_AtomicLongArray_decrementAndGet:
            case TR::java_util_concurrent_atomic_AtomicLongArray_getAndAdd:
            case TR::java_util_concurrent_atomic_AtomicLongArray_getAndDecrement:
            case TR::java_util_concurrent_atomic_AtomicLongArray_getAndIncrement:
            case TR::java_util_concurrent_atomic_AtomicLongArray_getAndSet:
            case TR::java_util_concurrent_atomic_AtomicLongArray_incrementAndGet:
            case TR::java_util_concurrent_atomic_AtomicLongFieldUpdater_addAndGet:
            case TR::java_util_concurrent_atomic_AtomicLongFieldUpdater_decrementAndGet:
            case TR::java_util_concurrent_atomic_AtomicLongFieldUpdater_getAndAdd:
            case TR::java_util_concurrent_atomic_AtomicLongFieldUpdater_getAndDecrement:
            case TR::java_util_concurrent_atomic_AtomicLongFieldUpdater_getAndIncrement:
            case TR::java_util_concurrent_atomic_AtomicLongFieldUpdater_getAndSet:
            case TR::java_util_concurrent_atomic_AtomicLongFieldUpdater_incrementAndGet:
            case TR::java_util_concurrent_atomic_AtomicLong_addAndGet:
            case TR::java_util_concurrent_atomic_AtomicLong_decrementAndGet:
            case TR::java_util_concurrent_atomic_AtomicLong_getAndAdd:
            case TR::java_util_concurrent_atomic_AtomicLong_getAndDecrement:
            case TR::java_util_concurrent_atomic_AtomicLong_getAndIncrement:
            case TR::java_util_concurrent_atomic_AtomicLong_getAndSet:
            case TR::java_util_concurrent_atomic_AtomicLong_incrementAndGet:

            // some of the ones below may not work in the second run
            case TR::java_lang_Object_clone:

            case TR::java_lang_System_nanoTime:
            case TR::java_lang_String_hashCodeImplCompressed:
            case TR::java_lang_String_hashCodeImplDecompressed:
            case TR::sun_nio_ch_NativeThread_current:
            case TR::com_ibm_crypto_provider_AEScryptInHardware_cbcDecrypt:
            case TR::com_ibm_crypto_provider_AEScryptInHardware_cbcEncrypt:
            //case TR::java_lang_Class_isAssignableFrom: done



     //SYM    6746  0.24    TR::java_lang_J9VMInternals_identityHashCode --> used in VPhandlers
     //SYM    5455  0.19    TR::java_lang_J9VMInternals_primitiveClone
     //SYM    4567  0.16    TR::java_lang_Class_isAssignableFrom  DONE
     //SYM    2832  0.10    TR::java_lang_ref_Reference_getImpl   DONE
     //SYM    2812  0.10    TR::java_lang_Class_getModifiersImpl  --> not found
     //SYM    2365  0.08    TR::java_lang_Object_getClass         DONE
     //SYM    2301  0.08    JVM_GetClassAccessFlags_Impl
     //SYM    1680  0.06    TR::java_lang_Class_isInstance
     //SYM    1398  0.05    TR::sun_misc_Unsafe_putObject
     //SYM    1391  0.05    TR::sun_misc_Unsafe_copyMemory__      DONE
     //SYM     936  0.03    TR::sun_misc_Unsafe_putOrderedObject --> not found
     //SYM     627  0.02    Java_sun_reflect_Reflection_getClassAccessFlags
     //SYM     596  0.02    TR::java_lang_Class_isPrimitive
     //SYM     564  0.02    TR::sun_misc_Unsafe_putLong(__complex __complex)
               setRecognizedMethod(rm);
            default:
               break;
            } // ens case
         }
      else
         {
         setRecognizedMethod(rm);
         }
      }
   }

J9RAMConstantPoolItem *
TR_ResolvedJ9Method::literals()
   {
   return (J9RAMConstantPoolItem *) J9_CP_FROM_METHOD(ramMethod());
   }

J9Class *
TR_ResolvedJ9Method::constantPoolHdr()
   {
   return J9_CLASS_FROM_CP(literals());
   }

J9ROMClass *
TR_ResolvedJ9Method::romClassPtr()
   {
   return constantPoolHdr()->romClass;
   }

TR_Method * TR_ResolvedJ9Method::convertToMethod()                { return this; }
uint32_t      TR_ResolvedJ9Method::numberOfParameters()           { return TR_J9Method::numberOfExplicitParameters() + (isStatic()? 0 : 1); }
uint32_t      TR_ResolvedJ9Method::numberOfExplicitParameters()   { return TR_J9Method::numberOfExplicitParameters(); }
TR::DataType     TR_ResolvedJ9Method::parmType(uint32_t n)           { return TR_J9Method::parmType(n); }
TR::ILOpCodes  TR_ResolvedJ9Method::directCallOpCode()             { return TR_J9Method::directCallOpCode(); }
TR::ILOpCodes  TR_ResolvedJ9Method::indirectCallOpCode()           { return TR_J9Method::indirectCallOpCode(); }
TR::DataType     TR_ResolvedJ9Method::returnType()                   { return TR_J9Method::returnType(); }
uint32_t      TR_ResolvedJ9Method::returnTypeWidth()              { return TR_J9Method::returnTypeWidth(); }
bool          TR_ResolvedJ9Method::returnTypeIsUnsigned()         { return TR_J9Method::returnTypeIsUnsigned(); }
TR::ILOpCodes  TR_ResolvedJ9Method::returnOpCode()                 { return TR_J9Method::returnOpCode(); }
const char *  TR_ResolvedJ9Method::signature(TR_Memory * m, TR_AllocationKind k) { return TR_J9Method::signature(m, k); }
uint16_t      TR_ResolvedJ9Method::classNameLength()              { return TR_J9Method::classNameLength(); }
uint16_t      TR_ResolvedJ9Method::nameLength()                   { return TR_J9Method::nameLength(); }
uint16_t      TR_ResolvedJ9Method::signatureLength()              { return TR_J9Method::signatureLength(); }
char *        TR_ResolvedJ9Method::classNameChars()               { return TR_J9Method::classNameChars(); }
char *        TR_ResolvedJ9Method::nameChars()                    { return TR_J9Method::nameChars(); }
char *        TR_ResolvedJ9Method::signatureChars()               { return TR_J9Method::signatureChars(); }

intptrj_t
TR_ResolvedJ9Method::getInvocationCount()
   {
   return TR::CompilationInfo::getInvocationCount(ramMethod());
   }

bool
TR_ResolvedJ9Method::setInvocationCount(intptrj_t oldCount, intptrj_t newCount)
   {
   return TR::CompilationInfo::setInvocationCount(ramMethod(), oldCount, newCount);
   }

bool
TR_ResolvedJ9Method::isSameMethod(TR_ResolvedMethod * m2)
   {
   if (isNative())
      return false; // A jitted JNI method doesn't call itself

   TR_ResolvedJ9Method *other = (TR_ResolvedJ9Method *)m2; // TODO: Use something safer in the presence of multiple inheritance

   bool sameRamMethod = ramMethod() == other->ramMethod();
   if (!sameRamMethod)
      return false;

   if (asJ9Method()->isArchetypeSpecimen())
      {
      if (!other->asJ9Method()->isArchetypeSpecimen())
         return false;

      uintptrj_t *thisHandleLocation  = getMethodHandleLocation();
      uintptrj_t *otherHandleLocation = other->getMethodHandleLocation();

      // If these are not MethodHandle thunk archetypes, then we're not sure
      // how to compare them.  Conservatively return false in that case.
      //
      if (!thisHandleLocation)
         return false;
      if (!otherHandleLocation)
         return false;

      bool sameMethodHandle;

         {
         TR::VMAccessCriticalSection isSameMethod(fej9());
         sameMethodHandle = (*thisHandleLocation == *otherHandleLocation);
         }

      if (sameMethodHandle)
         {
         // Same ramMethod, same handle.  This means we're talking about the
         // exact same thunk.
         //
         return true;
         }
      else
         {
         // Different method handle.  Assuming we're talking about a custom thunk,
         // then it will be different thunk.
         //
         return false;
         }
      }

   return true;
   }

uint32_t
TR_ResolvedJ9Method::classModifiers()
   {
   return romClassPtr()->modifiers;
   }

uint32_t
TR_ResolvedJ9Method::classExtraModifiers()
   {
   return romClassPtr()->extraModifiers;
   }

uint32_t
TR_ResolvedJ9Method::methodModifiers()
   {
   return romMethod()->modifiers;
   }

bool
TR_ResolvedJ9Method::isConstructor()
   {
   return nameLength()==6 && !strncmp(nameChars(), "<init>", 6);
   }

bool TR_ResolvedJ9Method::isStatic()            { return methodModifiers() & J9AccStatic ? true : false; }
bool TR_ResolvedJ9Method::isNative()            { return methodModifiers() & J9AccNative ? true : false; }
bool TR_ResolvedJ9Method::isAbstract()          { return methodModifiers() & J9AccAbstract ? true : false; }
bool TR_ResolvedJ9Method::hasBackwardBranches() { return J9ROMMETHOD_HAS_BACKWARDS_BRANCHES(romMethod()) ? true : false; }
bool TR_ResolvedJ9Method::isObjectConstructor() { return J9ROMMETHOD_IS_OBJECT_CONSTRUCTOR(romMethod()) ? true : false; }
bool TR_ResolvedJ9Method::isNonEmptyObjectConstructor() { return J9ROMMETHOD_IS_NON_EMPTY_OBJECT_CONSTRUCTOR(romMethod()) ? true : false; }
bool TR_ResolvedJ9Method::isSynchronized()      { return methodModifiers() & J9AccSynchronized ? true : false; }
bool TR_ResolvedJ9Method::isPrivate()           { return methodModifiers() & J9AccPrivate ? true : false; }
bool TR_ResolvedJ9Method::isProtected()         { return methodModifiers() & J9AccProtected ? true : false; }
bool TR_ResolvedJ9Method::isPublic()            { return methodModifiers() & J9AccPublic ? true : false; }
bool TR_ResolvedJ9Method::isStrictFP()          { return methodModifiers() & J9AccStrict ? true : false; }
bool TR_ResolvedJ9Method::isSubjectToPhaseChange(TR::Compilation *comp)
   {
   if (comp->getOptLevel() >= warm)
      {
      TR_OpaqueClassBlock * clazz = containingClass();
      if (clazz)
         {
         J9Method *methods = (J9Method *) fej9()->getMethods(clazz);
         int numMethods = fej9()->getNumMethods(clazz);
         for (int i = 0; i < numMethods; ++i)
            {
            J9Method *method = &(methods[i]);
            J9UTF8 *name = J9ROMMETHOD_GET_NAME(J9_CLASS_FROM_METHOD(method)->romClass, J9_ROM_METHOD_FROM_RAM_METHOD(method));

            if (J9UTF8_LENGTH(name) == 13)
               {
               char s[15];
               sprintf(s, "%.*s",
                    J9UTF8_LENGTH(name), J9UTF8_DATA(name));
               if (strncmp(s, "specInstance$", 13) == 0)
                  return true;
               }
            }
         }
      }
   return comp->getOptLevel() <= warm &&
          comp->getPersistentInfo()->getJitState() == STARTUP_STATE &&
          isPublic() &&
          (
          strncmp("java/util/AbstractCollection", comp->signature(), 28) == 0 ||
          strncmp("java/util/Hash", comp->signature(), 14) == 0 ||
          strncmp("java/lang/String", comp->signature(), 16) == 0 ||
          strncmp("sun/nio/", comp->signature(), 8) == 0
          );
   }

bool TR_ResolvedJ9Method::isFinal()  { return (methodModifiers() & J9AccFinal) || (classModifiers() & J9AccFinal) ? true : false; }

TR_OpaqueClassBlock *
TR_ResolvedJ9Method::containingClass()
   {
   return _fe->convertClassPtrToClassOffset(constantPoolHdr());
   }

U_16
TR_ResolvedJ9Method::numberOfParameterSlots()
   {
   return _paramSlots + (isStatic()? 0 : 1);
   }

U_16
TR_ResolvedJ9Method::archetypeArgPlaceholderSlot(TR_Memory *mem)
   {
   TR_ASSERT(isArchetypeSpecimen(), "should not be called for non-ArchetypeSpecimen methods");
   // Note that this creates and discards a TR_ResolvedMethod, so it leaks heap memory.
   // TODO: Need a better implementation.  Probably should just re-parse the archetype's signature.
   // Then we won't need the TR_Memory argument anymore either.
   //
   TR_ResolvedMethod *archetype = fej9()->createResolvedMethod(mem, getNonPersistentIdentifier());
   //TR_ASSERT(((TR_ResolvedMethod*)this)->numberOfParameterSlots() == archetype->numberOfParameterSlots(), "not equal %d %d", ((TR_ResolvedMethod*)this)->numberOfParameterSlots(), archetype->numberOfParameterSlots());
   return archetype->numberOfParameterSlots() - 1; // "-1" because the placeholder is a 1-slot type (int)
   }

U_16
TR_ResolvedJ9Method::numberOfTemps()
   {
   return J9_TEMP_COUNT_FROM_ROM_METHOD(romMethod());
   }

U_16
TR_ResolvedJ9Method::numberOfPendingPushes()
   {
   if (_pendingPushSlots < 0)
      _pendingPushSlots = J9_MAX_STACK_FROM_ROM_METHOD(romMethod());
   return _pendingPushSlots;
   }

U_8 *
TR_ResolvedJ9Method::bytecodeStart()
   {
   return J9_BYTECODE_START_FROM_ROM_METHOD(romMethod());
   }

U_32
TR_ResolvedJ9Method::maxBytecodeIndex()
   {
   return (U_32) (J9_BYTECODE_END_FROM_ROM_METHOD(romMethod()) - bytecodeStart());
   }

void *
TR_ResolvedJ9Method::ramConstantPool()
   {
   return literals();
   }

void *
TR_ResolvedJ9Method::constantPool()
   {
   return literals();
   }

J9ClassLoader *
TR_ResolvedJ9Method::getClassLoader()
   {
   return cp()->ramClass->classLoader;
   }

J9ConstantPool *
TR_ResolvedJ9Method::cp()
   {
   return (J9ConstantPool *)literals();
   }

bool
TR_ResolvedJ9Method::isInterpreted()
   {
   if (_fe->tossingCode())
      return true;
   return !(TR::CompilationInfo::isCompiled(ramMethod()));
   }

bool
TR_ResolvedJ9Method::isInterpretedForHeuristics()
   {
   return isInterpreted();
   }

TR_OpaqueMethodBlock *
TR_ResolvedJ9Method::getNonPersistentIdentifier()
   {
   return getPersistentIdentifier();
   }

TR_OpaqueMethodBlock *
TR_ResolvedJ9Method::getPersistentIdentifier()
   {
   return (TR_OpaqueMethodBlock *) ramMethod();
   }

void *
TR_ResolvedJ9Method::resolvedMethodAddress()
   {
   return (void *)getPersistentIdentifier();
   }

void *
TR_ResolvedJ9Method::startAddressForJittedMethod()
   {
   int8_t * address = (int8_t *)TR::CompilationInfo::getJ9MethodStartPC(ramMethod());

   if (!TR::Compiler->target.cpu.isI386() && !(_fe->_jitConfig->runtimeFlags & J9JIT_TESTMODE))
      {
      address += ((*(int32_t *)(address - 4)) >> 16) & 0xFFFF;
      }

   return address;
   }


bool TR_ResolvedJ9Method::isWarmCallGraphTooBig(uint32_t bcIndex, TR::Compilation *comp)
   {
   /*void * startPC = startAddressForJittedMethod();

   traceMsg(comp, " inside inlinesMethod %p, start addr %p\n", ramMethod(), startPC);

   return findIndexInInlineRange((void *) fej9()->getJITMetaData(startPC), bcIndex, comp);*/
   if (fej9()->getIProfiler() &&
       fej9()->getIProfiler()->isWarmCallGraphTooBig((TR_OpaqueMethodBlock *)ramMethod(), bcIndex, comp))
      return true;
   /*
   void * startPC = startAddressForJittedMethod();
   J9TR_MethodMetaData *methodMetaData = (J9TR_MethodMetaData *)fej9()->getJITMetaData(startPC);
   uint32_t methodSize = (methodMetaData->endPC - methodMetaData->startPC);
   static const char * p = feGetEnv("TR_RejectSizeThreshold");
   static uint32_t defaultSizeThreshold = p ? atoi(p) : 355;

   if (methodSize > defaultSizeThreshold)
      {
      TR_PersistentJittedBodyInfo * bodyInfo = TR::Recompilation::getJittedBodyInfoFromPC(startPC);
      if (bodyInfo->getHotness() < warm)
         return true;
      }*/
   return false;
   }

void TR_ResolvedJ9Method::setWarmCallGraphTooBig(uint32_t bcIndex, TR::Compilation *comp)
   {
   if (fej9()->getIProfiler())
      fej9()->getIProfiler()->setWarmCallGraphTooBig((TR_OpaqueMethodBlock *)ramMethod(), bcIndex, comp, true);
   }

void
TR_ResolvedJ9Method::getFaninInfo(uint32_t *count, uint32_t *weight, uint32_t *otherBucketWeight)
   {
   TR_IProfiler *profiler = fej9()->getIProfiler();

   if (!profiler)
      return;

   TR_OpaqueMethodBlock *method = getPersistentIdentifier();
   profiler->getFaninInfo(method, count, weight, otherBucketWeight);
   }

bool
TR_ResolvedJ9Method::getCallerWeight(TR_ResolvedJ9Method *caller, uint32_t *weight, uint32_t pcIndex)
   {
   TR_IProfiler *profiler = fej9()->getIProfiler();

   if (!profiler)
      return false;

   return profiler->getCallerWeight(getPersistentIdentifier(), caller->getPersistentIdentifier(), weight, pcIndex);
   }

void *
TR_ResolvedJ9Method::startAddressForInterpreterOfJittedMethod()
   {
   return TR::CompilationInfo::getJ9MethodStartPC(ramMethod());
   }

void *
TR_ResolvedJ9Method::startAddressForJITInternalNativeMethod()
   {
   return startAddressForJittedMethod();
   }

TR_PersistentJittedBodyInfo *
TR_ResolvedJ9Method::getExistingJittedBodyInfo()
   {
   void *methodAddress = startAddressForInterpreterOfJittedMethod();
   return TR::Recompilation::getJittedBodyInfoFromPC(methodAddress);
   }

int32_t
TR_ResolvedJ9Method::virtualCallSelector(U_32 cpIndex)
   {
   return -(int32_t)(vTableSlot(cpIndex) - J9JIT_INTERP_VTABLE_OFFSET);
   }

bool
TR_ResolvedJ9Method::virtualMethodIsOverridden()
   {
   return (UDATA)ramMethod()->constantPool & J9_STARTPC_METHOD_IS_OVERRIDDEN ? true : false;
   }

void
TR_ResolvedJ9Method::setVirtualMethodIsOverridden()
   {
   UDATA *cp = (UDATA*)&(ramMethod()->constantPool);
   *cp |= J9_STARTPC_METHOD_IS_OVERRIDDEN;
   }

void *
TR_ResolvedJ9Method::addressContainingIsOverriddenBit()
   {
   return &ramMethod()->constantPool;
   }

bool
TR_ResolvedJ9Method::isJNINative()
   {
   if (!supportsFastJNI(_fe))
      {
      return (((UDATA)ramMethod()->constantPool) & J9_STARTPC_JNI_NATIVE) != 0;
      }
   return _jniTargetAddress != NULL;
   }

bool
TR_ResolvedJ9Method::isJITInternalNative()
   {
   return isNative() && !isJNINative() && !isInterpreted();
   }

bool
TR_J9MethodBase::isUnsafeCAS(TR::Compilation * c)
   {
   TR::RecognizedMethod rm = getRecognizedMethod();
   switch (rm)
      {
      case TR::sun_misc_Unsafe_compareAndSwapInt_jlObjectJII_Z:
      case TR::sun_misc_Unsafe_compareAndSwapLong_jlObjectJJJ_Z:
      case TR::sun_misc_Unsafe_compareAndSwapObject_jlObjectJjlObjectjlObject_Z:
         return true;
      }

   return false;
   }

bool
//TR_ResolvedJ9Method::isUnsafeWithObjectArg(TR::Compilation * c)
TR_J9MethodBase::isUnsafeWithObjectArg(TR::Compilation * c)
   {
   //TR::RecognizedMethod rm = TR_ResolvedMethod::getRecognizedMethod();
   TR::RecognizedMethod rm = getRecognizedMethod();
   switch (rm)
      {
      case TR::sun_misc_Unsafe_putByte_jlObjectJB_V:
      case TR::sun_misc_Unsafe_putBoolean_jlObjectJZ_V:
      case TR::sun_misc_Unsafe_putChar_jlObjectJC_V:
      case TR::sun_misc_Unsafe_putShort_jlObjectJS_V:
      case TR::sun_misc_Unsafe_putInt_jlObjectJI_V:
      case TR::sun_misc_Unsafe_putLong_jlObjectJJ_V:
      case TR::sun_misc_Unsafe_putFloat_jlObjectJF_V:
      case TR::sun_misc_Unsafe_putDouble_jlObjectJD_V:
      case TR::sun_misc_Unsafe_putObject_jlObjectJjlObject_V:
      case TR::sun_misc_Unsafe_getBoolean_jlObjectJ_Z:
      case TR::sun_misc_Unsafe_getByte_jlObjectJ_B:
      case TR::sun_misc_Unsafe_getChar_jlObjectJ_C:
      case TR::sun_misc_Unsafe_getShort_jlObjectJ_S:
      case TR::sun_misc_Unsafe_getInt_jlObjectJ_I:
      case TR::sun_misc_Unsafe_getLong_jlObjectJ_J:
      case TR::sun_misc_Unsafe_getFloat_jlObjectJ_F:
      case TR::sun_misc_Unsafe_getDouble_jlObjectJ_D:
      case TR::sun_misc_Unsafe_getObject_jlObjectJ_jlObject:
      case TR::sun_misc_Unsafe_putByteVolatile_jlObjectJB_V:
      case TR::sun_misc_Unsafe_putBooleanVolatile_jlObjectJZ_V:
      case TR::sun_misc_Unsafe_putCharVolatile_jlObjectJC_V:
      case TR::sun_misc_Unsafe_putShortVolatile_jlObjectJS_V:
      case TR::sun_misc_Unsafe_putIntVolatile_jlObjectJI_V:
      case TR::sun_misc_Unsafe_putLongVolatile_jlObjectJJ_V:
      case TR::sun_misc_Unsafe_putFloatVolatile_jlObjectJF_V:
      case TR::sun_misc_Unsafe_putDoubleVolatile_jlObjectJD_V:
      case TR::sun_misc_Unsafe_putObjectVolatile_jlObjectJjlObject_V:
      case TR::sun_misc_Unsafe_getBooleanVolatile_jlObjectJ_Z:
      case TR::sun_misc_Unsafe_getByteVolatile_jlObjectJ_B:
      case TR::sun_misc_Unsafe_getCharVolatile_jlObjectJ_C:
      case TR::sun_misc_Unsafe_getShortVolatile_jlObjectJ_S:
      case TR::sun_misc_Unsafe_getIntVolatile_jlObjectJ_I:
      case TR::sun_misc_Unsafe_getLongVolatile_jlObjectJ_J:
      case TR::sun_misc_Unsafe_getFloatVolatile_jlObjectJ_F:
      case TR::sun_misc_Unsafe_getDoubleVolatile_jlObjectJ_D:
      case TR::sun_misc_Unsafe_getObjectVolatile_jlObjectJ_jlObject:
      case TR::sun_misc_Unsafe_putByteOrdered_jlObjectJB_V:
      case TR::sun_misc_Unsafe_putBooleanOrdered_jlObjectJZ_V:
      case TR::sun_misc_Unsafe_putCharOrdered_jlObjectJC_V:
      case TR::sun_misc_Unsafe_putShortOrdered_jlObjectJS_V:
      case TR::sun_misc_Unsafe_putIntOrdered_jlObjectJI_V:
      case TR::sun_misc_Unsafe_putLongOrdered_jlObjectJJ_V:
      case TR::sun_misc_Unsafe_putFloatOrdered_jlObjectJF_V:
      case TR::sun_misc_Unsafe_putDoubleOrdered_jlObjectJD_V:
      case TR::sun_misc_Unsafe_putObjectOrdered_jlObjectJjlObject_V:
         return true;
      default:
         return false;
      }

   return false;
   }

bool
TR_J9MethodBase::isUnsafeGetPutWithObjectArg(TR::RecognizedMethod rm)
   {
   switch (rm)
      {
      case TR::sun_misc_Unsafe_putByte_jlObjectJB_V:
      case TR::sun_misc_Unsafe_putBoolean_jlObjectJZ_V:
      case TR::sun_misc_Unsafe_putChar_jlObjectJC_V:
      case TR::sun_misc_Unsafe_putShort_jlObjectJS_V:
      case TR::sun_misc_Unsafe_putInt_jlObjectJI_V:
      case TR::sun_misc_Unsafe_putLong_jlObjectJJ_V:
      case TR::sun_misc_Unsafe_putFloat_jlObjectJF_V:
      case TR::sun_misc_Unsafe_putDouble_jlObjectJD_V:
      case TR::sun_misc_Unsafe_putObject_jlObjectJjlObject_V:
      case TR::sun_misc_Unsafe_getBoolean_jlObjectJ_Z:
      case TR::sun_misc_Unsafe_getByte_jlObjectJ_B:
      case TR::sun_misc_Unsafe_getChar_jlObjectJ_C:
      case TR::sun_misc_Unsafe_getShort_jlObjectJ_S:
      case TR::sun_misc_Unsafe_getInt_jlObjectJ_I:
      case TR::sun_misc_Unsafe_getLong_jlObjectJ_J:
      case TR::sun_misc_Unsafe_getFloat_jlObjectJ_F:
      case TR::sun_misc_Unsafe_getDouble_jlObjectJ_D:
      case TR::sun_misc_Unsafe_getObject_jlObjectJ_jlObject:
      case TR::sun_misc_Unsafe_putByteVolatile_jlObjectJB_V:
      case TR::sun_misc_Unsafe_putBooleanVolatile_jlObjectJZ_V:
      case TR::sun_misc_Unsafe_putCharVolatile_jlObjectJC_V:
      case TR::sun_misc_Unsafe_putShortVolatile_jlObjectJS_V:
      case TR::sun_misc_Unsafe_putIntVolatile_jlObjectJI_V:
      case TR::sun_misc_Unsafe_putLongVolatile_jlObjectJJ_V:
      case TR::sun_misc_Unsafe_putFloatVolatile_jlObjectJF_V:
      case TR::sun_misc_Unsafe_putDoubleVolatile_jlObjectJD_V:
      case TR::sun_misc_Unsafe_putObjectVolatile_jlObjectJjlObject_V:
      case TR::sun_misc_Unsafe_getBooleanVolatile_jlObjectJ_Z:
      case TR::sun_misc_Unsafe_getByteVolatile_jlObjectJ_B:
      case TR::sun_misc_Unsafe_getCharVolatile_jlObjectJ_C:
      case TR::sun_misc_Unsafe_getShortVolatile_jlObjectJ_S:
      case TR::sun_misc_Unsafe_getIntVolatile_jlObjectJ_I:
      case TR::sun_misc_Unsafe_getLongVolatile_jlObjectJ_J:
      case TR::sun_misc_Unsafe_getFloatVolatile_jlObjectJ_F:
      case TR::sun_misc_Unsafe_getDoubleVolatile_jlObjectJ_D:
      case TR::sun_misc_Unsafe_getObjectVolatile_jlObjectJ_jlObject:
      case TR::sun_misc_Unsafe_putByteOrdered_jlObjectJB_V:
      case TR::sun_misc_Unsafe_putBooleanOrdered_jlObjectJZ_V:
      case TR::sun_misc_Unsafe_putCharOrdered_jlObjectJC_V:
      case TR::sun_misc_Unsafe_putShortOrdered_jlObjectJS_V:
      case TR::sun_misc_Unsafe_putIntOrdered_jlObjectJI_V:
      case TR::sun_misc_Unsafe_putLongOrdered_jlObjectJJ_V:
      case TR::sun_misc_Unsafe_putFloatOrdered_jlObjectJF_V:
      case TR::sun_misc_Unsafe_putDoubleOrdered_jlObjectJD_V:
      case TR::sun_misc_Unsafe_putObjectOrdered_jlObjectJjlObject_V:
         return true;
      default:
         return false;
      }

   return false;
   }

TR::DataType
TR_J9MethodBase::unsafeDataTypeForObject(TR::RecognizedMethod rm)
   {
   switch (rm)
      {
      case TR::sun_misc_Unsafe_getBoolean_jlObjectJ_Z:
      case TR::sun_misc_Unsafe_putBoolean_jlObjectJZ_V:
      case TR::sun_misc_Unsafe_getByte_jlObjectJ_B:
      case TR::sun_misc_Unsafe_putByte_jlObjectJB_V:
      case TR::sun_misc_Unsafe_getChar_jlObjectJ_C:
      case TR::sun_misc_Unsafe_putChar_jlObjectJC_V:
      case TR::sun_misc_Unsafe_getShort_jlObjectJ_S:
      case TR::sun_misc_Unsafe_putShort_jlObjectJS_V:
      case TR::sun_misc_Unsafe_getInt_jlObjectJ_I:
      case TR::sun_misc_Unsafe_putInt_jlObjectJI_V:
      case TR::sun_misc_Unsafe_getBooleanVolatile_jlObjectJ_Z:
      case TR::sun_misc_Unsafe_putBooleanVolatile_jlObjectJZ_V:
      case TR::sun_misc_Unsafe_getByteVolatile_jlObjectJ_B:
      case TR::sun_misc_Unsafe_putByteVolatile_jlObjectJB_V:
      case TR::sun_misc_Unsafe_getCharVolatile_jlObjectJ_C:
      case TR::sun_misc_Unsafe_putCharVolatile_jlObjectJC_V:
      case TR::sun_misc_Unsafe_getShortVolatile_jlObjectJ_S:
      case TR::sun_misc_Unsafe_putShortVolatile_jlObjectJS_V:
      case TR::sun_misc_Unsafe_getIntVolatile_jlObjectJ_I:
      case TR::sun_misc_Unsafe_putIntVolatile_jlObjectJI_V:
         return TR::Int32;
      case TR::sun_misc_Unsafe_getLong_jlObjectJ_J:
      case TR::sun_misc_Unsafe_putLong_jlObjectJJ_V:
      case TR::sun_misc_Unsafe_getLongVolatile_jlObjectJ_J:
      case TR::sun_misc_Unsafe_putLongVolatile_jlObjectJJ_V:
         return TR::Int64;
      case TR::sun_misc_Unsafe_getFloat_jlObjectJ_F:
      case TR::sun_misc_Unsafe_putFloat_jlObjectJF_V:
      case TR::sun_misc_Unsafe_getFloatVolatile_jlObjectJ_F:
      case TR::sun_misc_Unsafe_putFloatVolatile_jlObjectJF_V:
         return TR::Float;
      case TR::sun_misc_Unsafe_getDouble_jlObjectJ_D:
      case TR::sun_misc_Unsafe_putDouble_jlObjectJD_V:
      case TR::sun_misc_Unsafe_getDoubleVolatile_jlObjectJ_D:
      case TR::sun_misc_Unsafe_putDoubleVolatile_jlObjectJD_V:
         return TR::Double;
      case TR::sun_misc_Unsafe_getObject_jlObjectJ_jlObject:
      case TR::sun_misc_Unsafe_putObject_jlObjectJjlObject_V:
      case TR::sun_misc_Unsafe_getObjectVolatile_jlObjectJ_jlObject:
      case TR::sun_misc_Unsafe_putObjectVolatile_jlObjectJjlObject_V:
         return TR::Address;
      default:
         TR_ASSERT(false, "Method is not supported\n");
      }
   return TR::NoType;
   }

TR::DataType
TR_J9MethodBase::unsafeDataTypeForArray(TR::RecognizedMethod rm)
   {
   switch (rm)
      {
      case TR::sun_misc_Unsafe_getBoolean_jlObjectJ_Z:
      case TR::sun_misc_Unsafe_putBoolean_jlObjectJZ_V:
      case TR::sun_misc_Unsafe_getByte_jlObjectJ_B:
      case TR::sun_misc_Unsafe_putByte_jlObjectJB_V:
      case TR::sun_misc_Unsafe_getBooleanVolatile_jlObjectJ_Z:
      case TR::sun_misc_Unsafe_putBooleanVolatile_jlObjectJZ_V:
      case TR::sun_misc_Unsafe_getByteVolatile_jlObjectJ_B:
      case TR::sun_misc_Unsafe_putByteVolatile_jlObjectJB_V:
         return TR::Int8;
      case TR::sun_misc_Unsafe_getChar_jlObjectJ_C:
      case TR::sun_misc_Unsafe_putChar_jlObjectJC_V:
      case TR::sun_misc_Unsafe_getShort_jlObjectJ_S:
      case TR::sun_misc_Unsafe_putShort_jlObjectJS_V:
      case TR::sun_misc_Unsafe_getCharVolatile_jlObjectJ_C:
      case TR::sun_misc_Unsafe_putCharVolatile_jlObjectJC_V:
      case TR::sun_misc_Unsafe_getShortVolatile_jlObjectJ_S:
      case TR::sun_misc_Unsafe_putShortVolatile_jlObjectJS_V:
         return TR::Int16;
      case TR::sun_misc_Unsafe_getInt_jlObjectJ_I:
      case TR::sun_misc_Unsafe_putInt_jlObjectJI_V:
      case TR::sun_misc_Unsafe_getIntVolatile_jlObjectJ_I:
      case TR::sun_misc_Unsafe_putIntVolatile_jlObjectJI_V:
         return TR::Int32;
      case TR::sun_misc_Unsafe_getLong_jlObjectJ_J:
      case TR::sun_misc_Unsafe_putLong_jlObjectJJ_V:
      case TR::sun_misc_Unsafe_getLongVolatile_jlObjectJ_J:
      case TR::sun_misc_Unsafe_putLongVolatile_jlObjectJJ_V:
         return TR::Int64;
      case TR::sun_misc_Unsafe_getFloat_jlObjectJ_F:
      case TR::sun_misc_Unsafe_putFloat_jlObjectJF_V:
      case TR::sun_misc_Unsafe_getFloatVolatile_jlObjectJ_F:
      case TR::sun_misc_Unsafe_putFloatVolatile_jlObjectJF_V:
         return TR::Float;
      case TR::sun_misc_Unsafe_getDouble_jlObjectJ_D:
      case TR::sun_misc_Unsafe_putDouble_jlObjectJD_V:
      case TR::sun_misc_Unsafe_getDoubleVolatile_jlObjectJ_D:
      case TR::sun_misc_Unsafe_putDoubleVolatile_jlObjectJD_V:
         return TR::Double;
      case TR::sun_misc_Unsafe_getObject_jlObjectJ_jlObject:
      case TR::sun_misc_Unsafe_putObject_jlObjectJjlObject_V:
      case TR::sun_misc_Unsafe_getObjectVolatile_jlObjectJ_jlObject:
      case TR::sun_misc_Unsafe_putObjectVolatile_jlObjectJjlObject_V:
         return TR::Address;
      default:
         TR_ASSERT(false, "Method is not supported\n");
      }
   return TR::NoType;
   }

bool
TR_J9MethodBase::isVolatileUnsafe(TR::RecognizedMethod rm)
   {
   switch (rm)
      {
      case TR::sun_misc_Unsafe_getBooleanVolatile_jlObjectJ_Z:
      case TR::sun_misc_Unsafe_getByteVolatile_jlObjectJ_B:
      case TR::sun_misc_Unsafe_getCharVolatile_jlObjectJ_C:
      case TR::sun_misc_Unsafe_getShortVolatile_jlObjectJ_S:
      case TR::sun_misc_Unsafe_getIntVolatile_jlObjectJ_I:
      case TR::sun_misc_Unsafe_getLongVolatile_jlObjectJ_J:
      case TR::sun_misc_Unsafe_getFloatVolatile_jlObjectJ_F:
      case TR::sun_misc_Unsafe_getDoubleVolatile_jlObjectJ_D:
      case TR::sun_misc_Unsafe_getObjectVolatile_jlObjectJ_jlObject:
      case TR::sun_misc_Unsafe_putBooleanVolatile_jlObjectJZ_V:
      case TR::sun_misc_Unsafe_putByteVolatile_jlObjectJB_V:
      case TR::sun_misc_Unsafe_putCharVolatile_jlObjectJC_V:
      case TR::sun_misc_Unsafe_putShortVolatile_jlObjectJS_V:
      case TR::sun_misc_Unsafe_putIntVolatile_jlObjectJI_V:
      case TR::sun_misc_Unsafe_putLongVolatile_jlObjectJJ_V:
      case TR::sun_misc_Unsafe_putFloatVolatile_jlObjectJF_V:
      case TR::sun_misc_Unsafe_putDoubleVolatile_jlObjectJD_V:
      case TR::sun_misc_Unsafe_putObjectVolatile_jlObjectJjlObject_V:
         return true;
      default:
         return false;
      }
   return false;
   }

// Might need to add more unsafe put methods to this list
bool
TR_J9MethodBase::isUnsafePut(TR::RecognizedMethod rm)
   {
   switch (rm)
      {
      case TR::sun_misc_Unsafe_compareAndSwapInt_jlObjectJII_Z:
      case TR::sun_misc_Unsafe_compareAndSwapLong_jlObjectJJJ_Z:
      case TR::sun_misc_Unsafe_compareAndSwapObject_jlObjectJjlObjectjlObject_Z:
      case TR::sun_misc_Unsafe_getAndAddInt:
      case TR::sun_misc_Unsafe_getAndAddLong:
      case TR::sun_misc_Unsafe_getAndSetInt:
      case TR::sun_misc_Unsafe_getAndSetLong:
      case TR::sun_misc_Unsafe_putAddress_JJ_V:
      case TR::sun_misc_Unsafe_putBooleanOrdered_jlObjectJZ_V:
      case TR::sun_misc_Unsafe_putBooleanVolatile_jlObjectJZ_V:
      case TR::sun_misc_Unsafe_putBoolean_jlObjectJZ_V:
      case TR::sun_misc_Unsafe_putByteOrdered_jlObjectJB_V:
      case TR::sun_misc_Unsafe_putByteVolatile_jlObjectJB_V:
      case TR::sun_misc_Unsafe_putByte_JB_V:
      case TR::sun_misc_Unsafe_putByte_jlObjectJB_V:
      case TR::sun_misc_Unsafe_putCharOrdered_jlObjectJC_V:
      case TR::sun_misc_Unsafe_putCharVolatile_jlObjectJC_V:
      case TR::sun_misc_Unsafe_putChar_JC_V:
      case TR::sun_misc_Unsafe_putChar_jlObjectJC_V:
      case TR::sun_misc_Unsafe_putDoubleOrdered_jlObjectJD_V:
      case TR::sun_misc_Unsafe_putDoubleVolatile_jlObjectJD_V:
      case TR::sun_misc_Unsafe_putDouble_JD_V:
      case TR::sun_misc_Unsafe_putDouble_jlObjectJD_V:
      case TR::sun_misc_Unsafe_putFloatOrdered_jlObjectJF_V:
      case TR::sun_misc_Unsafe_putFloatVolatile_jlObjectJF_V:
      case TR::sun_misc_Unsafe_putFloat_JF_V:
      case TR::sun_misc_Unsafe_putFloat_jlObjectJF_V:
      case TR::sun_misc_Unsafe_putIntOrdered_jlObjectJI_V:
      case TR::sun_misc_Unsafe_putIntVolatile_jlObjectJI_V:
      case TR::sun_misc_Unsafe_putInt_JI_V:
      case TR::sun_misc_Unsafe_putInt_jlObjectII_V:
      case TR::sun_misc_Unsafe_putInt_jlObjectJI_V:
      case TR::sun_misc_Unsafe_putLongOrdered_jlObjectJJ_V:
      case TR::sun_misc_Unsafe_putLongVolatile_jlObjectJJ_V:
      case TR::sun_misc_Unsafe_putLong_JJ_V:
      case TR::sun_misc_Unsafe_putLong_jlObjectJJ_V:
      case TR::sun_misc_Unsafe_putObjectOrdered_jlObjectJjlObject_V:
      case TR::sun_misc_Unsafe_putObjectVolatile_jlObjectJjlObject_V:
      case TR::sun_misc_Unsafe_putObject_jlObjectJjlObject_V:
      case TR::sun_misc_Unsafe_putShortOrdered_jlObjectJS_V:
      case TR::sun_misc_Unsafe_putShortVolatile_jlObjectJS_V:
      case TR::sun_misc_Unsafe_putShort_JS_V:
      case TR::sun_misc_Unsafe_putShort_jlObjectJS_V:
         return true;
      default:
         return false;
      }
   return false;
   }

bool
TR_J9MethodBase::isVarHandleOperationMethod(TR::RecognizedMethod rm)
   {
   switch (rm)
      {
      case TR::java_lang_invoke_ArrayVarHandle_ArrayVarHandleOperations_OpMethod:
      case TR::java_lang_invoke_StaticFieldVarHandle_StaticFieldVarHandleOperations_OpMethod:
      case TR::java_lang_invoke_InstanceFieldVarHandle_InstanceFieldVarHandleOperations_OpMethod:
      case TR::java_lang_invoke_ByteArrayViewVarHandle_ByteArrayViewVarHandleOperations_OpMethod:
         return true;
      default:
         return false;
      }
   return false;
   }

bool
TR_J9MethodBase::isVarHandleAccessMethod(TR::Compilation * comp)
   {
   TR::RecognizedMethod rm = getMandatoryRecognizedMethod();
   switch (rm)
      {
      case TR::java_lang_invoke_VarHandle_get:
      case TR::java_lang_invoke_VarHandle_set:
      case TR::java_lang_invoke_VarHandle_getVolatile:
      case TR::java_lang_invoke_VarHandle_setVolatile:
      case TR::java_lang_invoke_VarHandle_getOpaque:
      case TR::java_lang_invoke_VarHandle_setOpaque:
      case TR::java_lang_invoke_VarHandle_getAcquire:
      case TR::java_lang_invoke_VarHandle_setRelease:
      case TR::java_lang_invoke_VarHandle_compareAndSet:
      case TR::java_lang_invoke_VarHandle_compareAndExchange:
      case TR::java_lang_invoke_VarHandle_compareAndExchangeAcquire:
      case TR::java_lang_invoke_VarHandle_compareAndExchangeRelease:
      case TR::java_lang_invoke_VarHandle_weakCompareAndSet:
      case TR::java_lang_invoke_VarHandle_weakCompareAndSetAcquire:
      case TR::java_lang_invoke_VarHandle_weakCompareAndSetRelease:
      case TR::java_lang_invoke_VarHandle_weakCompareAndSetPlain:
      case TR::java_lang_invoke_VarHandle_getAndSet:
      case TR::java_lang_invoke_VarHandle_getAndSetAcquire:
      case TR::java_lang_invoke_VarHandle_getAndSetRelease:
      case TR::java_lang_invoke_VarHandle_getAndAdd:
      case TR::java_lang_invoke_VarHandle_getAndAddAcquire:
      case TR::java_lang_invoke_VarHandle_getAndAddRelease:
      case TR::java_lang_invoke_VarHandle_getAndBitwiseAnd:
      case TR::java_lang_invoke_VarHandle_getAndBitwiseAndAcquire:
      case TR::java_lang_invoke_VarHandle_getAndBitwiseAndRelease:
      case TR::java_lang_invoke_VarHandle_getAndBitwiseOr:
      case TR::java_lang_invoke_VarHandle_getAndBitwiseOrAcquire:
      case TR::java_lang_invoke_VarHandle_getAndBitwiseOrRelease:
      case TR::java_lang_invoke_VarHandle_getAndBitwiseXor:
      case TR::java_lang_invoke_VarHandle_getAndBitwiseXorAcquire:
      case TR::java_lang_invoke_VarHandle_getAndBitwiseXorRelease:
        return true;
      default:
         return false;
      }

   return false;
   }


bool
TR_ResolvedJ9Method::methodIsNotzAAPEligible()
   {
   return ((UDATA)ramMethod()->constantPool & J9_STARTPC_NATIVE_REQUIRES_SWITCHING) ? true : false;
   }

U_8 *
TR_ResolvedJ9Method::allocateException(uint32_t numBytes, TR::Compilation *comp)
   {
   J9JITExceptionTable *eTbl;
   uint32_t size = 0;
   bool shouldRetryAllocation;
   eTbl = (J9JITExceptionTable *)_fe->allocateDataCacheRecord(numBytes, comp, _fe->needsContiguousAllocation(), &shouldRetryAllocation,
                                                              J9_JIT_DCE_EXCEPTION_INFO, &size);
   if (!eTbl)
      {
      if (shouldRetryAllocation)
         {
         comp->failCompilation<J9::RecoverableDataCacheError>("Failed to allocate exception table");
         }
      comp->failCompilation<J9::DataCacheError>("Failed to allocate exception table");
      }
   memset((uint8_t *)eTbl, 0, size);

   #if defined(J9VM_RAS_EYECATCHERS)
   eTbl->className       = J9ROMCLASS_CLASSNAME(romClassPtr());
   eTbl->methodName      = J9ROMMETHOD_GET_NAME(romClassPtr(), romMethod());// J9ROMMETHOD_NAME(romMethod());
   eTbl->methodSignature = J9ROMMETHOD_GET_SIGNATURE(romClassPtr(), romMethod());   //J9ROMMETHOD_SIGNATURE(romMethod());
   #endif

   J9ConstantPool *cpool;
   if (isNewInstanceImplThunk())
      {
      TR_ASSERT(_j9classForNewInstance, "Must have the class for the newInstance");
      //J9Class *clazz = (J9Class*) ((intptrj_t)_ramMethod->extra & ~J9_STARTPC_NOT_TRANSLATED);

      // Primitives and arrays don't have constant pool, use the constant pool of java/lang/Class
      if (TR::Compiler->cls.isPrimitiveClass(comp, (TR_OpaqueClassBlock*)_j9classForNewInstance) ||
          TR::Compiler->cls.isClassArray(comp, (TR_OpaqueClassBlock*)_j9classForNewInstance))
         cpool = cp();
      else
         cpool = (J9ConstantPool *) fej9()->getConstantPoolFromClass((TR_OpaqueClassBlock *) _j9classForNewInstance);
      }
   else
      cpool = cp();

   TR_ASSERT(cpool, "Constant pool cannot be null");

   // fill in the reserved slots in the newly allocated table
   eTbl->constantPool = cpool;
   eTbl->ramMethod = _ramMethod;
   return (U_8 *) eTbl;
   }

extern "C" J9Method * getNewInstancePrototype(J9VMThread * context);

bool
TR_ResolvedJ9Method::isNewInstanceImplThunk()
   {
   return (_j9classForNewInstance != NULL);
   //return getNewInstancePrototype(_fe->vmThread()) == ramMethod();
   }

char *
TR_ResolvedJ9Method::fieldOrStaticNameChars(I_32 cpIndex, int32_t & len)
   {
   return cpIndex >= 0 ? utf8Data(J9ROMNAMEANDSIGNATURE_NAME(J9ROMFIELDREF_NAMEANDSIGNATURE(&romCPBase()[cpIndex])), len) : 0;
   }

char *
TR_ResolvedJ9Method::fieldNameChars(I_32 cpIndex, int32_t & len)
   {
   return fieldOrStaticNameChars(cpIndex, len);
   }

char *
TR_ResolvedJ9Method::staticNameChars(I_32 cpIndex, int32_t & len)
   {
   return fieldOrStaticNameChars(cpIndex, len);
   }

char *
TR_ResolvedJ9Method::fieldOrStaticSignatureChars(I_32 cpIndex, int32_t & len)
   {
   return cpIndex >= 0 ? utf8Data(J9ROMNAMEANDSIGNATURE_SIGNATURE(J9ROMFIELDREF_NAMEANDSIGNATURE(&romCPBase()[cpIndex])), len) : 0;
   }

char *
TR_ResolvedJ9Method::fieldSignatureChars(I_32 cpIndex, int32_t & len)
   {
   return cpIndex > 0 ? fieldOrStaticSignatureChars(cpIndex, len) : 0;
   }

char *
TR_ResolvedJ9Method::staticSignatureChars(I_32 cpIndex, int32_t & len)
   {
   return cpIndex >= 0 ? fieldOrStaticSignatureChars(cpIndex, len) : 0;
   }

TR_OpaqueClassBlock *
TR_ResolvedJ9Method::getClassOfStaticFromCP(TR_J9VMBase *fej9, J9ConstantPool *cp, int32_t cpIndex)
   {
   TR::VMAccessCriticalSection classOfStatic(fej9);
   TR_OpaqueClassBlock *result;
   result = fej9->convertClassPtrToClassOffset(cpIndex >= 0 ? jitGetClassOfFieldFromCP(fej9->vmThread(), cp, cpIndex) : 0);
   return result;
   }

TR_OpaqueClassBlock *
TR_ResolvedJ9Method::classOfStatic(I_32 cpIndex, bool returnClassForAOT)
   {
   return getClassOfStaticFromCP(fej9(), cp(), cpIndex);
   }

TR_OpaqueClassBlock *
TR_ResolvedJ9Method::classOfMethod()
   {
   if (isNewInstanceImplThunk())
      {
      TR_ASSERT(_j9classForNewInstance, "Must have the class for the newInstance");
      //J9Class * clazz = (J9Class *)((intptrj_t)ramMethod()->extra & ~J9_STARTPC_NOT_TRANSLATED);
      return _fe->convertClassPtrToClassOffset(_j9classForNewInstance);//(TR_OpaqueClassBlock *&)(rc);
      }

   return _fe->convertClassPtrToClassOffset(J9_CLASS_FROM_METHOD(ramMethod()));
   }

uint32_t
TR_ResolvedJ9Method::classCPIndexOfMethod(uint32_t methodCPIndex)
   {
   uint32_t realCPIndex = jitGetRealCPIndex(_fe->vmThread(), romClassPtr(), methodCPIndex);
   uint32_t classIndex = ((J9ROMMethodRef *) cp()->romConstantPool)[realCPIndex].classRefCPIndex;
   return classIndex;
   }

void * &
TR_ResolvedJ9Method::addressOfClassOfMethod()
   {
   if (isNewInstanceImplThunk())
      {
      TR_ASSERT(false, "This should not be called\n");
      return (void*&)_j9classForNewInstance;
      }
   else
      return (void*&)J9_CLASS_FROM_METHOD(ramMethod());
   }


void
TR_ResolvedJ9Method::setClassForNewInstance(J9Class *c)
   {
   _j9classForNewInstance = c;
   }

I_32
TR_ResolvedJ9Method::exceptionData(I_32 exceptionNumber, I_32 * startIndex, I_32 * endIndex, I_32 * catchType)
   {
   J9ExceptionHandler * exceptionHandler = J9EXCEPTIONINFO_HANDLERS(J9_EXCEPTION_DATA_FROM_ROM_METHOD(romMethod()));
   return TR_ResolvedJ9MethodBase::exceptionData(exceptionHandler, 0, exceptionNumber, startIndex, endIndex, catchType);
   }

U_32
TR_ResolvedJ9Method::numberOfExceptionHandlers()
   {
   return J9ROMMETHOD_HAS_EXCEPTION_INFO(romMethod()) ? J9_EXCEPTION_DATA_FROM_ROM_METHOD(romMethod())->catchCount : 0;
   }

TR::DataType
TR_ResolvedJ9Method::getLDCType(I_32 cpIndex)
   {
   TR_ASSERT(cpIndex != -1, "cpIndex shouldn't be -1");
   UDATA cpType = J9_CP_TYPE(J9ROMCLASS_CPSHAPEDESCRIPTION(romClassPtr()), cpIndex);
   return cpType2trType(cpType);
   }

bool
TR_ResolvedJ9Method::isClassConstant(int32_t cpIndex)
   {
   UDATA cpType = J9_CP_TYPE(J9ROMCLASS_CPSHAPEDESCRIPTION(romClassPtr()), cpIndex);
   return cpType == J9CPTYPE_CLASS;
   }

bool
TR_ResolvedJ9Method::isStringConstant(int32_t cpIndex)
   {
   UDATA cpType = J9_CP_TYPE(J9ROMCLASS_CPSHAPEDESCRIPTION(romClassPtr()), cpIndex);
   return (cpType == J9CPTYPE_STRING) || (cpType == J9CPTYPE_ANNOTATION_UTF8);
   }

bool
TR_ResolvedJ9Method::isMethodTypeConstant(int32_t cpIndex)
   {
   UDATA cpType = J9_CP_TYPE(J9ROMCLASS_CPSHAPEDESCRIPTION(romClassPtr()), cpIndex);
   return cpType == J9CPTYPE_METHOD_TYPE;
   }

bool
TR_ResolvedJ9Method::isMethodHandleConstant(int32_t cpIndex)
   {
   UDATA cpType = J9_CP_TYPE(J9ROMCLASS_CPSHAPEDESCRIPTION(romClassPtr()), cpIndex);
   return cpType == J9CPTYPE_METHODHANDLE;
   }

SYS_FLOAT *
TR_ResolvedJ9Method::doubleConstant(I_32 cpIndex, TR_Memory * m)
   {
   TR_ASSERT(cpIndex != -1, "cpIndex shouldn't be -1");
   return (SYS_FLOAT*)&romLiterals()[cpIndex];
   }

uint64_t
TR_ResolvedJ9Method::longConstant(I_32 cpIndex)
   {
   return *((uint64_t *) & romLiterals()[cpIndex]);
   }

void *
TR_ResolvedJ9Method::getConstantDynamicTypeFromCP(I_32 cpIndex)
   {
   return jitGetConstantDynamicTypeFromCP(fej9()->vmThread(), cp(), cpIndex);
   }

bool
TR_ResolvedJ9Method::isConstantDynamic(I_32 cpIndex)
   {
   TR_ASSERT_FATAL(cpIndex != -1, "ConstantDynamic cpIndex shouldn't be -1");
   UDATA cpType = J9_CP_TYPE(J9ROMCLASS_CPSHAPEDESCRIPTION(cp()->ramClass->romClass), cpIndex);
   return (J9CPTYPE_CONSTANT_DYNAMIC == cpType);
   }

// Both value and exception slots are of object pointer type.
// If first slot is non null, the CP entry is resolved to a non-null value.
// Else if second slot is the class object of j/l/Void, the CP entry is resolved to null (0) value.
// We retrieve the Void class object via javaVM->voidReflectClass->classObject,
// which is protected by VMAccessCrtitical section to ensure vm access.
// Other casese, the CP entry is considered unresolved.
bool
TR_ResolvedJ9Method::isUnresolvedConstantDynamic(I_32 cpIndex)
   {
   TR_ASSERT(cpIndex != -1, "ConstantDynamic cpIndex shouldn't be -1");
   if (((J9RAMConstantDynamicRef *) literals())[cpIndex].value != 0)
      {
      return false;
      }
   if (((J9RAMConstantDynamicRef *) literals())[cpIndex].exception == 0)
      {
      return true;
      }

   TR::VMAccessCriticalSection voidClassObjectCritSec(fej9());
   J9JavaVM * javaVM = fej9()->_jitConfig->javaVM;
   j9object_t voidClassObject = javaVM->voidReflectClass->classObject;
   j9object_t slot2 = ((J9RAMConstantDynamicRef *) literals())[cpIndex].exception;

   return (voidClassObject != slot2);
   }

void *
TR_ResolvedJ9Method::dynamicConstant(I_32 cpIndex)
   {
   TR_ASSERT_FATAL(cpIndex != -1, "ConstantDynamic cpIndex shouldn't be -1");
   return &((J9RAMConstantDynamicRef *) literals())[cpIndex].value;
   }

bool
TR_ResolvedJ9Method::isUnresolvedString(I_32 cpIndex, bool optimizeForAOT)
   {
   TR_ASSERT(cpIndex != -1, "cpIndex shouldn't be -1");
   return (bool) (((J9RAMStringRef *) literals())[cpIndex].stringObject == 0);
   }

float *
TR_ResolvedJ9Method::floatConstant(I_32 cpIndex)
   {
   TR_ASSERT(cpIndex != -1, "cpIndex shouldn't be -1");
   return ((float *) &romLiterals()[cpIndex]);
   }

U_32
TR_ResolvedJ9Method::intConstant(I_32 cpIndex)
   {
   TR_ASSERT(cpIndex != -1, "cpIndex shouldn't be -1");
   return *((U_32 *) & romLiterals()[cpIndex]);
   }

void *
TR_ResolvedJ9Method::stringConstant(I_32 cpIndex)
   {
   TR_ASSERT(cpIndex != -1, "cpIndex shouldn't be -1");
   return &((J9RAMStringRef *) literals())[cpIndex].stringObject;
   }

void *
TR_ResolvedJ9Method::methodTypeConstant(I_32 cpIndex)
   {
   TR_ASSERT(!TR::CompilationInfo::getStream(), "no server");
   TR_ASSERT(cpIndex != -1, "cpIndex shouldn't be -1");
   J9RAMMethodTypeRef *ramMethodTypeRef = (J9RAMMethodTypeRef *)(literals() + cpIndex);
   return &ramMethodTypeRef->type;
   }

bool
TR_ResolvedJ9Method::isUnresolvedMethodType(I_32 cpIndex)
   {
   TR_ASSERT(!TR::CompilationInfo::getStream(), "no server");
   TR_ASSERT(cpIndex != -1, "cpIndex shouldn't be -1");
   return *(intptrj_t*)methodTypeConstant(cpIndex) == 0;
   }

void *
TR_ResolvedJ9Method::methodHandleConstant(I_32 cpIndex)
   {
   TR_ASSERT(!TR::CompilationInfo::getStream(), "no server");
   TR_ASSERT(cpIndex != -1, "cpIndex shouldn't be -1");
   J9RAMMethodHandleRef *ramMethodHandleRef = (J9RAMMethodHandleRef *)(literals() + cpIndex);
   return &ramMethodHandleRef->methodHandle;
   }

bool
TR_ResolvedJ9Method::isUnresolvedMethodHandle(I_32 cpIndex)
   {
   TR_ASSERT(!TR::CompilationInfo::getStream(), "no server");
   TR_ASSERT(cpIndex != -1, "cpIndex shouldn't be -1");
   return *(intptrj_t*)methodHandleConstant(cpIndex) == 0;
   }

void *
TR_ResolvedJ9Method::callSiteTableEntryAddress(int32_t callSiteIndex)
   {
   J9Class *ramClass = constantPoolHdr();
   return ramClass->callSites + callSiteIndex;
   }

bool
TR_ResolvedJ9Method::isUnresolvedCallSiteTableEntry(int32_t callSiteIndex)
   {
   return *(j9object_t*)callSiteTableEntryAddress(callSiteIndex) == NULL;
   }

void *
TR_ResolvedJ9Method::varHandleMethodTypeTableEntryAddress(int32_t cpIndex)
   {
   TR_ASSERT(!TR::CompilationInfo::getStream(), "no server");
   TR_ASSERT(cpIndex != -1, "cpIndex shouldn't be -1");

   J9Class *ramClass = constantPoolHdr();
   J9ROMClass *romClass = ramClass->romClass;
   U_16 *varHandleMethodTypeLookupTable = NNSRP_GET(romClass->varHandleMethodTypeLookupTable, U_16*);
   U_16 high = romClass->varHandleMethodTypeCount - 1;
   U_16 methodTypeIndex = high / 2;
   U_16 low = 0;

   /* Lookup MethodType cache location using binary search */
   while (varHandleMethodTypeLookupTable[methodTypeIndex] != cpIndex && high >= low)
      {
      if (varHandleMethodTypeLookupTable[methodTypeIndex] > cpIndex)
         high = methodTypeIndex - 1;
      else
         low = methodTypeIndex + 1;
      methodTypeIndex = (high + low) / 2;
      }

   // Assert when the lookup table is not properly initialized or not ordered
   TR_ASSERT(varHandleMethodTypeLookupTable[methodTypeIndex] == cpIndex, "Could not find the VarHandle callsite MethodType");

   return ramClass->varHandleMethodTypes + methodTypeIndex;
   }

#if defined(J9VM_OPT_REMOVE_CONSTANT_POOL_SPLITTING)
void *
TR_ResolvedJ9Method::methodTypeTableEntryAddress(int32_t cpIndex)
   {
   UDATA methodTypeIndex = (((J9RAMMethodRef*) literals())[cpIndex]).methodIndexAndArgCount;
   methodTypeIndex >>= 8;
   J9Class *ramClass = constantPoolHdr();
   return ramClass->methodTypes + methodTypeIndex;
   }

bool
TR_ResolvedJ9Method::isUnresolvedMethodTypeTableEntry(int32_t cpIndex)
   {
   return *(j9object_t*)methodTypeTableEntryAddress(cpIndex) == NULL;
   }
#endif

TR_OpaqueClassBlock *
TR_ResolvedJ9Method::getClassFromCP(TR_J9VMBase *fej9, J9ConstantPool *cp, TR::Compilation *comp, uint32_t cpIndex)
   {
   TR::VMAccessCriticalSection getClassFromConstantPool(fej9);
   TR_OpaqueClassBlock *result = 0;
   J9Class * resolvedClass;
   if (cpIndex != -1 &&
       !((fej9->_jitConfig->runtimeFlags & J9JIT_RUNTIME_RESOLVE) &&
         !comp->ilGenRequest().details().isMethodHandleThunk() && // cmvc 195373
         performTransformation(comp, "Setting as unresolved class from CP cpIndex=%d\n",cpIndex) )&&
       (resolvedClass = fej9->_vmFunctionTable->resolveClassRef(fej9->vmThread(), cp, cpIndex, J9_RESOLVE_FLAG_JIT_COMPILE_TIME)))
      {
      result = fej9->convertClassPtrToClassOffset(resolvedClass);
      }

   return result;
   }

TR_OpaqueClassBlock *
TR_ResolvedJ9Method::getClassFromConstantPool(TR::Compilation * comp, uint32_t cpIndex, bool)
   {
   return getClassFromCP(fej9(), cp(), comp, cpIndex);
   }

/*
TR_OpaqueClassBlock *
TR_ResolvedJ9Method::getClassFromConstantPoolForCheckcast(TR::Compilation *comp, uint32_t cpIndex)
   {
   //TODO: increment some stat
   //((TR_JitPrivateConfig *)javaVM->jitConfig->privateConfig)->aotStats->numInlinedMethodOverridden++;

   J9Class *resolvedClass= (J9Class*)TR_ResolvedJ9Method::getClassFromConstantPool(comp, cpIndex);
   if (resolvedClass)
      {
      bool validated = validateClassFromConstantPoolForCheckcast(comp, resolvedClass, cpIndex);
      if (validated)
         {
         return (TR_OpaqueClassBlock*)resolvedClass;
         }
      }
   return 0;
   }
*/

bool
TR_ResolvedJ9Method::validateClassFromConstantPool(TR::Compilation *comp, J9Class *clazz, uint32_t cpIndex, TR_ExternalRelocationTargetKind reloKind)
   {
   return true;
   }

bool
TR_ResolvedJ9Method::validateArbitraryClass(TR::Compilation *comp, J9Class *clazz)
   {
   return true;
   }


char *
TR_ResolvedJ9Method::getClassNameFromConstantPool(uint32_t cpIndex, uint32_t &length)
   {
   TR_ASSERT(cpIndex != -1, "cpIndex shouldn't be -1");
   return utf8Data(J9ROMCLASSREF_NAME((J9ROMClassRef *) &romLiterals()[cpIndex]), length);
   }

const char *
TR_ResolvedJ9Method::newInstancePrototypeSignature(TR_Memory * m, TR_AllocationKind allocKind)
   {
   int32_t  clen;
   TR_ASSERT(_j9classForNewInstance, "Must have the class for newInstance");
   J9Class * clazz = _j9classForNewInstance; //((J9Class*)((uintptrj_t)(ramMethod()->extra) & ~J9_STARTPC_NOT_TRANSLATED);
   char    * className = fej9()->getClassNameChars(_fe->convertClassPtrToClassOffset(clazz), clen);
   char    * s = (char *)m->allocateMemory(clen+nameLength()+signatureLength()+3, allocKind);
   sprintf(s, "%.*s.%.*s%.*s", clen, className, nameLength(), nameChars(), signatureLength(), signatureChars());
   return s;
   }

void *
TR_ResolvedJ9Method::startAddressForJNIMethod(TR::Compilation * comp)
   {
   // This is a FastJNI method, address is directly callable
   if (_jniProperties)
      return _jniTargetAddress;

   char *address = (char *)TR::CompilationInfo::getJ9MethodExtra(ramMethod());

   if (isInterpreted())
      return (void*)((intptrj_t)address & ~J9_STARTPC_NOT_TRANSLATED);

   return *(void * *)(TR::CompilationInfo::getJ9MethodExtra(ramMethod()) - (TR::Compiler->target.is64Bit() ? 12 : 8));
   }

U_32
TR_ResolvedJ9Method::vTableSlot(U_32 cpIndex)
   {
   TR_ASSERT(cpIndex != -1, "cpIndex shouldn't be -1");
   //UDATA vTableSlot = ((J9RAMVirtualMethodRef *)literals())[cpIndex].methodIndexAndArgCount >> 8;
   TR_ASSERT(_vTableSlot, "vTableSlot called for unresolved method");
   return _vTableSlot;
   }

bool
TR_ResolvedJ9Method::isCompilable(TR_Memory * trMemory)
   {
   if (!TR_ResolvedJ9MethodBase::isCompilable(trMemory))
      return false;

   /* Don't compile methods with stripped bytecodes */
   if (J9_BYTECODE_SIZE_FROM_ROM_METHOD(romMethod()) == 0)
      return false;

   // The following methods are magic and require reaches for arg2 (hence require a stack frame)
   // java/security/AccessController.doPrivileged(Ljava/security/PrivilegedAction;Ljava/security/AccessControlContext;)Ljava/lang/Object;
   // java/security/AccessController.doPrivileged(Ljava/security/PrivilegedExceptionAction;Ljava/security/AccessControlContext;)Ljava/lang/Object;

   /* AOT handles this by having the names in the string compare list */
   J9JavaVM * javaVM = _fe->_jitConfig->javaVM;
   J9JNIMethodID * magic = (J9JNIMethodID *) javaVM->doPrivilegedWithContextMethodID1;
   if (magic && ramMethod() == magic->method)
      return false;

   magic = (J9JNIMethodID *) javaVM->doPrivilegedWithContextMethodID2;
   if (magic && ramMethod() == magic->method)
      return false;

   magic = (J9JNIMethodID *) javaVM->doPrivilegedWithContextPermissionMethodID1;
   if (magic && ramMethod() == magic->method)
      return false;

   magic = (J9JNIMethodID *) javaVM->doPrivilegedWithContextPermissionMethodID2;
   if (magic && ramMethod() == magic->method)
      return false;

   return true;
   }

bool
TR_ResolvedJ9Method::isInvokePrivateVTableOffset(UDATA vTableOffset)
   {
#if defined(J9VM_OPT_VALHALLA_NESTMATES)
   return vTableOffset == J9VTABLE_INVOKE_PRIVATE_OFFSET;
#else
   return false;
#endif
   }

TR_OpaqueMethodBlock *
TR_ResolvedJ9Method::getVirtualMethod(TR_J9VMBase *fej9, J9ConstantPool *cp, I_32 cpIndex, UDATA *vTableOffset, bool *unresolvedInCP)
   {
   J9RAMConstantPoolItem *literals = (J9RAMConstantPoolItem *)cp;
   J9Method * ramMethod = NULL;

   *vTableOffset = (((J9RAMVirtualMethodRef*) literals)[cpIndex]).methodIndexAndArgCount;
   *vTableOffset >>= 8;
   if (J9VTABLE_INITIAL_VIRTUAL_OFFSET == *vTableOffset)
      {
      TR::VMAccessCriticalSection resolveVirtualMethodRef(fej9);
      *vTableOffset = fej9->_vmFunctionTable->resolveVirtualMethodRefInto(fej9->vmThread(), cp, cpIndex, J9_RESOLVE_FLAG_JIT_COMPILE_TIME, &ramMethod, NULL);
      }
   else if (!isInvokePrivateVTableOffset(*vTableOffset))
      {
      // go fishing for the J9Method...
      uint32_t classIndex = ((J9ROMMethodRef *) cp->romConstantPool)[cpIndex].classRefCPIndex;
      J9Class * classObject = (((J9RAMClassRef*) literals)[classIndex]).value;
      ramMethod = *(J9Method **)((char *)classObject + *vTableOffset);
      if (unresolvedInCP)
         *unresolvedInCP = false;
      }

   if (isInvokePrivateVTableOffset(*vTableOffset))
      ramMethod = (((J9RAMVirtualMethodRef*) literals)[cpIndex]).method;

   return (TR_OpaqueMethodBlock *)ramMethod;
   }

TR_OpaqueClassBlock *
TR_ResolvedJ9Method::getInterfaceITableIndexFromCP(TR_J9VMBase *fej9, J9ConstantPool *cp, int32_t cpIndex, UDATA *pITableIndex)
   {
   if (cpIndex == -1)
      return NULL;

   TR::VMAccessCriticalSection getResolvedInterfaceMethod(fej9);
   return (TR_OpaqueClassBlock *)jitGetInterfaceITableIndexFromCP(fej9->vmThread(), cp, cpIndex, pITableIndex);
   }

TR_OpaqueClassBlock *
TR_ResolvedJ9Method::getResolvedInterfaceMethod(I_32 cpIndex, UDATA *pITableIndex)
   {
   TR_OpaqueClassBlock *result;
   TR_ASSERT(cpIndex != -1, "cpIndex shouldn't be -1");

#if TURN_OFF_INLINING
   return 0;
#else

   result = getInterfaceITableIndexFromCP(fej9(), cp(), cpIndex, pITableIndex);

   TR::Compilation *comp = TR::comp();
   if (comp && comp->compileRelocatableCode() && comp->getOption(TR_UseSymbolValidationManager))
      {
      if (!comp->getSymbolValidationManager()->addClassFromITableIndexCPRecord(result, cp(), cpIndex))
         result = NULL;
      }

   return result;
#endif
   }

U_32
TR_ResolvedJ9Method::getResolvedInterfaceMethodOffset(TR_OpaqueClassBlock * classObject, I_32 cpIndex)
   {
   TR_ASSERT(cpIndex != -1, "cpIndex shouldn't be -1");
   // the classObject is the fixed type of the this pointer.  The result of this method is going to be
   // used to call the interface function directly.
   UDATA vTableOffset = 0;
#if TURN_OFF_INLINING
   return 0;
#else
      {
      TR::VMAccessCriticalSection getResolvedInterfaceMethodOffset(fej9());
      vTableOffset = jitGetInterfaceVTableOffsetFromCP(_fe->vmThread(), cp(), cpIndex, TR::Compiler->cls.convertClassOffsetToClassPtr(classObject));
      }

   return (J9JIT_INTERP_VTABLE_OFFSET - vTableOffset);
#endif
   }

/* Only returns non-null if the method is not to be dispatched by itable, i.e.
 * if it is:
 * - private (isPrivate()), using direct dispatch;
 * - a final method of Object (isFinalInObject()), using direct dispatch; or
 * - a non-final method of Object, using virtual dispatch.
 */
TR_ResolvedMethod *
TR_ResolvedJ9Method::getResolvedImproperInterfaceMethod(TR::Compilation * comp, I_32 cpIndex)
   {
   TR_ASSERT(cpIndex != -1, "cpIndex shouldn't be -1");
#if TURN_OFF_INLINING
   return 0;
#else
   J9Method *j9method = NULL;
   if ((_fe->_jitConfig->runtimeFlags & J9JIT_RUNTIME_RESOLVE) == 0)
      {
      TR::VMAccessCriticalSection getResolvedPrivateInterfaceMethodOffset(fej9());
      j9method = jitGetImproperInterfaceMethodFromCP(_fe->vmThread(), cp(), cpIndex);
      }

   if (comp->getOption(TR_UseSymbolValidationManager) && j9method)
      {
      if (!comp->getSymbolValidationManager()->addImproperInterfaceMethodFromCPRecord((TR_OpaqueMethodBlock *)j9method, cp(), cpIndex))
         j9method = NULL;
      }

   if (j9method == NULL)
      return NULL;
   else
      return createResolvedMethodFromJ9Method(comp, cpIndex, 0, j9method, NULL, NULL);
#endif
   }

TR_ResolvedMethod *
TR_ResolvedJ9Method::getResolvedInterfaceMethod(TR::Compilation * comp, TR_OpaqueClassBlock * classObject, I_32 cpIndex)
   {
   TR_J9VMBase *fej9 = (TR_J9VMBase *)_fe;
   J9Method * ramMethod =
      (J9Method *)fej9->getResolvedInterfaceMethod(getPersistentIdentifier(), classObject, cpIndex);

   // If the method ref is unresolved, the bytecodes of the ramMethod will be NULL.
   // IFF resolved, then we can look at the rest of the ref.
   //
   if (ramMethod && J9_BYTECODE_START_FROM_RAM_METHOD(ramMethod))
      {
      TR_AOTInliningStats *aotStats = NULL;
      if (comp->getOption(TR_EnableAOTStats))
         aotStats = & (((TR_JitPrivateConfig *)_fe->_jitConfig->privateConfig)->aotStats->interfaceMethods);
      TR_ResolvedMethod *m = createResolvedMethodFromJ9Method(comp, cpIndex, 0, ramMethod, NULL, aotStats);

      TR_OpaqueClassBlock *c = NULL;
      if (m)
         {
         c = m->classOfMethod();
         if (c && !fej9->isInterfaceClass(c))
            {
            TR::DebugCounter::incStaticDebugCounter(comp, "resources.resolvedMethods/interface");
            TR::DebugCounter::incStaticDebugCounter(comp, "resources.resolvedMethods/interface:#bytes", sizeof(TR_ResolvedJ9Method));
            return m;
         }
      }
      }

   TR::DebugCounter::incStaticDebugCounter(comp, "resources.resolvedMethods/interface/null");
   return 0;
   }

TR_ResolvedMethod *
TR_ResolvedJ9Method::getResolvedStaticMethod(TR::Compilation * comp, I_32 cpIndex, bool * unresolvedInCP)
   {
   TR_ResolvedMethod *resolvedMethod = NULL;

   TR_ASSERT(cpIndex != -1, "cpIndex shouldn't be -1");

#if !TURN_OFF_INLINING
   // See if the constant pool entry is already resolved or not
   //
   J9Method * ramMethod;
   if (unresolvedInCP)
      {
      ramMethod = jitGetJ9MethodUsingIndex(_fe->vmThread(), cp(), cpIndex);
      *unresolvedInCP = !ramMethod || !J9_BYTECODE_START_FROM_RAM_METHOD(ramMethod);
      }

      {
      TR::VMAccessCriticalSection getResolvedStaticMethod(fej9());
      ramMethod = jitResolveStaticMethodRef(_fe->vmThread(), cp(), cpIndex, J9_RESOLVE_FLAG_JIT_COMPILE_TIME);
      }

   if (comp->compileRelocatableCode() && comp->getOption(TR_UseSymbolValidationManager) && ramMethod)
      {
      if (!comp->getSymbolValidationManager()->addStaticMethodFromCPRecord((TR_OpaqueMethodBlock *)ramMethod, cp(), cpIndex))
         ramMethod = NULL;
      }

   bool skipForDebugging = doResolveAtRuntime(ramMethod, cpIndex, comp);
   if (isArchetypeSpecimen())
      {
      // ILGen macros currently must be resolved for correctness, or else they
      // are not recognized and expanded.  If we have unresolved calls, we can't
      // tell whether they're ilgen macros because the recognized-method system
      // only works on resovled methods.
      //
      if (ramMethod)
         skipForDebugging = false;
      else
         {
         comp->failCompilation<TR::ILGenFailure>("Can't compile an archetype specimen with unresolved calls");
         }
      }

   if (ramMethod && !skipForDebugging)
      {
      TR_AOTInliningStats *aotStats = NULL;
      if (comp->getOption(TR_EnableAOTStats))
         aotStats = & (((TR_JitPrivateConfig *)_fe->_jitConfig->privateConfig)->aotStats->staticMethods);
      resolvedMethod = createResolvedMethodFromJ9Method(comp, cpIndex, 0, ramMethod, unresolvedInCP, aotStats);
      if (unresolvedInCP)
         *unresolvedInCP = false;
      }

   if (resolvedMethod == NULL)
      {
      if (unresolvedInCP)
         handleUnresolvedStaticMethodInCP(cpIndex, unresolvedInCP);
      }

#endif

   return resolvedMethod;
   }

TR_ResolvedMethod *
TR_ResolvedJ9Method::getResolvedSpecialMethod(TR::Compilation * comp, I_32 cpIndex, bool * unresolvedInCP)
   {
   TR_ResolvedMethod *resolvedMethod = NULL;

   TR_ASSERT(cpIndex != -1, "cpIndex shouldn't be -1");

#if !TURN_OFF_INLINING

   // See if the constant pool entry is already resolved or not
   //
   J9Method * ramMethod;
   if (unresolvedInCP)
      {
      ramMethod = jitGetJ9MethodUsingIndex(_fe->vmThread(), cp(), cpIndex);
      //*unresolvedInCP = !ramMethod || !J9_BYTECODE_START_FROM_RAM_METHOD(ramMethod);
      //we init the CP with a special magic method, which has no bytecodes (hence bytecode start is NULL)
      //i.e. the CP will always contain a method for special and static methods
      *unresolvedInCP = true;
      }

   if (!((_fe->_jitConfig->runtimeFlags & J9JIT_RUNTIME_RESOLVE) &&
         !comp->ilGenRequest().details().isMethodHandleThunk() && // cmvc 195373
         performTransformation(comp, "Setting as unresolved special call cpIndex=%d\n",cpIndex) ))
      {
      TR::VMAccessCriticalSection resolveSpecialMethodRef(fej9());

      ramMethod = jitResolveSpecialMethodRef(_fe->vmThread(), cp(), cpIndex, J9_RESOLVE_FLAG_JIT_COMPILE_TIME);
      if (ramMethod)
         {
         bool createResolvedMethod = true;

         if (comp->getOption(TR_UseSymbolValidationManager))
            {
            if (!comp->getSymbolValidationManager()->addSpecialMethodFromCPRecord((TR_OpaqueMethodBlock *)ramMethod, cp(), cpIndex))
               createResolvedMethod = false;
            }

         TR_AOTInliningStats *aotStats = NULL;
         if (comp->getOption(TR_EnableAOTStats))
            aotStats = & (((TR_JitPrivateConfig *)_fe->_jitConfig->privateConfig)->aotStats->specialMethods);
         if (createResolvedMethod)
            resolvedMethod = createResolvedMethodFromJ9Method(comp, cpIndex, 0, ramMethod, unresolvedInCP, aotStats);
         if (unresolvedInCP)
            *unresolvedInCP = false;
         }
      }

   if (resolvedMethod == NULL)
      {
      if (unresolvedInCP)
         handleUnresolvedVirtualMethodInCP(cpIndex, unresolvedInCP);
      }

#endif

   return resolvedMethod;
   }

TR_ResolvedMethod *
TR_ResolvedJ9Method::getResolvedPossiblyPrivateVirtualMethod(TR::Compilation * comp, I_32 cpIndex, bool ignoreRtResolve, bool * unresolvedInCP)
   {
   TR_ASSERT(cpIndex != -1, "cpIndex shouldn't be -1");
#if TURN_OFF_INLINING
   return 0;
#else
   TR_ResolvedMethod *resolvedMethod = NULL;

   // See if the constant pool entry is already resolved or not
   //
   if (unresolvedInCP)
       *unresolvedInCP = true;

   if (!((_fe->_jitConfig->runtimeFlags & J9JIT_RUNTIME_RESOLVE) &&
         !comp->ilGenRequest().details().isMethodHandleThunk() && // cmvc 195373
         performTransformation(comp, "Setting as unresolved virtual call cpIndex=%d\n",cpIndex) ) || ignoreRtResolve)
      {
      // only call the resolve if unresolved
      UDATA vTableOffset;
      J9Method * ramMethod = (J9Method *)getVirtualMethod(_fe, cp(), cpIndex, &vTableOffset, unresolvedInCP);
      bool createResolvedMethod = true;

      if (comp->compileRelocatableCode() && ramMethod && comp->getOption(TR_UseSymbolValidationManager))
         {
         if (!comp->getSymbolValidationManager()->addVirtualMethodFromCPRecord((TR_OpaqueMethodBlock *)ramMethod, cp(), cpIndex))
            createResolvedMethod = false;
         }

      if (vTableOffset)
         {
         TR_AOTInliningStats *aotStats = NULL;
         if (comp->getOption(TR_EnableAOTStats))
            aotStats = & (((TR_JitPrivateConfig *)_fe->_jitConfig->privateConfig)->aotStats->virtualMethods);
         if (createResolvedMethod)
            resolvedMethod = createResolvedMethodFromJ9Method(comp, cpIndex, vTableOffset, ramMethod, unresolvedInCP, aotStats);
         }

      }

   if (resolvedMethod == NULL)
      {
      TR::DebugCounter::incStaticDebugCounter(comp, "resources.resolvedMethods/virtual/null");
      if (unresolvedInCP)
         handleUnresolvedVirtualMethodInCP(cpIndex, unresolvedInCP);
      }
   else
      {
      if (((TR_ResolvedJ9Method*)resolvedMethod)->isVarHandleAccessMethod())
         {
         // VarHandle access methods are resolved to *_impl()V, restore their signatures to obtain function correctness in the Walker
         J9ROMMethodRef *romMethodRef = (J9ROMMethodRef *)(cp()->romConstantPool + cpIndex);
         J9ROMNameAndSignature *nameAndSig = J9ROMFIELDREF_NAMEANDSIGNATURE(romMethodRef);
         int32_t signatureLength;
         char   *signature = utf8Data(J9ROMNAMEANDSIGNATURE_SIGNATURE(nameAndSig), signatureLength);
         ((TR_ResolvedJ9Method *)resolvedMethod)->setSignature(signature, signatureLength, comp->trMemory());
         }

      TR::DebugCounter::incStaticDebugCounter(comp, "resources.resolvedMethods/virtual");
      TR::DebugCounter::incStaticDebugCounter(comp, "resources.resolvedMethods/virtual:#bytes", sizeof(TR_ResolvedJ9Method));
      }

   return resolvedMethod;
#endif
   }

TR_ResolvedMethod *
TR_ResolvedJ9Method::getResolvedVirtualMethod(
   TR::Compilation * comp,
   I_32 cpIndex,
   bool ignoreRtResolve,
   bool * unresolvedInCP)
   {
   TR_ResolvedMethod *method = getResolvedPossiblyPrivateVirtualMethod(
      comp,
      cpIndex,
      ignoreRtResolve,
      unresolvedInCP);

   return (method == NULL || method->isPrivate()) ? NULL : method;
   }

TR_ResolvedMethod *
TR_ResolvedJ9Method::createResolvedMethodFromJ9Method(TR::Compilation *comp, I_32 cpIndex, uint32_t vTableSlot, J9Method *j9Method, bool * unresolvedInCP, TR_AOTInliningStats *aotStats)
   {
   TR_ResolvedMethod *m = new (comp->trHeapMemory()) TR_ResolvedJ9Method((TR_OpaqueMethodBlock *) j9Method, _fe, comp->trMemory(), this, vTableSlot);
   return m;
   }

void
TR_ResolvedJ9Method::handleUnresolvedStaticMethodInCP(int32_t cpIndex, bool * unresolvedInCP)
   {
   }

void
TR_ResolvedJ9Method::handleUnresolvedSpecialMethodInCP(int32_t cpIndex, bool * unresolvedInCP)
   {
   }

void
TR_ResolvedJ9Method::handleUnresolvedVirtualMethodInCP(int32_t cpIndex, bool * unresolvedInCP)
   {
   }

TR_ResolvedMethod *
TR_ResolvedJ9Method::getResolvedDynamicMethod(TR::Compilation * comp, I_32 callSiteIndex, bool * unresolvedInCP)
   {
   TR_ASSERT(callSiteIndex != -1, "callSiteIndex shouldn't be -1");

#if TURN_OFF_INLINING
   return 0;
#else
   TR_ResolvedMethod *result = NULL;

   // JSR292: "Dynamic methods" differ from other kinds because the bytecode doesn't
   // contain a CP index.  Rather, it contains an index into the class's call site table,
   // which it a table used only for invokedynamic.

   // Note: invokeDynamic resolves operate by resolving the CallSite table entry.
   // Therefore we always return a TR_ResolvedMethod regardless of whether
   // the CP entry is resolved, even in rtResolve mode.

   // See if the constant pool entry is already resolved or not
      {
      TR::VMAccessCriticalSection getResolvedDynamicMethod(fej9());

      J9Class    *ramClass = constantPoolHdr();
      J9ROMClass *romClass = romClassPtr();

      if (unresolvedInCP)
         {
         // "unresolvedInCP" is a bit of a misnomer here, but we can describe
         // something equivalent by checking the callSites table.
         //
         *unresolvedInCP = (ramClass->callSites[callSiteIndex] == NULL);
         }

      J9SRP                 *namesAndSigs = (J9SRP*)J9ROMCLASS_CALLSITEDATA(romClass);
      J9ROMNameAndSignature *nameAndSig   = NNSRP_GET(namesAndSigs[callSiteIndex], J9ROMNameAndSignature*);
      J9UTF8                *signature    = J9ROMNAMEANDSIGNATURE_SIGNATURE(nameAndSig);

      TR_OpaqueMethodBlock *dummyInvokeExact = _fe->getMethodFromName("java/lang/invoke/MethodHandle", "invokeExact", JSR292_invokeExactSig);
      result = _fe->createResolvedMethodWithSignature(comp->trMemory(), dummyInvokeExact, NULL, utf8Data(signature), J9UTF8_LENGTH(signature), this);
      }

   return result;
#endif
   }

TR_ResolvedMethod *
TR_ResolvedJ9Method::getResolvedHandleMethod(TR::Compilation * comp, I_32 cpIndex, bool * unresolvedInCP)
   {
   TR_ASSERT(cpIndex != -1, "cpIndex shouldn't be -1");

#if TURN_OFF_INLINING
   return 0;
#else
   TR_ResolvedMethod *result = NULL;

   // JSR292: "Handle methods" differ from other kinds because the CP entry is
   // not a MethodRef, but rather a MethodTypeRef.

   // Note: invokeHandle resolves operate by resolving the load of the MethodType
   // from the constant pool, not by resolving the method symbol itself.
   // Therefore we always return a TR_ResolvedMethod regardless of whether
   // the CP entry is resolved, even in rtResolve mode.

   // See if the constant pool entry is already resolved or not
      {
      TR::VMAccessCriticalSection getResolvedHandleMethod(fej9());

#if defined(J9VM_OPT_REMOVE_CONSTANT_POOL_SPLITTING)
      if (unresolvedInCP)
         *unresolvedInCP = isUnresolvedMethodTypeTableEntry(cpIndex);
      TR_OpaqueMethodBlock *dummyInvokeExact = _fe->getMethodFromName("java/lang/invoke/MethodHandle", "invokeExact", JSR292_invokeExactSig);
      J9ROMMethodRef *romMethodRef = (J9ROMMethodRef *)(cp()->romConstantPool + cpIndex);
      J9ROMNameAndSignature *nameAndSig = J9ROMMETHODREF_NAMEANDSIGNATURE(romMethodRef);
      int32_t signatureLength;
      char   *signature = utf8Data(J9ROMNAMEANDSIGNATURE_SIGNATURE(nameAndSig), signatureLength);
#else
      if (unresolvedInCP)
         *unresolvedInCP = isUnresolvedMethodType(cpIndex);
      TR_OpaqueMethodBlock *dummyInvokeExact = _fe->getMethodFromName("java/lang/invoke/MethodHandle", "invokeExact", JSR292_invokeExactSig, getNonPersistentIdentifier());
      J9ROMMethodTypeRef *romMethodTypeRef = (J9ROMMethodTypeRef *)(cp()->romConstantPool + cpIndex);
      int32_t signatureLength;
      char   *signature = utf8Data(J9ROMMETHODTYPEREF_SIGNATURE(romMethodTypeRef), signatureLength);
#endif
      result = _fe->createResolvedMethodWithSignature(comp->trMemory(), dummyInvokeExact, NULL, signature, signatureLength, this);
      }

   return result;
#endif
   }

TR_ResolvedMethod *
TR_ResolvedJ9Method::getResolvedHandleMethodWithSignature(TR::Compilation * comp, I_32 cpIndex, char *signature)
   {
#if TURN_OFF_INLINING
   return 0;
#else
   // TODO:JSR292: Dummy would be unnecessary if we could create a TR_ResolvedJ9Method without a j9method
   TR_OpaqueMethodBlock *dummyInvokeExact = _fe->getMethodFromName("java/lang/invoke/MethodHandle", "invokeExact", JSR292_invokeExactSig);
   TR_ResolvedMethod    *resolvedMethod   = _fe->createResolvedMethodWithSignature(comp->trMemory(), dummyInvokeExact, NULL, signature, strlen(signature), this);
   return resolvedMethod;
#endif
   }

TR_ResolvedMethod *
TR_ResolvedJ9Method::getResolvedVirtualMethod(TR::Compilation * comp, TR_OpaqueClassBlock * classObject, I_32 virtualCallOffset, bool ignoreRtResolve)
   {
   TR_J9VMBase *fej9 = (TR_J9VMBase *)_fe;
   void * ramMethod = fej9->getResolvedVirtualMethod(classObject, virtualCallOffset, ignoreRtResolve);
   TR_ResolvedMethod *m;
   if (_fe->isAOT_DEPRECATED_DO_NOT_USE())
      {
      m = ramMethod ? new (comp->trHeapMemory()) TR_ResolvedRelocatableJ9Method((TR_OpaqueMethodBlock *) ramMethod, _fe, comp->trMemory(), this) : 0;
      }
   else
      {
      m = ramMethod ? new (comp->trHeapMemory()) TR_ResolvedJ9Method((TR_OpaqueMethodBlock *) ramMethod, _fe, comp->trMemory(), this) : 0;
      }
   return m;
   }

bool
TR_ResolvedJ9Method::fieldsAreSame(I_32 cpIndex1, TR_ResolvedMethod * m2, I_32 cpIndex2, bool &sigSame)
   {
   TR_J9VMBase *fej9 = (TR_J9VMBase *)_fe;
   if (!fej9->sameClassLoaders(classOfMethod(), m2->classOfMethod()))
      return false;

   if (cpIndex1 == -1 || cpIndex2 == -1)
      return false;

   TR_ResolvedJ9Method * method2 = (TR_ResolvedJ9Method *)m2;

   if (cpIndex1 == cpIndex2 && this == method2) // should probably be ramMethod() == method2->ramMethod()
      return true;

   // fetch name and sigs of fieldRefs from constant pool, they refer to the same field if both the field names and
   // declaring class names match
   //
   J9ROMFieldRef * ref1 = &(((J9ROMFieldRef *) romLiterals())[cpIndex1]);
   J9ROMFieldRef * ref2 = &(((J9ROMFieldRef *) method2->romLiterals())[cpIndex2]);

   J9ROMNameAndSignature * nameAndSignature1 = J9ROMFIELDREF_NAMEANDSIGNATURE(ref1);
   J9ROMNameAndSignature * nameAndSignature2 = J9ROMFIELDREF_NAMEANDSIGNATURE(ref2);

   if (utf8Matches(J9ROMNAMEANDSIGNATURE_NAME(nameAndSignature1), J9ROMNAMEANDSIGNATURE_NAME(nameAndSignature2)) &&
       utf8Matches(J9ROMNAMEANDSIGNATURE_SIGNATURE(nameAndSignature1), J9ROMNAMEANDSIGNATURE_SIGNATURE(nameAndSignature2)))
      {
      J9ROMClassRef * classref1 = &(((J9ROMClassRef *) romLiterals())[ref1->classRefCPIndex]);
      J9ROMClassRef * classref2 = &(((J9ROMClassRef *) method2->romLiterals())[ref2->classRefCPIndex]);
      J9UTF8 * declaringClassName1 = J9ROMCLASSREF_NAME(classref1);
      J9UTF8 * declaringClassName2 = J9ROMCLASSREF_NAME(classref2);

      if (utf8Matches(declaringClassName1, declaringClassName2))
         return true;
      }
   else
      sigSame = false;

   return false;
   }

bool
TR_ResolvedJ9Method::staticsAreSame(I_32 cpIndex1, TR_ResolvedMethod * m2, I_32 cpIndex2, bool &sigSame)
   {
   TR_J9VMBase *fej9 = (TR_J9VMBase *)_fe;
   if (!fej9->sameClassLoaders(classOfMethod(), m2->classOfMethod()))
      return false;

   if (cpIndex1 == -1 || cpIndex2 == -1)
      return false;

   TR_ResolvedJ9Method * method2 = (TR_ResolvedJ9Method *)m2;

   if (cpIndex1 == cpIndex2 && this == method2) // should probably be ramMethod() == method2->ramMethod()
      return true;

   // note addresses are not valid if not resolved (and of course if not loaded)
   //

   J9RAMStaticFieldRef * ramCPBase1 = (J9RAMStaticFieldRef*)literals();
   J9RAMStaticFieldRef * ramCPBase2 = (J9RAMStaticFieldRef*)method2->literals();

   if (J9RAMSTATICFIELDREF_IS_RESOLVED(ramCPBase1 + cpIndex1) && J9RAMSTATICFIELDREF_IS_RESOLVED(ramCPBase2 + cpIndex2))
        {
        UDATA dataAddress1 = (UDATA) J9RAMSTATICFIELDREF_VALUEADDRESS(ramCPBase1 + cpIndex1);
        UDATA dataAddress2 = (UDATA) J9RAMSTATICFIELDREF_VALUEADDRESS(ramCPBase2 + cpIndex2);

        // both fields are resolved -- equality requires identical addresses
        //
        return dataAddress1 == dataAddress2 ? true : false;
        }

   // one or more fields unresolved -- do slower class, name & signature comparison
   //
   J9ROMFieldRef * ref1 = &(((J9ROMFieldRef *) romLiterals())[cpIndex1]);
   J9ROMFieldRef * ref2 = &(((J9ROMFieldRef *) method2->romLiterals())[cpIndex2]);
   J9ROMClassRef * classref1 = &(((J9ROMClassRef *) romLiterals())[ref1->classRefCPIndex]);
   J9ROMClassRef * classref2 = &(((J9ROMClassRef *) method2->romLiterals())[ref2->classRefCPIndex]);

   J9ROMNameAndSignature *nameAndSignature1 = J9ROMFIELDREF_NAMEANDSIGNATURE(ref1);
   J9ROMNameAndSignature *nameAndSignature2 = J9ROMFIELDREF_NAMEANDSIGNATURE(ref2);

   if (utf8Matches(J9ROMNAMEANDSIGNATURE_NAME(nameAndSignature1), J9ROMNAMEANDSIGNATURE_NAME(nameAndSignature2)) &&
       utf8Matches(J9ROMNAMEANDSIGNATURE_SIGNATURE(nameAndSignature1), J9ROMNAMEANDSIGNATURE_SIGNATURE(nameAndSignature2)))
      {
      if (utf8Matches(J9ROMCLASSREF_NAME(classref1), J9ROMCLASSREF_NAME(classref2)))
          return true;
      }
   else
      sigSame = false;

   return false;
   }

//returns true if this field is resolved, false otherwise
//991124 Note the wrong type is returned by this routine for array of int, type is int, not object (address)

bool
TR_ResolvedJ9Method::fieldAttributes(TR::Compilation * comp, I_32 cpIndex, U_32 * fieldOffset, TR::DataType * type, bool * volatileP, bool * isFinal, bool * isPrivate, bool isStore, bool * unresolvedInCP, bool needAOTValidation)
   {
   TR_ASSERT(cpIndex != -1, "cpIndex shouldn't be -1");

   // See if the constant pool entry is already resolved or not
   //
   bool isUnresolvedInCP = !J9RAMFIELDREF_IS_RESOLVED(((J9RAMFieldRef*)cp()) + cpIndex);
   if (unresolvedInCP)
      *unresolvedInCP = isUnresolvedInCP;

   bool isColdOrReducedWarm = (comp->getMethodHotness() < warm) || (comp->getMethodHotness() == warm && comp->getOption(TR_NoOptServer));

   //Instance fields in MethodHandle thunks should be resolved at compile time
   bool doRuntimeResolveForEarlyCompilation = isUnresolvedInCP && isColdOrReducedWarm && !comp->ilGenRequest().details().isMethodHandleThunk();

   IDATA offset;
   J9ROMFieldShape *fieldShape;
   if (!doRuntimeResolveForEarlyCompilation)
      {
      TR::VMAccessCriticalSection resolveForEarlyCompilation(fej9());
      offset = jitCTResolveInstanceFieldRefWithMethod(_fe->vmThread(), ramMethod(), cpIndex, isStore, &fieldShape);
      if (offset == J9JIT_RESOLVE_FAIL_COMPILE)
         {
         comp->failCompilation<TR::CompilationException>("offset == J9JIT_RESOLVE_FAIL_COMPILE");
         }
      }
   else
      {
      offset = -1;
      }

   bool resolved;
   UDATA ltype;

   static char *dontResolveJITField = feGetEnv("TR_JITDontResolveField");

   if (offset >= 0 &&
       !dontResolveJITField &&
       (!(_fe->_jitConfig->runtimeFlags & J9JIT_RUNTIME_RESOLVE) || // TODO: Probably more useful not to mark JSR292-related fields as unresolved
         comp->ilGenRequest().details().isMethodHandleThunk() || // cmvc 195373
        !performTransformation(comp, "Setting as unresolved field attributes cpIndex=%d\n",cpIndex)))
      {
      resolved = true;
      ltype = fieldShape->modifiers;
      //ltype = (((J9RAMFieldRef*) literals())[cpIndex]).flags;
      *volatileP = (ltype & J9AccVolatile) ? true : false;
      *fieldOffset = offset + sizeof(J9Object);  // add header size

      if (isFinal) *isFinal = (ltype & J9AccFinal) ? true : false;
      if (isPrivate) *isPrivate = (ltype & J9AccPrivate) ? true : false;
      }
   else
      {
      resolved = false;

         {
         TR::VMAccessCriticalSection getFieldType(fej9());
         ltype = (jitGetFieldType) (cpIndex, ramMethod());     // get callers definition of the field type
         }

      *volatileP = true;                              // assume worst case, necessary?
      *fieldOffset = sizeof(J9Object);
      ltype = ltype << 16;
      if (isFinal) *isFinal = false;
      }

   *type = decodeType(ltype);
   return resolved;
   }

bool
TR_ResolvedJ9Method::staticAttributes(TR::Compilation * comp, I_32 cpIndex, void * * address, TR::DataType * type, bool * volatileP, bool * isFinal, bool * isPrivate, bool isStore, bool * unresolvedInCP, bool needAOTValidation)
   {
   TR_ASSERT(cpIndex != -1, "cpIndex shouldn't be -1");

   // See if the constant pool entry is already resolved or not
   //
   bool isUnresolvedInCP = !J9RAMSTATICFIELDREF_IS_RESOLVED(((J9RAMStaticFieldRef*)cp()) + cpIndex);
   if (unresolvedInCP)
       *unresolvedInCP = isUnresolvedInCP;

   bool isColdOrReducedWarm = (comp->getMethodHotness() < warm) || (comp->getMethodHotness() == warm && comp->getOption(TR_NoOptServer));
   bool doRuntimeResolveForEarlyCompilation = isUnresolvedInCP && isColdOrReducedWarm;

   void *backingStorage;
   J9ROMFieldShape *fieldShape;
   if (!doRuntimeResolveForEarlyCompilation)
      {
      TR::VMAccessCriticalSection resolveForEarlyCompilation(fej9());
      backingStorage = jitCTResolveStaticFieldRefWithMethod(_fe->vmThread(), ramMethod(), cpIndex, isStore, &fieldShape);
      if (backingStorage == (void *) J9JIT_RESOLVE_FAIL_COMPILE)
         {
         comp->failCompilation<TR::CompilationException>("backingStorage == J9JIT_RESOLVE_FAIL_COMPILE");
         }
      }
   else
      {
      backingStorage = NULL;
      }

   bool resolved;
   UDATA ltype;

   static char *dontResolveJITStaticField = feGetEnv("TR_JITDontResolveStaticField");

   if (backingStorage &&
       !dontResolveJITStaticField &&
       (!(_fe->_jitConfig->runtimeFlags & J9JIT_RUNTIME_RESOLVE) ||
         comp->ilGenRequest().details().isMethodHandleThunk() || // cmvc 195373
        !performTransformation(comp, "Setting as unresolved static attributes cpIndex=%d\n",cpIndex)))
      {
      resolved = true;
      ltype = fieldShape->modifiers;
      *volatileP = (ltype & J9AccVolatile) ? true : false;
      if (isFinal) *isFinal = (ltype & J9AccFinal) ? true : false;
      if (isPrivate) *isPrivate = (ltype & J9AccPrivate) ? true : false;
      *address = backingStorage;
      }
   else
      {
      resolved = false;
      *volatileP = true;
      if (isFinal) *isFinal = false;

         {
         TR::VMAccessCriticalSection getFieldType(fej9());
         ltype = (jitGetFieldType) (cpIndex, ramMethod()); // fetch caller type info
         }

      ltype = ltype << 16;
      *address = 0;
      }

   *type = decodeType(ltype);
   return resolved;
   }


bool
TR_ResolvedJ9Method::fieldIsFromLocalClass(int32_t cpIndex)
   {
   J9ROMConstantPoolItem *cpItem = (J9ROMConstantPoolItem *)romLiterals();
   J9ROMFieldRef *fieldRef = (J9ROMFieldRef *)(cpItem + cpIndex);
   J9ROMClassRef *romClassRef = (J9ROMClassRef *)(cpItem  + fieldRef->classRefCPIndex);
   J9UTF8 *romClassName = J9ROMCLASS_CLASSNAME(romClassPtr());
   J9UTF8 *romClassRefName = J9ROMCLASSREF_NAME(romClassRef);

   if (J9UTF8_EQUALS(romClassRefName, romClassName))
      return true;
   else
      return false;
   }


TR_OpaqueMethodBlock *
TR_J9VMBase::getResolvedVirtualMethod(TR_OpaqueClassBlock * classObject, I_32 virtualCallOffset, bool ignoreRtResolve)
   {
   // the classObject is the fixed type of the this pointer.  The result of this method is going to be
   // used to call the virtual function directly.
   //
   // virtualCallOffset = -(vTableSlot(vmMethod, cpIndex) - J9JIT_INTERP_VTABLE_OFFSET);
   //
   if (isInterfaceClass(classObject))
      return 0;

   J9Method * ramMethod = *(J9Method **)((char *)TR::Compiler->cls.convertClassOffsetToClassPtr(classObject) + virtualCallOffsetToVTableSlot(virtualCallOffset));

   TR_ASSERT(ramMethod, "getResolvedVirtualMethod should always find a ramMethod in the vtable slot");

   if (ramMethod &&
       (!(_jitConfig->runtimeFlags & J9JIT_RUNTIME_RESOLVE) ||
         ignoreRtResolve) &&
       J9_BYTECODE_START_FROM_RAM_METHOD(ramMethod))
      return (TR_OpaqueMethodBlock* ) ramMethod;

   return 0;
   }

TR_OpaqueMethodBlock *
TR_J9VMBase::getResolvedInterfaceMethod(J9ConstantPool *ownerCP, TR_OpaqueClassBlock * classObject, int32_t cpIndex)
   {
   TR::VMAccessCriticalSection getResolvedInterfaceMethod(this);
   TR_ASSERT(cpIndex != -1, "cpIndex shouldn't be -1");

   // the classObject is the fixed type of the this pointer.  The result of this method is going to be
   // used to call the interface function directly.
   //
   J9Method * ramMethod = jitGetInterfaceMethodFromCP(vmThread(),
                                                      ownerCP,
                                                      cpIndex,
                                                      TR::Compiler->cls.convertClassOffsetToClassPtr(classObject));

   return (TR_OpaqueMethodBlock *)ramMethod;
   }

TR_OpaqueMethodBlock *
TR_J9VMBase::getResolvedInterfaceMethod(TR_OpaqueMethodBlock *interfaceMethod, TR_OpaqueClassBlock * classObject, I_32 cpIndex)
   {
   return getResolvedInterfaceMethod((J9ConstantPool *)(J9_CP_FROM_METHOD((J9Method*)interfaceMethod)),
                                                        classObject,
                                                        cpIndex);

   }

TR_OpaqueMethodBlock *
TR_J9SharedCacheVM::getResolvedVirtualMethod(TR_OpaqueClassBlock * classObject, I_32 virtualCallOffset, bool ignoreRtResolve)
   {
   TR_OpaqueMethodBlock *ramMethod = TR_J9VMBase::getResolvedVirtualMethod(classObject, virtualCallOffset, ignoreRtResolve);
   TR::Compilation *comp = TR::comp();
   if (comp && comp->getOption(TR_UseSymbolValidationManager))
      {
      if (!comp->getSymbolValidationManager()->addVirtualMethodFromOffsetRecord(ramMethod, classObject, virtualCallOffset, ignoreRtResolve))
         return NULL;
      }

   return ramMethod;
   }

TR_OpaqueMethodBlock *
TR_J9SharedCacheVM::getResolvedInterfaceMethod(TR_OpaqueMethodBlock *interfaceMethod, TR_OpaqueClassBlock * classObject, I_32 cpIndex)
   {
   TR_OpaqueMethodBlock *ramMethod = TR_J9VMBase::getResolvedInterfaceMethod(interfaceMethod, classObject, cpIndex);
   TR::Compilation *comp = TR::comp();
   if (comp && comp->getOption(TR_UseSymbolValidationManager))
      {
      if (!comp->getSymbolValidationManager()->addInterfaceMethodFromCPRecord(ramMethod,
                                                                              (TR_OpaqueClassBlock *)J9_CLASS_FROM_METHOD((J9Method*)interfaceMethod),
                                                                              classObject,
                                                                              cpIndex))
         {
         return NULL;
         }
      }
   return ramMethod;
   }

TR_OpaqueClassBlock *
TR_ResolvedRelocatableJ9Method::getDeclaringClassFromFieldOrStatic(TR::Compilation *comp, int32_t cpIndex)
   {
   TR_OpaqueClassBlock *definingClass = TR_ResolvedJ9MethodBase::getDeclaringClassFromFieldOrStatic(comp, cpIndex);
   if (comp->getOption(TR_UseSymbolValidationManager))
      {
      if (!comp->getSymbolValidationManager()->addDeclaringClassFromFieldOrStaticRecord(definingClass, cp(), cpIndex))
         return NULL;
      }
   return definingClass;
   }


J9UTF8 * getSignatureFromTR_VMMethod(TR_OpaqueMethodBlock *vmMethod)
   {
   TR_ASSERT(0, "I don't think these are used");
   return 0;
   }

J9UTF8 * getNameFromTR_VMMethod(TR_OpaqueMethodBlock *vmMethod)
   {
   TR_ASSERT(0, "I don't think these are used");
   return 0;
   }

J9UTF8 * getClassNameFromTR_VMMethod(TR_OpaqueMethodBlock *vmMethod)
   {
   TR_ASSERT(0, "I don't think these are used");
   return 0;
   }

J9Class * getRAMClassFromTR_ResolvedVMMethod(TR_OpaqueMethodBlock *vmMethod)
   {
   return (J9Class *) ((TR_ResolvedMethod *)vmMethod)->addressOfClassOfMethod();
   }

// these two should be member functions of TR::ResolvedMethodSymbol

bool mightWalkTheStackToGetToUserCode(TR::MethodSymbol * sym)
   {
   return true;
   }

TR_J9MethodParameterIterator::TR_J9MethodParameterIterator(TR_J9MethodBase &j9Method, TR::Compilation& comp, TR_ResolvedMethod *resolvedMethod) :
   TR_MethodParameterIterator(comp),
   _j9Method(j9Method), _sig(j9Method.signatureChars()),
   _resolvedMethod(resolvedMethod)
   {
   TR_ASSERT(*_sig == '(', "Bad signature passed to TR_J9MethodParameterIterator");
   ++_sig;
   _nextIncrBy = 0;
   }

TR::DataType TR_J9MethodParameterIterator::getDataType()
   {
   if (*_sig == 'L' || *_sig == '[')
      {
      _nextIncrBy = 0;
      while (_sig[_nextIncrBy] == '[')
    {
    ++_nextIncrBy;
    }
      if (_sig[_nextIncrBy] != 'L')
    {
    // Primitive array
    ++_nextIncrBy;
    }
      else
    {
    while (_sig[_nextIncrBy++] != ';') ;
    }
      return TR::Aggregate;
      }
   else
      {
      _nextIncrBy = 1;
      if (*_sig == 'Z')
    {
    return TR::Int8;
    }
      else if (*_sig == 'B')
    {
    return TR::Int8;
    }
      else if (*_sig == 'C')
    {
    return TR::Int16;
    }
      else if (*_sig == 'S')
    {
    return TR::Int16;
    }
      else if (*_sig == 'I')
    {
    return TR::Int32;
    }
      else if (*_sig == 'J')
    {
    return TR::Int64;
    }
      else if (*_sig == 'F')
    {
    return TR::Float;
    }
      else if (*_sig == 'D')
    {
    return TR::Double;
    }
      else
    {
    TR_ASSERT(0, "Unknown character in Java signature.");
    return TR::NoType;
    }
      }
   }

TR_OpaqueClassBlock * TR_J9MethodParameterIterator::getOpaqueClass()
   {
   TR_J9VMBase *fej9 = (TR_J9VMBase *)(_comp.fe());
   TR_ASSERT(*_sig == '[' || *_sig == 'L', "Asked for class of incorrect Java parameter.");
   if (_nextIncrBy == 0) getDataType();
   return _resolvedMethod == NULL ? NULL :
      fej9->getClassFromSignature(_sig, _nextIncrBy, _resolvedMethod);
   }

char *  TR_J9MethodParameterIterator::getUnresolvedJavaClassSignature(uint32_t& len)
   {
   len = _nextIncrBy;
   return _sig;
   }

bool TR_J9MethodParameterIterator::isArray()
   {
   return (*_sig == '[');
   }

bool TR_J9MethodParameterIterator::isClass()
   {
   return (*_sig == 'L');
   }

bool TR_J9MethodParameterIterator::atEnd()
   {
   return (*_sig == ')');
   }

void TR_J9MethodParameterIterator::advanceCursor()
   {
   if (_nextIncrBy == 0) getDataType();
   _sig += _nextIncrBy;
   _nextIncrBy = 0;
   return;
   }

//////////////////////////////////////////////////////////
// ILGen
//////////////////////////////////////////////////////////

static J9::MethodHandleThunkDetails *
getMethodHandleThunkDetails(TR_J9ByteCodeIlGenerator *ilgen, TR::Compilation *comp, TR::SymbolReference *macro)
   {
   TR_J9VMBase *fej9 = (TR_J9VMBase *)(comp->fe());
   TR::IlGeneratorMethodDetails & details = ilgen->methodDetails();
   if (details.isMethodHandleThunk())
      {
      return & static_cast<J9::MethodHandleThunkDetails &>(details);
      }
   else if (comp->isPeekingMethod())
      {
      if (comp->getOption(TR_TraceILGen))
         traceMsg(comp, "  Conservatively leave ILGen macro '%s' as a native call for peeking\n", comp->getDebug()->getName(macro));
      }
   else
      {
      if (comp->getOption(TR_TraceILGen))
         traceMsg(comp, "  Conservatively abort compile due to presence of ILGen macro '%s'\n", comp->getDebug()->getName(macro));
      comp->failCompilation<TR::ILGenFailure>("Found a call to an ILGen macro requiring a MethodHandle");
      }

   return NULL;
   }

bool
TR_J9ByteCodeIlGenerator::runFEMacro(TR::SymbolReference *symRef)
   {
   TR::MethodSymbol * symbol = symRef->getSymbol()->castToMethodSymbol();
   int32_t archetypeParmCount = symbol->getMethod()->numberOfExplicitParameters() + (symbol->isStatic() ? 0 : 1);

   // Random handy variables
   bool isVirtual = false;
   bool isInterface = false;
   bool isIndirect = false;
   bool returnFromArchetype = false;
   char *nextHandleSignature = NULL;

   TR_J9VMBase *fej9 = (TR_J9VMBase *)fe();

   switch (symRef->getSymbol()->castToMethodSymbol()->getMandatoryRecognizedMethod())
      {
      case TR::java_lang_invoke_CollectHandle_numArgsToPassThrough:
      case TR::java_lang_invoke_CollectHandle_numArgsToCollect:
      case TR::java_lang_invoke_CollectHandle_collectionStart:
      case TR::java_lang_invoke_CollectHandle_numArgsAfterCollectArray:
         {
         TR_ASSERT(archetypeParmCount == 0, "assertion failure");

         J9::MethodHandleThunkDetails *thunkDetails = getMethodHandleThunkDetails(this, comp(), symRef);
         if (!thunkDetails)
            return false;

         uintptrj_t methodHandle;
         int32_t collectArraySize;
         int32_t collectionStart;
         uintptrj_t arguments;
         int32_t numArguments;

         bool getCollectPosition = (symRef->getSymbol()->castToMethodSymbol()->getMandatoryRecognizedMethod() ==
                                    TR::java_lang_invoke_CollectHandle_collectionStart)
                                   || (symRef->getSymbol()->castToMethodSymbol()->getMandatoryRecognizedMethod() ==
                                    TR::java_lang_invoke_CollectHandle_numArgsAfterCollectArray);

         if (auto stream = TR::CompilationInfo::getStream())
            {
            stream->write(JITaaS::J9ServerMessageType::runFEMacro_invokeCollectHandleNumArgsToCollect,
                          thunkDetails->getHandleRef(), getCollectPosition);
            auto recv = stream->read<int32_t, int32_t, int32_t>();
            collectArraySize = std::get<0>(recv);
            numArguments = std::get<1>(recv);
            collectionStart = std::get<2>(recv);
            }
         else
            {
            TR::VMAccessCriticalSection invokeCollectHandleNumArgsToCollect(fej9);
            methodHandle = *thunkDetails->getHandleRef();
            collectArraySize = fej9->getInt32Field(methodHandle, "collectArraySize");
            if (getCollectPosition)
               collectionStart = fej9->getInt32Field(methodHandle, "collectPosition");
            arguments = fej9->getReferenceField(fej9->getReferenceField(methodHandle, "type", "Ljava/lang/invoke/MethodType;"), "arguments", "[Ljava/lang/Class;");
            numArguments = (int32_t)fej9->getArrayLengthInElements(arguments);
            }

         switch (symRef->getSymbol()->castToMethodSymbol()->getMandatoryRecognizedMethod())
            {
            case TR::java_lang_invoke_CollectHandle_numArgsToPassThrough:
               loadConstant(TR::iconst, numArguments - collectArraySize);
               break;
            case TR::java_lang_invoke_CollectHandle_numArgsToCollect:
               loadConstant(TR::iconst, collectArraySize);
               break;
            case TR::java_lang_invoke_CollectHandle_collectionStart:
               loadConstant(TR::iconst, collectionStart);
               break;
            case TR::java_lang_invoke_CollectHandle_numArgsAfterCollectArray:
               loadConstant(TR::iconst, numArguments - collectionStart - collectArraySize);
               break;
            default:
                break;
            }
         return true;
         }
      case TR::java_lang_invoke_AsTypeHandle_convertArgs:
      case TR::java_lang_invoke_ExplicitCastHandle_convertArgs:
         {
         bool isExplicit = symRef->getSymbol()->castToMethodSymbol()->getMandatoryRecognizedMethod() == TR::java_lang_invoke_ExplicitCastHandle_convertArgs;

         // Get source and target signature strings
         //
         char *sourceSig = _methodSymbol->getResolvedMethod()->signatureChars() + 1; // skip parenthesis

         J9::MethodHandleThunkDetails *thunkDetails = getMethodHandleThunkDetails(this, comp(), symRef);
         if (!thunkDetails)
            return false;

         uintptrj_t methodHandle;
         uintptrj_t methodDescriptorRef;
         intptrj_t methodDescriptorLength;
         char *methodDescriptor;
         
         if (auto stream = TR::CompilationInfo::getStream())
            {
            stream->write(JITaaS::J9ServerMessageType::runFEMacro_invokeExplicitCastHandleConvertArgs, thunkDetails->getHandleRef());
            auto recv = stream->read<std::string>();
            std::string methodDescriptorString = std::get<0>(recv);
            methodDescriptorLength = methodDescriptorString.length();
            methodDescriptor = (char*)alloca(methodDescriptorLength+1);
            memcpy(methodDescriptor, &methodDescriptorString[0], methodDescriptorLength);
            methodDescriptor[methodDescriptorLength] = 0;
            }
         else
            {
            TR::VMAccessCriticalSection invokeExplicitCastHandleConvertArgs(fej9);
            methodHandle = *thunkDetails->getHandleRef();
            methodDescriptorRef = fej9->getReferenceField(fej9->getReferenceField(fej9->getReferenceField(
               methodHandle,
               "next",             "Ljava/lang/invoke/MethodHandle;"),
               "type",             "Ljava/lang/invoke/MethodType;"),
               "methodDescriptor", "Ljava/lang/String;");
            methodDescriptorLength = fej9->getStringUTF8Length(methodDescriptorRef);
            methodDescriptor = (char*)alloca(methodDescriptorLength+1);
            fej9->getStringUTF8(methodDescriptorRef, methodDescriptor, methodDescriptorLength+1);
            }

         // Create a placeholder to cause argument expressions to be expanded
         //
         TR::Node *placeholder = genNodeAndPopChildren(TR::icall, 1, placeholderWithDummySignature());

         // For each child, call the appropriate convert method
         //
         char *targetSig = methodDescriptor+1; // skip parenthesis
         int firstArgSlot = _methodSymbol->isStatic()? 0 : 1;
         for (
            int32_t argIndex = 0;
            sourceSig[0] != ')';
            argIndex++, sourceSig = nextSignatureArgument(sourceSig), targetSig = nextSignatureArgument(targetSig)
            ){
            TR::Node *argValue = placeholder->getChild(argIndex);

            // Inspect source and target types and decide what to do
            //
            char sourceBuf[2], targetBuf[2];
            char *sourceName = sourceBuf; char *sourceType = sourceBuf;
            char *targetName = targetBuf; char *targetType = targetBuf;
            switch (sourceSig[0])
               {
               case 'L':
               case '[':
                  sourceName = "object";
                  sourceType = "Ljava/lang/Object;";
                  break;
               default:
                  sprintf(sourceBuf, "%c", sourceSig[0]);
                  break;
               }
            switch (targetSig[0])
               {
               case 'L':
               case '[':
                  targetName = "object";
                  targetType = "Ljava/lang/Object;";
                  break;
               default:
                  sprintf(targetBuf, "%c", targetSig[0]);
                  break;
               }

            // Call converter function if types are different
            //
            if (strcmp(sourceType, targetType))
               {
               char methodName[30], methodSignature[50];
               if (sourceType[0] == 'L' && isExplicit)
                  sprintf(methodName, "explicitObject2%s", targetName);
               else
                  sprintf(methodName, "%s2%s", sourceName, targetName);
               sprintf(methodSignature, "(%s)%s", sourceType, targetType);
               TR::SymbolReference *methodSymRef = comp()->getSymRefTab()->methodSymRefFromName(_methodSymbol,
                                                                                                "java/lang/invoke/ConvertHandle$FilterHelpers",
                                                                                                methodName,
                                                                                                methodSignature,
                                                                                                TR::MethodSymbol::Static);
               TR_ASSERT(methodSymRef, "assertion failure");

               argValue = TR::Node::createWithSymRef(methodSymRef->getSymbol()->castToMethodSymbol()->getMethod()->directCallOpCode(),
                  1, 1,
                  argValue,
                  methodSymRef);
               genTreeTop(argValue);
               }

            // Address conversions need a downcast after the call
            //
            if (targetType[0] == 'L')
               {
               uintptrj_t methodHandle;
               uintptrj_t arguments;
               TR_OpaqueClassBlock *parmClass;

               if (auto stream = TR::CompilationInfo::getStream())
                  {
                  stream->write(JITaaS::J9ServerMessageType::runFEMacro_targetTypeL, thunkDetails->getHandleRef(), argIndex);
                  auto recv = stream->read<TR_OpaqueClassBlock*>();
                  parmClass = std::get<0>(recv);
                  }
               else
                  {
                  TR::VMAccessCriticalSection targetTypeL(fej9);
                  // We've already loaded the handle once, but must reload it because we released VM access in between.
                  methodHandle = *thunkDetails->getHandleRef();
                  arguments = fej9->getReferenceField(fej9->getReferenceField(fej9->getReferenceField(
                     methodHandle,
                     "next",             "Ljava/lang/invoke/MethodHandle;"),
                     "type",             "Ljava/lang/invoke/MethodType;"),
                     "arguments",        "[Ljava/lang/Class;");
                  parmClass = (TR_OpaqueClassBlock*)(intptrj_t)fej9->getInt64Field(fej9->getReferenceElement(arguments, argIndex),
                                                                                   "vmRef" /* should use fej9->getOffsetOfClassFromJavaLangClassField() */);
                  }

               if (fej9->isInterfaceClass(parmClass) && isExplicit)
                  {
                  // explicitCastArguments specifies that we must not checkcast interfaces
                  }
               else
                  {
                  push(argValue);
                  loadClassObject(parmClass);
                  genCheckCast();
                  pop();
                  }
               }

            // If we did anything, replace the placeholder's child with the converted value
            //
            if (argValue != placeholder->getChild(argIndex))
               {
               placeholder->getAndDecChild(argIndex);
               placeholder->setAndIncChild(argIndex, argValue);
               }
            }

         // Correct the placeholder's signature.
         // Arg types match the target type; return type (as for all placeholders) is int.
         //
         placeholder->setSymbolReference(symRefWithArtificialSignature(placeholder->getSymbolReference(),
            "(.*)I", methodDescriptor, 0));

         // Placeholder now contains the conversion calls we want to pass on.
         //
         push(placeholder);
         }
         return true;
      case TR::java_lang_invoke_ILGenMacros_invokeExact_X:
         returnFromArchetype = true;
         // fall through
      case TR::java_lang_invoke_ILGenMacros_invokeExactAndFixup:
         {
         // We have a child claiming to return an int, and a parent claiming to
         // take an int, but the actual type is something else.

         J9::MethodHandleThunkDetails *thunkDetails = getMethodHandleThunkDetails(this, comp(), symRef);
         if (!thunkDetails)
            return false;

         TR::Node *methodHandleExpression = _stack->element(_stack->size() - archetypeParmCount);

         // Grab the proper return type signature string from the methodHandleExpression
         //
         uintptrj_t receiverHandle;
         uintptrj_t methodHandle;
         uintptrj_t methodDescriptorRef;
         intptrj_t methodDescriptorLength;
         char *methodDescriptor;

         if (auto stream = TR::CompilationInfo::getStream())
            {
            stream->write(JITaaS::J9ServerMessageType::runFEMacro_derefUintptrjPtr, thunkDetails->getHandleRef());
            receiverHandle = std::get<0>(stream->read<uintptrj_t>());
            methodHandle = returnFromArchetype ? receiverHandle : walkReferenceChain(methodHandleExpression, receiverHandle);
            stream->write(JITaaS::J9ServerMessageType::runFEMacro_invokeILGenMacrosInvokeExactAndFixup, methodHandle);
            auto recv = stream->read<std::string>();
            std::string methodDescriptorString = std::get<0>(recv);
            methodDescriptorLength = methodDescriptorString.length();
            methodDescriptor = (char*)alloca(methodDescriptorLength+1);
            memcpy(methodDescriptor, &methodDescriptorString[0], methodDescriptorLength);
            methodDescriptor[methodDescriptorLength] = 0;
            }
         else
            {
            TR::VMAccessCriticalSection invokeILGenMacrosInvokeExactAndFixup(fej9);
            receiverHandle = *thunkDetails->getHandleRef();
            methodHandle = returnFromArchetype ? receiverHandle : walkReferenceChain(methodHandleExpression, receiverHandle);
            methodDescriptorRef = fej9->getReferenceField(fej9->getReferenceField(
               methodHandle,
               "type",             "Ljava/lang/invoke/MethodType;"),
               "methodDescriptor", "Ljava/lang/String;");
            methodDescriptorLength = fej9->getStringUTF8Length(methodDescriptorRef);
            methodDescriptor = (char*)alloca(methodDescriptorLength+1);
            fej9->getStringUTF8(methodDescriptorRef, methodDescriptor, methodDescriptorLength+1);
            }

         char *returnType = strchr(methodDescriptor, ')') + 1;
         if (comp()->getOption(TR_TraceILGen))
            traceMsg(comp(), "  invokeExactAndFixup: return type of %p is %s\n", methodHandle, returnType); // Technically methodHandle could be stale here

         // Generate an invokeHandle using a symref with the proper return type
         //
         TR_ResolvedMethod  *invokeExactMacro = symRef->getSymbol()->castToResolvedMethodSymbol()->getResolvedMethod();
         TR::SymbolReference *invokeExact = comp()->getSymRefTab()->methodSymRefFromName(_methodSymbol, JSR292_MethodHandle, JSR292_invokeExact, JSR292_invokeExactSig, TR::MethodSymbol::ComputedVirtual);
         TR::SymbolReference *invokeExactWithSig = symRefWithArtificialSignature(
            invokeExact,
            "(.*).?",
            invokeExactMacro->signatureChars(), 1, // skip explicit MethodHandle argument -- the real invokeExact has it as a receiver
            returnType);
         TR::Node *invokeExactCall = genILGenMacroInvokeExact(invokeExactWithSig);

         // Edit the call opcode
         //
         TR::ILOpCodes callOp;
         switch (returnType[0])
            {
            case 'Z':
            case 'B':
            case 'S':
            case 'C':
            case 'I':
               callOp = TR::icalli;
               break;
            case 'J':
               callOp = TR::lcalli;
               break;
            case 'F':
               callOp = TR::fcalli;
               break;
            case 'D':
               callOp = TR::dcalli;
               break;
            case 'L':
            case '[':
               callOp = TR::acalli;
               break;
            case 'V':
               callOp = TR::calli;
               break;
            default:
               TR_ASSERT(0, "Unknown return type '%s'", returnType);
               callOp = invokeExactCall->getOpCodeValue();
               break;
            }
         TR::Node::recreate(invokeExactCall, callOp);

         if (returnFromArchetype)
            {
            // The archetype will use the right return opcode; nothing to do here.
            }
         else
            {
            // Cap invokeExactCall with a placeholder so parent nodes will edit their own signatures
            //
            if (callOp == TR::calli)
               {
               TR::SymbolReference *placeholder = symRefWithArtificialSignature(placeholderWithDummySignature(), "()I");
               push(genNodeAndPopChildren(TR::icall, 0, placeholder));
               }
            else
               {
               TR::SymbolReference *placeholder = symRefWithArtificialSignature(placeholderWithDummySignature(), "(.?)I", returnType);
               push(genNodeAndPopChildren(TR::icall, 1, placeholder));
               }
            }
         }
         return true;
      case TR::java_lang_invoke_ArgumentMoverHandle_permuteArgs:
         {
         J9::MethodHandleThunkDetails *thunkDetails = getMethodHandleThunkDetails(this, comp(), symRef);
         if (!thunkDetails)
            return false;

         uintptrj_t methodHandle;
         uintptrj_t methodDescriptorRef;
         intptrj_t methodDescriptorLength;

         if (auto stream = TR::CompilationInfo::getStream())
            {
            stream->write(JITaaS::J9ServerMessageType::runFEMacro_invokeArgumentMoverHandlePermuteArgs, thunkDetails->getHandleRef());
            std::string methodDescString = std::get<0>(stream->read<std::string>());
            methodDescriptorLength = methodDescString.size();
            nextHandleSignature = (char*)alloca(methodDescriptorLength+1);
            memcpy(nextHandleSignature, &methodDescString[0], methodDescriptorLength);
            nextHandleSignature[methodDescriptorLength] = 0;
            }
         else
            {
            TR::VMAccessCriticalSection invokeArgumentMoverHandlePermuteArgs(fej9);
            methodHandle = *thunkDetails->getHandleRef();
            methodDescriptorRef = fej9->getReferenceField(fej9->getReferenceField(fej9->getReferenceField(
               methodHandle,
               "next",             "Ljava/lang/invoke/MethodHandle;"),
               "type",             "Ljava/lang/invoke/MethodType;"),
               "methodDescriptor", "Ljava/lang/String;");
            methodDescriptorLength = fej9->getStringUTF8Length(methodDescriptorRef);
            nextHandleSignature = (char*)alloca(methodDescriptorLength+1);
            fej9->getStringUTF8(methodDescriptorRef, nextHandleSignature, methodDescriptorLength+1);
            }

         if (comp()->getOption(TR_TraceILGen))
            traceMsg(comp(), "  permuteArgs: nextHandleSignature is %s\n", nextHandleSignature);
         }
         // FALL THROUGH
      case TR::java_lang_invoke_PermuteHandle_permuteArgs:
         {
         J9::MethodHandleThunkDetails *thunkDetails = getMethodHandleThunkDetails(this, comp(), symRef);
         if (!thunkDetails)
            return false;

         // Grab the permute array.  Note we don't release access until we're done with the array.
         //
         int32_t i;
         int32_t permuteLength;
         TR::Node *originalArgs;
         char * oldSignature;
         char * newSignature;

         if (auto stream = TR::CompilationInfo::getStream())
            {
            stream->write(JITaaS::J9ServerMessageType::runFEMacro_invokePermuteHandlePermuteArgs, thunkDetails->getHandleRef());

            // Do the client-side operations
            auto recv = stream->read<int32_t, std::vector<int32_t>>();
            permuteLength = std::get<0>(recv);
            std::vector<int32_t> argIndices = std::get<1>(recv);

            // Do the server-side operations
            originalArgs = genNodeAndPopChildren(TR::icall, 1, placeholderWithDummySignature());
            oldSignature = originalArgs->getSymbolReference()->getSymbol()->getResolvedMethodSymbol()->getResolvedMethod()->signatureChars();
            newSignature = "()I";
            if (comp()->getOption(TR_TraceILGen))
               traceMsg(comp(), "  permuteArgs: oldSignature is %s\n", oldSignature);
            for (i=0; i < permuteLength; i++)
               {
               auto argIndex = argIndices[i];
               if (argIndex >= 0)
                  {
                  newSignature = artificialSignature(stackAlloc, "(.*.@)I",
                     newSignature, 0,
                     oldSignature, argIndex);
                  push(originalArgs->getChild(argIndex));
                  if (comp()->getOption(TR_TraceILGen))
                     traceMsg(comp(), "  permuteArgs:   %d: incoming argument\n", argIndex);
                  }
               else
                  {
                  newSignature = artificialSignature(stackAlloc, "(.*.@)I",
                     newSignature, 0,
                     nextHandleSignature, i);
                  char *argType = nthSignatureArgument(i, nextHandleSignature+1);
                  char  extraName[10];
                  char *extraSignature;
                  switch (argType[0])
                     {
                     case 'L':
                     case '[':
                        sprintf(extraName, "extra_L");
                        extraSignature = artificialSignature(stackAlloc, "(L" JSR292_ArgumentMoverHandle ";I)Ljava/lang/Object;");
                        break;
                     default:
                        sprintf(extraName, "extra_%c", argType[0]);
                        extraSignature = artificialSignature(stackAlloc, "(L" JSR292_ArgumentMoverHandle ";I).@", nextHandleSignature, i);
                        break;
                     }
                  if (comp()->getOption(TR_TraceILGen))
                     traceMsg(comp(), "  permuteArgs:   %d: call to %s.%s%s\n", argIndex, JSR292_ArgumentMoverHandle, extraName, extraSignature);
                  TR::SymbolReference *extra = comp()->getSymRefTab()->methodSymRefFromName(_methodSymbol, JSR292_ArgumentMoverHandle, extraName, extraSignature, TR::MethodSymbol::Static);
                  loadAuto(TR::Address, 0);
                  loadConstant(TR::iconst, argIndex);
                  genInvokeDirect(extra);
                  }
               }
            if (comp()->getOption(TR_TraceILGen))
               traceMsg(comp(), "  permuteArgs: permuted placeholder signature is %s\n", newSignature);
            }
         else
            {
            TR::VMAccessCriticalSection invokePermuteHandlePermuteArgs(fej9);
            uintptrj_t methodHandle = *thunkDetails->getHandleRef();
            uintptrj_t permuteArray = fej9->getReferenceField(methodHandle, "permute", "[I");

            // Create temporary placeholder to cause argument expressions to be expanded
            //
           originalArgs = genNodeAndPopChildren(TR::icall, 1, placeholderWithDummySignature());

            // Push args while computing the result placeholder's signature
            //
            oldSignature = originalArgs->getSymbolReference()->getSymbol()->getResolvedMethodSymbol()->getResolvedMethod()->signatureChars();
            newSignature = "()I";
            permuteLength = fej9->getArrayLengthInElements(permuteArray);
            if (comp()->getOption(TR_TraceILGen))
               traceMsg(comp(), "  permuteArgs: oldSignature is %s\n", oldSignature);
            for (i=0; i < permuteLength; i++)
               {
               int32_t argIndex = fej9->getInt32Element(permuteArray, i);
               if (argIndex >= 0)
                  {
                  newSignature = artificialSignature(stackAlloc, "(.*.@)I",
                     newSignature, 0,
                     oldSignature, argIndex);
                  push(originalArgs->getChild(argIndex));
                  if (comp()->getOption(TR_TraceILGen))
                     traceMsg(comp(), "  permuteArgs:   %d: incoming argument\n", argIndex);
                  }
               else
                  {
                  newSignature = artificialSignature(stackAlloc, "(.*.@)I",
                     newSignature, 0,
                     nextHandleSignature, i);
                  char *argType = nthSignatureArgument(i, nextHandleSignature+1);
                  char  extraName[10];
                  char *extraSignature;
                  switch (argType[0])
                     {
                     case 'L':
                     case '[':
                        sprintf(extraName, "extra_L");
                        extraSignature = artificialSignature(stackAlloc, "(L" JSR292_ArgumentMoverHandle ";I)Ljava/lang/Object;");
                        break;
                     default:
                        sprintf(extraName, "extra_%c", argType[0]);
                        extraSignature = artificialSignature(stackAlloc, "(L" JSR292_ArgumentMoverHandle ";I).@", nextHandleSignature, i);
                        break;
                     }
                  if (comp()->getOption(TR_TraceILGen))
                     traceMsg(comp(), "  permuteArgs:   %d: call to %s.%s%s\n", argIndex, JSR292_ArgumentMoverHandle, extraName, extraSignature);
                  TR::SymbolReference *extra = comp()->getSymRefTab()->methodSymRefFromName(_methodSymbol, JSR292_ArgumentMoverHandle, extraName, extraSignature, TR::MethodSymbol::Static);
                  loadAuto(TR::Address, 0);
                  loadConstant(TR::iconst, argIndex);
                  genInvokeDirect(extra);
                  }
               }
            if (comp()->getOption(TR_TraceILGen))
               traceMsg(comp(), "  permuteArgs: permuted placeholder signature is %s\n", newSignature);

            // We're done with the permute array
            //
            permuteArray = 0;
            }

         // Push a placeholder with the permuted args as children
         //
         TR::SymbolReference *placeholder = symRefWithArtificialSignature(placeholderWithDummySignature(), newSignature);
         push(genNodeAndPopChildren(TR::icall, permuteLength, placeholder));

         // Clean up the temporary placeholder
         //
         for (i=0; i < originalArgs->getNumChildren(); i++)
            originalArgs->getAndDecChild(i);

         }
         return true;
      case TR::java_lang_invoke_GuardWithTestHandle_numGuardArgs:
         {
         TR_ASSERT(archetypeParmCount == 0, "assertion failure");

         J9::MethodHandleThunkDetails *thunkDetails = getMethodHandleThunkDetails(this, comp(), symRef);
         if (!thunkDetails)
            return false;

         uintptrj_t methodHandle;
         uintptrj_t guardArgs;
         int32_t numGuardArgs;

         if (auto stream = TR::CompilationInfo::getStream())
            {
            stream->write(JITaaS::J9ServerMessageType::runFEMacro_invokeGuardWithTestHandleNumGuardArgs, thunkDetails->getHandleRef());
            numGuardArgs = std::get<0>(stream->read<int32_t>());
            }
         else
            {
            TR::VMAccessCriticalSection invokeGuardWithTestHandleNumGuardArgs(fej9);
            methodHandle = *thunkDetails->getHandleRef();
            guardArgs = fej9->getReferenceField(fej9->methodHandle_type(fej9->getReferenceField(methodHandle,
               "guard", "Ljava/lang/invoke/MethodHandle;")),
               "arguments", "[Ljava/lang/Class;");
            numGuardArgs = (int32_t)fej9->getArrayLengthInElements(guardArgs);
            }

         loadConstant(TR::iconst, numGuardArgs);
         return true;
         }
      case TR::java_lang_invoke_InsertHandle_numPrefixArgs:
      case TR::java_lang_invoke_InsertHandle_numSuffixArgs:
      case TR::java_lang_invoke_InsertHandle_numValuesToInsert:
         {
         J9::MethodHandleThunkDetails *thunkDetails = getMethodHandleThunkDetails(this, comp(), symRef);
         if (!thunkDetails)
            return false;

         uintptrj_t methodHandle;
         int32_t insertionIndex;
         uintptrj_t arguments;
         int32_t numArguments;
         uintptrj_t values;
         int32_t numValues;

         if (auto stream = TR::CompilationInfo::getStream())
            {
            stream->write(JITaaS::J9ServerMessageType::runFEMacro_invokeInsertHandle, thunkDetails->getHandleRef());
            auto recv = stream->read<int32_t, int32_t, int32_t>();
            insertionIndex = std::get<0>(recv);
            numArguments = std::get<1>(recv);
            numValues = std::get<2>(recv);
            }
         else
            {
            TR::VMAccessCriticalSection invokeInsertHandle(fej9);
            methodHandle = *thunkDetails->getHandleRef();
            insertionIndex = fej9->getInt32Field(methodHandle, "insertionIndex");
            arguments = fej9->getReferenceField(fej9->getReferenceField(methodHandle, "type", "Ljava/lang/invoke/MethodType;"), "arguments", "[Ljava/lang/Class;");
            numArguments = (int32_t)fej9->getArrayLengthInElements(arguments);
            values = fej9->getReferenceField(methodHandle, "values", "[Ljava/lang/Object;");
            numValues = (int32_t)fej9->getArrayLengthInElements(values);
            }

         switch (symRef->getSymbol()->castToMethodSymbol()->getMandatoryRecognizedMethod())
            {
            case TR::java_lang_invoke_InsertHandle_numPrefixArgs:
               loadConstant(TR::iconst, insertionIndex);
               break;
            case TR::java_lang_invoke_InsertHandle_numSuffixArgs:
               loadConstant(TR::iconst, numArguments - insertionIndex);
               break;
            case TR::java_lang_invoke_InsertHandle_numValuesToInsert:
               loadConstant(TR::iconst, numValues);
               break;
            default:
               break;
            }
         }
         return true;
      case TR::java_lang_invoke_InterfaceHandle_interfaceCall:
         isInterface = true;
         // fall through
      case TR::java_lang_invoke_VirtualHandle_virtualCall:
         isVirtual = !isInterface;
         isIndirect = true;
         // fall through
      case TR::java_lang_invoke_DirectHandle_directCall:
         {
         J9::MethodHandleThunkDetails *thunkDetails = getMethodHandleThunkDetails(this, comp(), symRef);
         if (!thunkDetails)
            return false;

         TR_OpaqueMethodBlock *j9method;
         uintptrj_t methodHandle;
         int64_t vmSlot;
         uintptrj_t jlClass;

         if (auto stream = TR::CompilationInfo::getStream())
            {
            stream->write(JITaaS::J9ServerMessageType::runFEMacro_invokeDirectHandleDirectCall, thunkDetails->getHandleRef(), isInterface, isVirtual);
            auto recv = stream->read<TR_OpaqueMethodBlock*, int64_t>();
            j9method = std::get<0>(recv);
            vmSlot = std::get<1>(recv);
            }
         else
            {
            TR::VMAccessCriticalSection invokeDirectHandleDirectCall(fej9);
            methodHandle   = *thunkDetails->getHandleRef();
            vmSlot         = fej9->getInt64Field(methodHandle, "vmSlot");


            jlClass = fej9->getReferenceField(methodHandle, "defc", "Ljava/lang/Class;");
            if (isInterface)
                {
                TR_OpaqueClassBlock *clazz = fej9->getClassFromJavaLangClass(jlClass);
                j9method = (TR_OpaqueMethodBlock*)&(((J9Class *)clazz)->ramMethods[vmSlot]);
                }
            else if (isVirtual)
               {
               TR_OpaqueMethodBlock **vtable = (TR_OpaqueMethodBlock**)(((uintptrj_t)fej9->getClassFromJavaLangClass(jlClass)) + J9JIT_INTERP_VTABLE_OFFSET);
               int32_t index = (int32_t)((vmSlot - J9JIT_INTERP_VTABLE_OFFSET) / sizeof(vtable[0]));
               j9method = vtable[index];
               }
            else
               {
               j9method = (TR_OpaqueMethodBlock*)(intptrj_t)vmSlot;
               }
            }

         TR_ASSERT(j9method, "Must have a j9method to generate a custom call");

         TR_ResolvedMethod *method = fej9->createResolvedMethod(comp()->trMemory(), j9method);
         TR::Node *callNode;
         if (isIndirect)
            {
            callNode = genNodeAndPopChildren(method->indirectCallOpCode(), archetypeParmCount+1, symRef, 1);
            TR::Node *vftLoad = TR::Node::createWithSymRef(TR::aloadi, 1, 1, callNode->getArgument(0), symRefTab()->findOrCreateVftSymbolRef());
            callNode->setAndIncChild(0, vftLoad);
            }
         else
            {
            callNode = genNodeAndPopChildren(method->directCallOpCode(), archetypeParmCount, symRef);
            }

         // Note: at this point, the callNode's is a signature-edited version
         // of the ILGen macro's own symref whose signature is "compatible"
         // with the real symref we need to use, in the sense that any
         // differences won't affect argument passing.  There may be some
         // immaterial differences in the precise reference types, and in the
         // sub-integer types.

         // Now we substitute the proper symref
         //
         TR::MethodSymbol::Kinds kind;
         if (isInterface)
            kind = TR::MethodSymbol::Interface;
         else if (isVirtual)
            kind = TR::MethodSymbol::Virtual;
         else if (method->isStatic())
            kind = TR::MethodSymbol::Static;
         else
            kind = TR::MethodSymbol::Special; // TODO: Is this right?  Can I always consider a direct call with a receiver to be special?
         callNode->setSymbolReference(comp()->getSymRefTab()->findOrCreateMethodSymbol(_methodSymbol->getResolvedMethodIndex(), -1, method, kind));

         if (callNode->getDataType() != TR::NoType)
            push(callNode);

         if (isVirtual)
            {
            callNode->getSymbolReference()->setOffset(-(vmSlot - J9JIT_INTERP_VTABLE_OFFSET));
            genTreeTop(genNullCheck(callNode));
            }
         else
            {
            genTreeTop(callNode);
            }
         }
         return true;
      case TR::java_lang_invoke_DirectHandle_isAlreadyCompiled:
      case TR::java_lang_invoke_DirectHandle_compiledEntryPoint:
         {
         // Wow, these are painful.

         TR::SymbolReference *extraField = comp()->getSymRefTab()->findOrCreateJ9MethodExtraFieldSymbolRef(offsetof(struct J9Method, extra));
         TR::Node *j9methodAddress = pop();
         if (TR::Compiler->target.is64Bit())
            j9methodAddress = TR::Node::create(TR::l2a, 1, j9methodAddress);
         else
            j9methodAddress = TR::Node::create(TR::i2a, 1, TR::Node::create(TR::l2i, 1, j9methodAddress));
         TR::Node *extra = TR::Node::createWithSymRef(comp()->il.opCodeForIndirectLoad(extraField->getSymbol()->getDataType()), 1, 1, j9methodAddress, extraField);
         TR::Node *result=0;
         switch (symRef->getSymbol()->castToMethodSymbol()->getMandatoryRecognizedMethod())
            {
            case TR::java_lang_invoke_DirectHandle_isAlreadyCompiled:
               {
               TR::ILOpCodes xcmpeq = TR::Compiler->target.is64Bit()? TR::lcmpeq : TR::icmpeq;
               TR::ILOpCodes xand   = TR::Compiler->target.is64Bit()? TR::land   : TR::iand;
               TR::Node *zero = TR::Compiler->target.is64Bit()? TR::Node::lconst(extra, 0) : TR::Node::iconst(extra, 0);
               TR::Node *mask = TR::Compiler->target.is64Bit()? TR::Node::lconst(extra, J9_STARTPC_NOT_TRANSLATED) : TR::Node::iconst(extra, J9_STARTPC_NOT_TRANSLATED);
               result =
                  TR::Node::create(xcmpeq, 2,
                     TR::Node::create(xand, 2, extra, mask),
                     zero);
               }
               break;
            case TR::java_lang_invoke_DirectHandle_compiledEntryPoint:
               if (TR::Compiler->target.cpu.isI386())
                  {
                  // IA32 does not store jitEntryOffset in the linkageInfo word
                  // so it would be incorrect to try to load it from there.
                  // Luckily, jitEntryOffset is always zero, so we can just ignore it.
                  //
                  result = TR::Node::create(TR::i2l, 1, extra);
                  }
               else
                  {
                  TR::SymbolReference *linkageInfoSymRef = comp()->getSymRefTab()->findOrCreateStartPCLinkageInfoSymbolRef(-4);
                  TR::ILOpCodes x2a = TR::Compiler->target.is64Bit()? TR::l2a : TR::i2a;
                  TR::Node *linkageInfo    = TR::Node::createWithSymRef(TR::iloadi, 1, 1, TR::Node::create(x2a, 1, extra), linkageInfoSymRef);
                  TR::Node *jitEntryOffset = TR::Node::create(TR::ishr,   2, linkageInfo, TR::Node::iconst(extra, 16));
                  if (TR::Compiler->target.is64Bit())
                     result = TR::Node::create(TR::ladd, 2, extra, TR::Node::create(TR::i2l, 1, jitEntryOffset));
                  else
                     result = TR::Node::create(TR::iadd, 2, extra, jitEntryOffset);
                  }
               break;
            default:
               break;
            }
         push(result);
         }
         return true;
      case TR::java_lang_invoke_SpreadHandle_arrayArg:
         {
         J9::MethodHandleThunkDetails *thunkDetails = getMethodHandleThunkDetails(this, comp(), symRef);
         if (!thunkDetails)
            return false;

         // Expand args and then discard all but the last one
         //
         uintptrj_t methodHandle;
         uintptrj_t arrayClass;
         J9ArrayClass *arrayJ9Class;
         J9Class *leafClass;
         UDATA arity;
         int32_t spreadPosition = -1;
         char *leafClassNameChars;
         int32_t leafClassNameLength;
         bool isPrimitiveClass;

         if (auto stream = TR::CompilationInfo::getStream())
            {
            stream->write(JITaaS::J9ServerMessageType::runFEMacro_invokeSpreadHandleArrayArg, thunkDetails->getHandleRef());
            auto recv = stream->read<J9ArrayClass *, int32_t, UDATA, J9Class *, std::string, bool>();
            arrayJ9Class = std::get<0>(recv);
            spreadPosition = std::get<1>(recv);
            arity = std::get<2>(recv);
            leafClass = std::get<3>(recv);
            const std::string &leafClassNameStr = std::get<4>(recv);
            leafClassNameLength = leafClassNameStr.length();
            leafClassNameChars = (char *) alloca(leafClassNameLength + 1);
            memcpy(leafClassNameChars, leafClassNameStr.data(), leafClassNameLength);
            leafClassNameChars[leafClassNameLength] = 0;
            isPrimitiveClass = std::get<5>(recv);
            }
         else
            {
            TR::VMAccessCriticalSection invokeSpreadHandleArrayArg(fej9);
            methodHandle = *thunkDetails->getHandleRef();
            arrayClass   = fej9->getReferenceField(methodHandle, "arrayClass", "Ljava/lang/Class;");
            arrayJ9Class = (J9ArrayClass*)(intptrj_t)fej9->getInt64Field(arrayClass,
                                                                         "vmRef" /* should use fej9->getOffsetOfClassFromJavaLangClassField() */);
            leafClass = arrayJ9Class->leafComponentType;
            arity = arrayJ9Class->arity;
            uint32_t spreadPositionOffset = fej9->getInstanceFieldOffset(fej9->getObjectClass(methodHandle), "spreadPosition", "I");
            if (spreadPositionOffset != ~0)
               spreadPosition = fej9->getInt32FieldAt(methodHandle, spreadPositionOffset);
            
            leafClassNameChars = fej9->getClassNameChars((TR_OpaqueClassBlock*)leafClass, leafClassNameLength); // eww, TR_FrontEnd downcast
            isPrimitiveClass = TR::Compiler->cls.isPrimitiveClass(comp(), (TR_OpaqueClassBlock *) leafClass);
            }

         TR::Node *placeholder = genNodeAndPopChildren(TR::icall, 1, placeholderWithDummySignature());
         if (spreadPosition == -1)
            {
            // TODO: Code for old implementation, delete it when J9 JCL change is delivered
            for (int32_t i = placeholder->getNumChildren()-2; i >= 0; i--)
               placeholder->getAndDecChild(i);
            placeholder->setFirst(placeholder->getLastChild());
            }
         else
            {
            for (int32_t i = 0; i< spreadPosition; i++)
               placeholder->getAndDecChild(i);
            for (int32_t i = placeholder->getNumChildren()-1; i > spreadPosition; i--)
               placeholder->getAndDecChild(i);
            placeholder->setFirst(placeholder->getChild(spreadPosition));
            }
         placeholder->setNumChildren(1);

         // Construct the signature string for the array class
         //
<<<<<<< HEAD
=======
         UDATA arity = arrayJ9Class->arity;
         J9Class *leafClass = (J9Class*)fej9->getLeafComponentClassFromArrayClass((TR_OpaqueClassBlock*)arrayJ9Class);
         int32_t leafClassNameLength;
         char *leafClassNameChars = fej9->getClassNameChars((TR_OpaqueClassBlock*)leafClass, leafClassNameLength); // eww, TR_FrontEnd downcast

>>>>>>> 2b7b5e6a
         char *arrayClassSignature = (char*)alloca(arity + leafClassNameLength + 3); // 3 = 'L' + ';' + null terminator
         memset(arrayClassSignature, '[', arity);
         if (isPrimitiveClass)
            {
            // In this case, leafClassName is something like "int" rather than "I".
            // For an array like [[[[I, the rom arrayclass will think its name is [I.
            // We just need to add arity-1 brackets to the start.  Since we've already
            // added arity, we move one character to the left to delete the extra bracket.
            //
            int32_t arrayRomClassNameLength;
            char *arrayRomClassNameChars = fej9->getClassNameChars((TR_OpaqueClassBlock*)arrayJ9Class, arrayRomClassNameLength);
            TR_ASSERT(arrayRomClassNameLength == 2, "Every array romclass '%.*s' should be of the form [X where X is a single character", arrayRomClassNameLength, arrayRomClassNameChars);
            sprintf(arrayClassSignature+arity-1, "%.*s", arrayRomClassNameLength, arrayRomClassNameChars);
            }
         else
            {
            sprintf(arrayClassSignature+arity, "L%.*s;", leafClassNameLength, leafClassNameChars);
            }

         if (comp()->getOption(TR_TraceILGen))
            traceMsg(comp(), "  SpreadHandle.arrayArg: Array class name is '%s'\n", arrayClassSignature);

         // Edit placeholder signature to give the right class for the array
         placeholder->setSymbolReference(symRefWithArtificialSignature(placeholder->getSymbolReference(),
            "(.?)I", arrayClassSignature));

         push(placeholder);
         return true;
         }
      case TR::java_lang_invoke_SpreadHandle_numArgsToPassThrough:
      case TR::java_lang_invoke_SpreadHandle_numArgsToSpread:
      case TR::java_lang_invoke_SpreadHandle_numArgsAfterSpreadArray:
      case TR::java_lang_invoke_SpreadHandle_spreadStart:
         {
         TR_ASSERT(archetypeParmCount == 0, "assertion failure");

         J9::MethodHandleThunkDetails *thunkDetails = getMethodHandleThunkDetails(this, comp(), symRef);
         if (!thunkDetails)
            return false;

         uintptrj_t methodHandle;
         uintptrj_t arguments;
         int32_t numArguments;
         uintptrj_t next;
         uintptrj_t nextArguments;
         int32_t numNextArguments;
         int32_t spreadStart;

         bool getSpreadPos = symRef->getSymbol()->castToMethodSymbol()->getMandatoryRecognizedMethod() == TR::java_lang_invoke_SpreadHandle_spreadStart ||
               symRef->getSymbol()->castToMethodSymbol()->getMandatoryRecognizedMethod() == TR::java_lang_invoke_SpreadHandle_numArgsAfterSpreadArray;
         if (auto stream = TR::CompilationInfo::getStream())
            {
            stream->write(JITaaS::J9ServerMessageType::runFEMacro_invokeSpreadHandle, thunkDetails->getHandleRef(), getSpreadPos);
            auto recv = stream->read<int32_t, int32_t, int32_t>();
            numArguments = std::get<0>(recv);
            numNextArguments = std::get<1>(recv);
            spreadStart = std::get<2>(recv);
            }
         else
            {
            TR::VMAccessCriticalSection invokeSpreadHandle(fej9);
            methodHandle = *thunkDetails->getHandleRef();
            arguments = fej9->getReferenceField(fej9->methodHandle_type(methodHandle), "arguments", "[Ljava/lang/Class;");
            numArguments = (int32_t)fej9->getArrayLengthInElements(arguments);
            next         = fej9->getReferenceField(methodHandle, "next", "Ljava/lang/invoke/MethodHandle;");
            nextArguments = fej9->getReferenceField(fej9->methodHandle_type(next), "arguments", "[Ljava/lang/Class;");
            numNextArguments = (int32_t)fej9->getArrayLengthInElements(nextArguments);
            // Guard to protect old code
            if (symRef->getSymbol()->castToMethodSymbol()->getMandatoryRecognizedMethod() == TR::java_lang_invoke_SpreadHandle_spreadStart ||
                symRef->getSymbol()->castToMethodSymbol()->getMandatoryRecognizedMethod() == TR::java_lang_invoke_SpreadHandle_numArgsAfterSpreadArray)
               spreadStart = fej9->getInt32Field(methodHandle, "spreadPosition");
            }

         switch (symRef->getSymbol()->castToMethodSymbol()->getMandatoryRecognizedMethod())
            {
            case TR::java_lang_invoke_SpreadHandle_numArgsToPassThrough:
               loadConstant(TR::iconst, numArguments-1);
               break;
            case TR::java_lang_invoke_SpreadHandle_numArgsToSpread:
               loadConstant(TR::iconst, numNextArguments - (numArguments-1));
               break;
            case TR::java_lang_invoke_SpreadHandle_spreadStart:
               loadConstant(TR::iconst, spreadStart);
               break;
            case TR::java_lang_invoke_SpreadHandle_numArgsAfterSpreadArray:
               loadConstant(TR::iconst, numArguments - 1 - spreadStart);
               break;
            default:
               break;
            }
         return true;
         }
      case TR::java_lang_invoke_FoldHandle_argIndices:
         {
         TR_ASSERT(archetypeParmCount == 0, "assertion failure"); // The number of arguments for argIndices()
         J9::MethodHandleThunkDetails *thunkDetails = getMethodHandleThunkDetails(this, comp(), symRef);
         if (!thunkDetails)
            return false;

         uintptrj_t methodHandle;
         uintptrj_t argIndices;

         if (auto stream = TR::CompilationInfo::getStream())
            {
            stream->write(JITaaS::J9ServerMessageType::runFEMacro_invokeFoldHandle, thunkDetails->getHandleRef());
            auto recv = stream->read<std::vector<int32_t>, int32_t, int32_t>();

            std::vector<int32_t> indices = std::get<0>(recv);
            int32_t foldPosition = std::get<1>(recv);
            int32_t numArgs = std::get<2>(recv);
            int32_t arrayLength = indices.size();

            if (arrayLength != 0)
               {
               // Push the indices in reverse order
               for (int i = arrayLength-1; i>=0; i--)
                  {
                  int32_t index = indices[i];
                  // Argument index from user is relative to arguments for target handle
                  // Convert it to be relative to arguments of the resulting FoldHandle (i.e. argPlaceholder)
                  if (index > foldPosition)
                     index = index - 1;
                  loadConstant(TR::iconst, index);
                  }
               loadConstant(TR::iconst, arrayLength); // number of arguments
               }
            else
               {
               // Push the indices in reverse order
               for (int i=foldPosition+numArgs-1; i>=foldPosition; i--)
                   loadConstant(TR::iconst, i);
               loadConstant(TR::iconst, numArgs); // number of arguments
               }
            }
         else
            {
            TR::VMAccessCriticalSection invokeFoldHandle(fej9);
            methodHandle = *thunkDetails->getHandleRef();
            argIndices = fej9->getReferenceField(methodHandle, "argumentIndices", "[I");
            int32_t arrayLength = (int32_t)fej9->getArrayLengthInElements(argIndices);
            int32_t foldPosition = fej9->getInt32Field(methodHandle, "foldPosition");
            if (arrayLength != 0)
               {
               // Push the indices in reverse order
               for (int i = arrayLength-1; i>=0; i--)
                  {
                  int32_t index = fej9->getInt32Element(argIndices, i);
                  // Argument index from user is relative to arguments for target handle
                  // Convert it to be relative to arguments of the resulting FoldHandle (i.e. argPlaceholder)
                  if (index > foldPosition)
                     index = index - 1;
                  loadConstant(TR::iconst, index);
                  }
               loadConstant(TR::iconst, arrayLength); // number of arguments
               }
            else
               {
               uintptrj_t combiner         = fej9->getReferenceField(methodHandle, "combiner", "Ljava/lang/invoke/MethodHandle;");
               uintptrj_t combinerArguments = fej9->getReferenceField(fej9->methodHandle_type(combiner), "arguments", "[Ljava/lang/Class;");
               int32_t numArgs = (int32_t)fej9->getArrayLengthInElements(combinerArguments);
               // Push the indices in reverse order
               for (int i=foldPosition+numArgs-1; i>=foldPosition; i--)
                   loadConstant(TR::iconst, i);
               loadConstant(TR::iconst, numArgs); // number of arguments
               }
            }
         return true;
         }
      case TR::java_lang_invoke_FilterArgumentsWithCombinerHandle_argumentIndices:
         {
         TR_ASSERT(archetypeParmCount == 0, "assertion failure"); // The number of arguments for argumentIndices()
         J9::MethodHandleThunkDetails *thunkDetails = getMethodHandleThunkDetails(this, comp(), symRef);
         if (!thunkDetails)
            return false;

         uintptrj_t methodHandle;
         uintptrj_t argumentIndices;
            {
            TR::VMAccessCriticalSection invokeFilterArgumentsWithCombinerHandle(fej9);
            methodHandle = *thunkDetails->getHandleRef();
            argumentIndices = fej9->getReferenceField(methodHandle, "argumentIndices", "[I");
            int32_t arrayLength = (int32_t)fej9->getArrayLengthInElements(argumentIndices);
            // Push the indices in reverse order
            for (int i = arrayLength - 1; i >= 0; i--) {
               int32_t index = fej9->getInt32Element(argumentIndices, i);
               loadConstant(TR::iconst, index);
            }
            loadConstant(TR::iconst, arrayLength); // number of arguments
            }
         return true;
         }
      case TR::java_lang_invoke_FoldHandle_foldPosition:
         {
         TR_ASSERT(archetypeParmCount == 0, "assertion failure"); // The number of arguments for foldPosition()

         J9::MethodHandleThunkDetails *thunkDetails = getMethodHandleThunkDetails(this, comp(), symRef);
         if (!thunkDetails)
            return false;

         uintptrj_t methodHandle;
         int32_t foldPosition;

         if (auto stream = TR::CompilationInfo::getStream())
            {
            stream->write(JITaaS::J9ServerMessageType::runFEMacro_invokeFoldHandle2, thunkDetails->getHandleRef());
            foldPosition = std::get<0>(stream->read<int32_t>());
            }
         else
            {
            TR::VMAccessCriticalSection invokeFoldHandle(fej9);
            methodHandle = *thunkDetails->getHandleRef();
            foldPosition = fej9->getInt32Field(methodHandle, "foldPosition");
            }

         loadConstant(TR::iconst, foldPosition);
         return true;
         }
      case TR::java_lang_invoke_FilterArgumentsWithCombinerHandle_filterPosition:
         {
         TR_ASSERT(archetypeParmCount == 0, "assertion failure"); // The number of arguments for filterPosition()

         J9::MethodHandleThunkDetails *thunkDetails = getMethodHandleThunkDetails(this, comp(), symRef);
         if (!thunkDetails)
            return false;

         uintptrj_t methodHandle;
         int32_t filterPosition;
            {
            TR::VMAccessCriticalSection invokeFilterArgumentsWithCombinerHandle(fej9);
            methodHandle = *thunkDetails->getHandleRef();
            filterPosition = fej9->getInt32Field(methodHandle, "filterPosition");
            }

         loadConstant(TR::iconst, filterPosition);
         return true;
         }
      case TR::java_lang_invoke_FoldHandle_argumentsForCombiner:
      case TR::java_lang_invoke_FilterArgumentsWithCombinerHandle_argumentsForCombiner:
         {
         TR::Node *placeholder = genNodeAndPopChildren(TR::icall, 1, placeholderWithDummySignature());

         char *placeholderSignature = placeholder->getSymbol()->castToMethodSymbol()->getMethod()->signatureChars();
         // The top of the stack should be the number of arguments
         int32_t numCombinerArgs = pop()->getInt();
         // Preserve the arguments of placeholder call so that their ref counts don't temporarily get to 0
         TR::Node *dummyAnchor = TR::Node::create(TR::icall, placeholder->getNumChildren());
         TR::Node *dummyTreeTopNode = TR::Node::create(TR::treetop, 1, dummyAnchor);
         for (int i=0; i<placeholder->getNumChildren(); i++)
             {
             dummyAnchor->setAndIncChild(i,placeholder->getChild(i));
             placeholder->getAndDecChild(i);
             }

         char * newSignature = "()I";
         // The rest of the stack should be the arg positions if there are any
         for (int i=0; i<numCombinerArgs; i++)
             {
             int32_t index = pop()->getInt();
             placeholder->setAndIncChild(i, dummyAnchor->getChild(index));
             newSignature = artificialSignature(stackAlloc, "(.*.@)I",
                                            newSignature, 0,
                                            placeholderSignature, index);
             }
         placeholder->setNumChildren(numCombinerArgs);
         placeholder->setSymbolReference(symRefWithArtificialSignature(placeholder->getSymbolReference(), newSignature));
         dummyTreeTopNode->recursivelyDecReferenceCount();
         push(placeholder);

         return true;
         }
      case TR::java_lang_invoke_FinallyHandle_numFinallyTargetArgsToPassThrough:
         {
         TR_ASSERT(archetypeParmCount == 0, "assertion failure"); // The number of arguments for numFinallyTargetArgsToPassThrough()

         J9::MethodHandleThunkDetails *thunkDetails = getMethodHandleThunkDetails(this, comp(), symRef);
         if (!thunkDetails)
            return false;

         int32_t numArgsPassToFinallyTarget;
         char *methodDescriptor;

         if (auto stream = TR::CompilationInfo::getStream())
            {
            stream->write(JITaaS::J9ServerMessageType::runFEMacro_invokeFinallyHandle, thunkDetails->getHandleRef());
            auto recv = stream->read<int32_t, std::string>();
            numArgsPassToFinallyTarget = std::get<0>(recv);
            std::string methodDescriptorString = std::get<1>(recv);
            int methodDescriptorLength = methodDescriptorString.size();
            methodDescriptor = (char*)alloca(methodDescriptorLength+1);
            memcpy(methodDescriptor, &methodDescriptorString[0], methodDescriptorLength);
            methodDescriptor[methodDescriptorLength] = 0;
            }
         else
            {
            TR::VMAccessCriticalSection invokeFinallyHandle(fej9);
            uintptrj_t methodHandle = *thunkDetails->getHandleRef();
            uintptrj_t finallyTarget = fej9->getReferenceField(methodHandle, "finallyTarget", "Ljava/lang/invoke/MethodHandle;");
            uintptrj_t finallyType = fej9->getReferenceField(finallyTarget, "type", "Ljava/lang/invoke/MethodType;");
            uintptrj_t arguments        = fej9->getReferenceField(finallyType, "arguments", "[Ljava/lang/Class;");
            numArgsPassToFinallyTarget = (int32_t)fej9->getArrayLengthInElements(arguments);

            uintptrj_t methodDescriptorRef = fej9->getReferenceField(finallyType, "methodDescriptor", "Ljava/lang/String;");
            int methodDescriptorLength = fej9->getStringUTF8Length(methodDescriptorRef);
            methodDescriptor = (char*)alloca(methodDescriptorLength+1);
            fej9->getStringUTF8(methodDescriptorRef, methodDescriptor, methodDescriptorLength+1);
            }

         char *returnType = strchr(methodDescriptor, ')') + 1;
         if (returnType[0] == 'V')
            numArgsPassToFinallyTarget -= 1;
         else
            numArgsPassToFinallyTarget -= 2;

         loadConstant(TR::iconst, numArgsPassToFinallyTarget);
         return true;
         }
      case TR::java_lang_invoke_FilterArgumentsWithCombinerHandle_numSuffixArgs:
         {
         TR_ASSERT(archetypeParmCount == 0, "assertion failure");

         J9::MethodHandleThunkDetails *thunkDetails = getMethodHandleThunkDetails(this, comp(), symRef);
         if (!thunkDetails)
            return false;

         uintptrj_t methodHandle;
         uintptrj_t arguments;
         int32_t numArguments;
         int32_t filterPos;

            {
            TR::VMAccessCriticalSection invokeFilterArgumentsWithCombinerHandle(fej9);
            methodHandle = *thunkDetails->getHandleRef();
            arguments = fej9->getReferenceField(fej9->methodHandle_type(methodHandle), "arguments", "[Ljava/lang/Class;");
            numArguments = (int32_t)fej9->getArrayLengthInElements(arguments);
            filterPos     = (int32_t)fej9->getInt32Field(methodHandle, "filterPosition");
            }

         loadConstant(TR::iconst, numArguments - (filterPos + 1));
         return true;
         }
      case TR::java_lang_invoke_FilterArgumentsHandle_numPrefixArgs:
      case TR::java_lang_invoke_FilterArgumentsHandle_numSuffixArgs:
      case TR::java_lang_invoke_FilterArgumentsHandle_numArgsToFilter:
         {
         TR_ASSERT(archetypeParmCount == 0, "assertion failure");

         J9::MethodHandleThunkDetails *thunkDetails = getMethodHandleThunkDetails(this, comp(), symRef);
         if (!thunkDetails)
            return false;

         uintptrj_t methodHandle;
         uintptrj_t arguments;
         int32_t numArguments;
         int32_t startPos;
         uintptrj_t filters;
         int32_t numFilters;

         if (auto stream = TR::CompilationInfo::getStream())
            {
            stream->write(JITaaS::J9ServerMessageType::runFEMacro_invokeFilterArgumentsHandle2, thunkDetails->getHandleRef());
            auto recv = stream->read<int32_t, int32_t, int32_t>();
            numArguments = std::get<0>(recv);
            startPos = std::get<1>(recv);
            numFilters = std::get<2>(recv);
            }
         else
            {
<<<<<<< HEAD
            TR::VMAccessCriticalSection invokeFilterArgumentsHandle2(fej9);
=======
            TR::VMAccessCriticalSection invokeFilterArgumentsHandle(fej9);
>>>>>>> 2b7b5e6a
            methodHandle = *thunkDetails->getHandleRef();
            arguments = fej9->getReferenceField(fej9->methodHandle_type(methodHandle), "arguments", "[Ljava/lang/Class;");
            numArguments = (int32_t)fej9->getArrayLengthInElements(arguments);
            startPos     = (int32_t)fej9->getInt32Field(methodHandle, "startPos");
            filters = fej9->getReferenceField(methodHandle, "filters", "[Ljava/lang/invoke/MethodHandle;");
            numFilters = fej9->getArrayLengthInElements(filters);
            }

         switch (symRef->getSymbol()->castToMethodSymbol()->getMandatoryRecognizedMethod())
            {
            case TR::java_lang_invoke_FilterArgumentsHandle_numPrefixArgs:
               loadConstant(TR::iconst, startPos);
               break;
            case TR::java_lang_invoke_FilterArgumentsHandle_numSuffixArgs:
               loadConstant(TR::iconst, numArguments - numFilters - startPos);
               break;
            case TR::java_lang_invoke_FilterArgumentsHandle_numArgsToFilter:
               loadConstant(TR::iconst, numFilters);
               break;
            default:
               break;
            }
         return true;
         }
      case TR::java_lang_invoke_FilterArgumentsHandle_filterArguments:
         {
         TR_ASSERT(archetypeParmCount == 2, "assertion failure");

         J9::MethodHandleThunkDetails *thunkDetails = getMethodHandleThunkDetails(this, comp(), symRef);
         if (!thunkDetails)
            return false;

         // This is required beyond the scope of the stack memory region
         TR::Node *placeholder = NULL;
         char * newSignature = "()I";

         {
         TR::StackMemoryRegion stackMemoryRegion(*comp()->trMemory());

         int32_t startPos;
         TR::KnownObjectTable::Index *filterIndexList;
         bool *haveFilter = NULL;
         bool knotEnabled = !comp()->getOption(TR_DisableKnownObjectTable);
         char *nextSignature;
         if (comp()->isOutOfProcessCompilation())
            {
            auto stream = TR::CompilationInfo::getStream();
            stream->write(JITaaS::J9ServerMessageType::runFEMacro_invokeFilterArgumentsHandle, thunkDetails->getHandleRef());
            auto recv = stream->read<int32_t, std::string, std::vector<uintptrj_t>>();
            startPos = std::get<0>(recv);
            std::string nextSigStr = std::get<1>(recv);
            std::vector<uintptrj_t> &filters = std::get<2>(recv);

            // copy the next signature
            intptrj_t methodDescriptorLength = nextSigStr.size();
            nextSignature = (char*)alloca(methodDescriptorLength+1);
            memcpy(nextSignature, &nextSigStr[0], methodDescriptorLength);
            nextSignature[methodDescriptorLength] = 0;

            // copy the filters
            int32_t numFilters = filters.size();
            haveFilter = (bool *) comp()->trMemory()->allocateMemory(sizeof(bool) * numFilters, stackAlloc);
            for (int i = 0; i <numFilters; i++)
               {
               haveFilter[i] = filters[i] != NULL;
               }
            }
         else
            {
            TR::VMAccessCriticalSection invokeFilterArgumentsHandle(fej9);
            uintptrj_t methodHandle = *thunkDetails->getHandleRef();
            uintptrj_t filters = fej9->getReferenceField(methodHandle, "filters", "[Ljava/lang/invoke/MethodHandle;");
            int32_t numFilters = fej9->getArrayLengthInElements(filters);
            filterIndexList = knotEnabled ? (TR::KnownObjectTable::Index *) comp()->trMemory()->allocateMemory(sizeof(TR::KnownObjectTable::Index) * numFilters, stackAlloc) : NULL;
            haveFilter = (bool *) comp()->trMemory()->allocateMemory(sizeof(bool) * numFilters, stackAlloc);
            TR::KnownObjectTable *knot = knotEnabled ? comp()->getOrCreateKnownObjectTable() : NULL;
            for (int i = 0; i <numFilters; i++)
               {
               // copy filters in a list, so that we don't have to use filterIndexList
               // to determine if a filter is null later on
               haveFilter[i] = fej9->getReferenceElement(filters, i) != 0;
               if (knotEnabled)
                  filterIndexList[i] = knot->getIndex(fej9->getReferenceElement(filters, i));
               }
               

            startPos = (int32_t)fej9->getInt32Field(methodHandle, "startPos");
            uintptrj_t methodDescriptorRef = fej9->getReferenceField(fej9->getReferenceField(fej9->getReferenceField(
               methodHandle,
               "next",             "Ljava/lang/invoke/MethodHandle;"),
               "type",             "Ljava/lang/invoke/MethodType;"),
               "methodDescriptor", "Ljava/lang/String;");
            intptrj_t methodDescriptorLength = fej9->getStringUTF8Length(methodDescriptorRef);
            nextSignature = (char*)alloca(methodDescriptorLength+1);
            fej9->getStringUTF8(methodDescriptorRef, nextSignature, methodDescriptorLength+1);
            }

         placeholder = genNodeAndPopChildren(TR::icall, 1, placeholderWithDummySignature());
         char *placeholderSignature = placeholder->getSymbol()->castToMethodSymbol()->getMethod()->signatureChars();
         TR::Node *filterArray = pop();

         if (comp()->getOption(TR_TraceILGen))
            {
            traceMsg(comp(), "  FilterArgumentsHandle.filterArgument:\n");
            traceMsg(comp(), "    filterArray node is %p\n", filterArray);
            traceMsg(comp(), "    placeholder children: %d sig: %.*s\n", placeholder->getNumChildren(), placeholder->getSymbol()->castToMethodSymbol()->getMethod()->signatureLength(), placeholderSignature);
            }

         int32_t firstFilteredArgIndex = 0;
         for (int32_t childIndex = firstFilteredArgIndex; childIndex < placeholder->getNumChildren(); childIndex++)
            {
            int32_t arrayIndex = childIndex - firstFilteredArgIndex;
            int32_t argumentIndex = arrayIndex + startPos;
            if(haveFilter[arrayIndex])
               {
               // First arg: receiver method handle comes from filterArray
               //
               push(filterArray);
               loadConstant(TR::iconst, arrayIndex);
               loadArrayElement(TR::Address);

               // genInvokeHandle wants another copy of the receiver at the top of the stack
               dup();
               TR::Node *receiverHandle = pop();
               if (receiverHandle->getOpCode().hasSymbolReference() && receiverHandle->getSymbolReference()->getSymbol()->isArrayShadowSymbol())
                  {
                  if (!knotEnabled || thunkDetails->isShareable())
                     {
                     // First case: If Known Object Table is disabled, can't improve symbol reference.
                     // Second case: Can't set known object information for the filters.  That
                     // would have the effect of hard-coding the object identities
                     // into the jitted code, which would make it unshareable.
                     }
                  else
                     {
                     TR::SymbolReference *improvedSymbol = comp()->getSymRefTab()->findOrCreateSymRefWithKnownObject(receiverHandle->getSymbolReference(), filterIndexList[arrayIndex]);
                     receiverHandle->setSymbolReference(improvedSymbol);
                     }
                  }

               // Second arg: incoming unfiltered arg is a child of the placeholder call
               //
               push(placeholder->getChild(childIndex));

               // Manufacture an invokeExact symbol to convert from the
               // placeholder's argument type to the next Handle's argument type.
               //
               TR::SymbolReference *invokeExact = comp()->getSymRefTab()->methodSymRefFromName(_methodSymbol, JSR292_MethodHandle, JSR292_invokeExact, JSR292_invokeExactSig, TR::MethodSymbol::ComputedVirtual);
               TR::SymbolReference *invokeExactWithSig = symRefWithArtificialSignature(invokeExact,
                  "(.@).@",
                  placeholderSignature, childIndex,
                  nextSignature, argumentIndex
                  );

               genILGenMacroInvokeExact(invokeExactWithSig);

               // Replace placeholder child with the filtered child
               //
               placeholder->getAndDecChild(childIndex);
               placeholder->setAndIncChild(childIndex, pop());
               }

            // Add the filtered child's type to the placeholder's new signature
            //
            newSignature = artificialSignature(stackAlloc, "(.*.@)I",
               newSignature, 0,
               nextSignature, argumentIndex);
            }

         } // scope of the stack memory region

         // Edit placeholder signature to describe the argument types after filtering
         //
         placeholder->setSymbolReference(symRefWithArtificialSignature(placeholder->getSymbolReference(), newSignature));

         push(placeholder);
         return true;
         }
      case TR::java_lang_invoke_CatchHandle_numCatchTargetArgsToPassThrough:
         {
         J9::MethodHandleThunkDetails *thunkDetails = getMethodHandleThunkDetails(this, comp(), symRef);
         if (!thunkDetails)
            return false;

         int32_t numCatchArguments;

         if (auto stream = TR::CompilationInfo::getStream())
            {
            stream->write(JITaaS::J9ServerMessageType::runFEMacro_invokeCatchHandle, thunkDetails->getHandleRef());
            numCatchArguments = std::get<0>(stream->read<int32_t>());
            }
         else
            {
            TR::VMAccessCriticalSection invokeCatchHandle(fej9);
            uintptrj_t methodHandle   = *thunkDetails->getHandleRef();
            uintptrj_t catchTarget    = fej9->getReferenceField(methodHandle, "catchTarget", "Ljava/lang/invoke/MethodHandle;");
            uintptrj_t catchArguments = fej9->getReferenceField(fej9->getReferenceField(
               catchTarget,
               "type", "Ljava/lang/invoke/MethodType;"),
               "arguments", "[Ljava/lang/Class;");
            numCatchArguments = (int32_t)fej9->getArrayLengthInElements(catchArguments);
            }

         loadConstant(TR::iconst, numCatchArguments-1); // First arg is the exception object
         return true;
         }
      case TR::java_lang_invoke_ILGenMacros_parameterCount:
         {
         J9::MethodHandleThunkDetails *thunkDetails = getMethodHandleThunkDetails(this, comp(), symRef);
         if (!thunkDetails)
            return false;

         int32_t parameterCount;

         if (auto stream = TR::CompilationInfo::getStream())
            {
            stream->write(JITaaS::J9ServerMessageType::runFEMacro_derefUintptrjPtr, thunkDetails->getHandleRef());
            uintptrj_t receiverHandle = std::get<0>(stream->read<uintptrj_t>());
            uintptrj_t methodHandle     = walkReferenceChain(pop(), receiverHandle);

            stream->write(JITaaS::J9ServerMessageType::runFEMacro_invokeILGenMacros, methodHandle);
            parameterCount = std::get<0>(stream->read<int32_t>());
            }
         else
            {
            TR::VMAccessCriticalSection invokeILGenMacros(fej9);
            uintptrj_t receiverHandle   = *thunkDetails->getHandleRef();
            uintptrj_t methodHandle     = walkReferenceChain(pop(), receiverHandle);
            uintptrj_t arguments        = fej9->getReferenceField(fej9->getReferenceField(
               methodHandle,
               "type", "Ljava/lang/invoke/MethodType;"),
               "arguments", "[Ljava/lang/Class;");
            parameterCount = (int32_t)fej9->getArrayLengthInElements(arguments);
            }

         loadConstant(TR::iconst, parameterCount);
         return true;
         }
      case TR::java_lang_invoke_ILGenMacros_arrayLength:
         {
         J9::MethodHandleThunkDetails *thunkDetails = getMethodHandleThunkDetails(this, comp(), symRef);
         if (!thunkDetails)
            return false;

         int32_t arrayLength;

         if (auto stream = TR::CompilationInfo::getStream())
            {
            stream->write(JITaaS::J9ServerMessageType::runFEMacro_derefUintptrjPtr, thunkDetails->getHandleRef());
            uintptrj_t receiverHandle = std::get<0>(stream->read<uintptrj_t>());
            uintptrj_t array            = walkReferenceChain(pop(), receiverHandle);
            arrayLength = (int32_t)fej9->getArrayLengthInElements(array);
            }
         else
            {
            TR::VMAccessCriticalSection invokeILGenMacros(fej9);
            uintptrj_t receiverHandle   = *thunkDetails->getHandleRef();
            uintptrj_t array            = walkReferenceChain(pop(), receiverHandle);
            arrayLength = (int32_t)fej9->getArrayLengthInElements(array);
            }

         loadConstant(TR::iconst, arrayLength);
         return true;
         }
      case TR::java_lang_invoke_ILGenMacros_getField:
         {
         J9::MethodHandleThunkDetails *thunkDetails = getMethodHandleThunkDetails(this, comp(), symRef);
         if (!thunkDetails)
            return false;

         TR::Node *fieldLoad = pop();
         TR_ASSERT(fieldLoad->getOpCode().isLoadIndirect(), "Unexpected opcode for ILGenMacros.getField: %s", fieldLoad->getOpCode().getName());
         TR::Node *baseObjectNode = fieldLoad->getFirstChild();
         TR::SymbolReference *fieldSymRef = fieldLoad->getSymbolReference();
         TR::Symbol *fieldSym = fieldSymRef->getSymbol();
         TR_ASSERT(fieldSym->isShadow() && fieldSymRef->getCPIndex() > 0, "ILGenMacros.getField expecting field load; found load of %s", comp()->getDebug()->getName(symRef));
         uintptrj_t fieldOffset = fieldSymRef->getOffset() - sizeof(J9Object); // blah

         int32_t result;

         if (auto stream = TR::CompilationInfo::getStream())
            {
            stream->write(JITaaS::J9ServerMessageType::runFEMacro_derefUintptrjPtr, thunkDetails->getHandleRef());
            uintptrj_t receiverHandle = std::get<0>(stream->read<uintptrj_t>());
            uintptrj_t baseObject       = walkReferenceChain(baseObjectNode, receiverHandle);
            TR_ASSERT(fieldSym->getDataType() == TR::Int32, "ILGenMacros.getField expecting int field; found load of %s", comp()->getDebug()->getName(symRef));
            result = fej9->getInt32FieldAt(baseObject, fieldOffset); // TODO: Handle types other than int32
            }
         else
            {
            TR::VMAccessCriticalSection invokeILGenMacros(fej9);
            uintptrj_t receiverHandle   = *thunkDetails->getHandleRef();
            uintptrj_t baseObject       = walkReferenceChain(baseObjectNode, receiverHandle);
            TR_ASSERT(fieldSym->getDataType() == TR::Int32, "ILGenMacros.getField expecting int field; found load of %s", comp()->getDebug()->getName(symRef));
            result = fej9->getInt32FieldAt(baseObject, fieldOffset); // TODO: Handle types other than int32
            }

         loadConstant(TR::iconst, result);
         return true;
         }
      case TR::java_lang_invoke_ILGenMacros_isCustomThunk:
      case TR::java_lang_invoke_ILGenMacros_isShareableThunk:
         {
         J9::MethodHandleThunkDetails *thunkDetails = getMethodHandleThunkDetails(this, comp(), symRef);
         if (!thunkDetails)
            return false;

         bool actuallyCustom = thunkDetails->isCustom();
         bool queryingCustom = (symRef->getSymbol()->castToMethodSymbol()->getMandatoryRecognizedMethod() == TR::java_lang_invoke_ILGenMacros_isCustomThunk);
         loadConstant(TR::iconst, actuallyCustom == queryingCustom);
         return true;
         }
      default:
         return false;
      }
   return false;
   }

uintptrj_t
TR_J9ByteCodeIlGenerator::walkReferenceChain(TR::Node *node, uintptrj_t receiver)
   {
   TR_J9VMBase *fej9 = (TR_J9VMBase *)(comp()->fe());
   uintptrj_t result = 0;
   if (node->getOpCode().isLoadDirect() && node->getType() == TR::Address)
      {
      TR_ASSERT(node->getSymbolReference()->getCPIndex() == 0, "walkReferenceChain expecting aload of 'this'; found aload of %s", comp()->getDebug()->getName(node->getSymbolReference()));
      result = receiver;
      }
   else if (node->getOpCode().isLoadIndirect() && node->getType() == TR::Address)
      {
      TR::SymbolReference *symRef = node->getSymbolReference();
      if (symRef->isUnresolved())
         {
         if (comp()->getOption(TR_TraceILGen))
            traceMsg(comp(), "  walkReferenceChain hit unresolved symref %s; aborting\n", symRef->getName(comp()->getDebug()));
         comp()->failCompilation<TR::ILGenFailure>("Symbol reference is unresolved");
         }
      TR::Symbol *sym = symRef->getSymbol();
      TR_ASSERT(sym->isShadow() && symRef->getCPIndex() > 0, "walkReferenceChain expecting field load; found load of %s", comp()->getDebug()->getName(symRef));
      uintptrj_t fieldOffset = symRef->getOffset() - sizeof(J9Object); // blah
      result = fej9->getReferenceFieldAt(walkReferenceChain(node->getFirstChild(), receiver), fieldOffset);
      }
   else
      {
      TR_ASSERT(0, "Unexpected opcode in walkReferenceChain: %s", node->getOpCode().getName());
      comp()->failCompilation<TR::ILGenFailure>("Unexpected opcode in walkReferenceChain");
      }

   if (comp()->getOption(TR_TraceILGen))
      {
      TR_ASSERT(node->getOpCode().hasSymbolReference(), "Can't get here without a symref");
      traceMsg(comp(), "  walkReferenceChain(%s) = %p // %s\n",
         comp()->getDebug()->getName(node),
         (void*)result,
         comp()->getDebug()->getName(node->getSymbolReference()));
      }

   return result;
   }<|MERGE_RESOLUTION|>--- conflicted
+++ resolved
@@ -8203,7 +8203,7 @@
             arrayClass   = fej9->getReferenceField(methodHandle, "arrayClass", "Ljava/lang/Class;");
             arrayJ9Class = (J9ArrayClass*)(intptrj_t)fej9->getInt64Field(arrayClass,
                                                                          "vmRef" /* should use fej9->getOffsetOfClassFromJavaLangClassField() */);
-            leafClass = arrayJ9Class->leafComponentType;
+            leafClass = (J9Class*)fej9->getLeafComponentClassFromArrayClass((TR_OpaqueClassBlock*)arrayJ9Class);
             arity = arrayJ9Class->arity;
             uint32_t spreadPositionOffset = fej9->getInstanceFieldOffset(fej9->getObjectClass(methodHandle), "spreadPosition", "I");
             if (spreadPositionOffset != ~0)
@@ -8233,14 +8233,6 @@
 
          // Construct the signature string for the array class
          //
-<<<<<<< HEAD
-=======
-         UDATA arity = arrayJ9Class->arity;
-         J9Class *leafClass = (J9Class*)fej9->getLeafComponentClassFromArrayClass((TR_OpaqueClassBlock*)arrayJ9Class);
-         int32_t leafClassNameLength;
-         char *leafClassNameChars = fej9->getClassNameChars((TR_OpaqueClassBlock*)leafClass, leafClassNameLength); // eww, TR_FrontEnd downcast
-
->>>>>>> 2b7b5e6a
          char *arrayClassSignature = (char*)alloca(arity + leafClassNameLength + 3); // 3 = 'L' + ';' + null terminator
          memset(arrayClassSignature, '[', arity);
          if (isPrimitiveClass)
@@ -8608,11 +8600,7 @@
             }
          else
             {
-<<<<<<< HEAD
             TR::VMAccessCriticalSection invokeFilterArgumentsHandle2(fej9);
-=======
-            TR::VMAccessCriticalSection invokeFilterArgumentsHandle(fej9);
->>>>>>> 2b7b5e6a
             methodHandle = *thunkDetails->getHandleRef();
             arguments = fej9->getReferenceField(fej9->methodHandle_type(methodHandle), "arguments", "[Ljava/lang/Class;");
             numArguments = (int32_t)fej9->getArrayLengthInElements(arguments);
