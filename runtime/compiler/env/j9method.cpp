/*******************************************************************************
 * Copyright (c) 2000, 2018 IBM Corp. and others
 *
 * This program and the accompanying materials are made available under
 * the terms of the Eclipse Public License 2.0 which accompanies this
 * distribution and is available at https://www.eclipse.org/legal/epl-2.0/
 * or the Apache License, Version 2.0 which accompanies this distribution and
 * is available at https://www.apache.org/licenses/LICENSE-2.0.
 *
 * This Source Code may also be made available under the following
 * Secondary Licenses when the conditions for such availability set
 * forth in the Eclipse Public License, v. 2.0 are satisfied: GNU
 * General Public License, version 2 with the GNU Classpath
 * Exception [1] and GNU General Public License, version 2 with the
 * OpenJDK Assembly Exception [2].
 *
 * [1] https://www.gnu.org/software/classpath/license.html
 * [2] http://openjdk.java.net/legal/assembly-exception.html
 *
 * SPDX-License-Identifier: EPL-2.0 OR Apache-2.0 OR GPL-2.0 WITH Classpath-exception-2.0 OR LicenseRef-GPL-2.0 WITH Assembly-exception
 *******************************************************************************/

#include "env/j9method.h"

#include <stddef.h>
#include "bcnames.h"
#include "fastJNI.h"
#include "j9.h"
#include "j9cfg.h"
#include "jitprotos.h"
#include "jilconsts.h"
#include "util_api.h"
#include "rommeth.h"
#include "codegen/CodeGenerator.hpp"
#include "env/KnownObjectTable.hpp"
#include "compile/AOTClassInfo.hpp"
#include "compile/ResolvedMethod.hpp"
#include "control/Recompilation.hpp"
#include "control/RecompilationInfo.hpp"
#include "env/CompilerEnv.hpp"
#include "env/PersistentCHTable.hpp"
#include "env/StackMemoryRegion.hpp"
#include "env/jittypes.h"
#include "env/VMAccessCriticalSection.hpp"
#include "env/VMJ9.h"
#include "exceptions/DataCacheError.hpp"
#include "exceptions/AOTFailure.hpp"
#include "il/DataTypes.hpp"
#include "il/Node.hpp"
#include "il/Node_inlines.hpp"
#include "infra/SimpleRegex.hpp"
#include "optimizer/Inliner.hpp"
#include "optimizer/PreExistence.hpp"
#include "runtime/MethodMetaData.h"
#include "runtime/RelocationRuntime.hpp"
#include "runtime/Runtime.hpp"
#include "runtime/RuntimeAssumptions.hpp"
#include "env/VMJ9.h"
#include "control/CompilationRuntime.hpp"
#include "control/CompilationThread.hpp"
#include "ilgen/J9ByteCodeIlGenerator.hpp"
#include "runtime/IProfiler.hpp"
#include "ras/DebugCounter.hpp"
#include "control/MethodToBeCompiled.hpp"

#if defined(_MSC_VER)
#include <malloc.h>
#endif

#define J9VMBYTECODES

#define JSR292_MethodHandle         "java/lang/invoke/MethodHandle"
#define JSR292_invokeExact          "invokeExact"
#define JSR292_invokeExactSig       "([Ljava/lang/Object;)Ljava/lang/Object;"
#define JSR292_ArgumentMoverHandle  "java/lang/invoke/ArgumentMoverHandle"


static TR::DataType J9ToTRMap[] =
   { TR::NoType, TR::Int8, TR::Int8, TR::Int16, TR::Int16, TR::Float, TR::Int32, TR::Double, TR::Int64, TR::Address, TR::Address };
static bool         J9ToIsUnsignedMap[] =
   { false,     true,    false,   true,     false,    false,    false,    false,     false,    false,      false };
static U_32 J9ToSizeMap[] =
   { 0, sizeof(UDATA), sizeof(UDATA), sizeof(UDATA), sizeof(UDATA), sizeof(UDATA), sizeof(UDATA), sizeof(U_64), sizeof(U_64), sizeof(UDATA) };
static TR::ILOpCodes J9ToTRDirectCallMap[] =
   { TR::call, TR::icall, TR::icall, TR::icall, TR::icall, TR::fcall, TR::icall, TR::dcall, TR::lcall, TR::acall };
static TR::ILOpCodes J9ToTRIndirectCallMap[] =
   { TR::calli, TR::icalli, TR::icalli, TR::icalli, TR::icalli, TR::fcalli, TR::icalli, TR::dcalli, TR::lcalli, TR::acalli };
static TR::ILOpCodes J9ToTRReturnOpCodeMap[] =
   { TR::Return, TR::ireturn, TR::ireturn, TR::ireturn, TR::ireturn, TR::freturn, TR::ireturn, TR::dreturn, TR::lreturn, TR::areturn };


#if defined(DEBUG_LOCAL_CLASS_OPT)
int fieldAttributeCtr = 0;
int staticAttributeCtr = 0;
int resolvedCtr = 0;
int unresolvedCtr = 0;
#endif

#ifndef NO_OPT_DETAILS
#undef performTransformation
#define performTransformation(comp, a,b)                \
      (comp->getOption(TR_TraceOptDetails) ? comp->getDebug()->performTransformationImpl(true,  (a), (b)) : true)
#endif

static inline bool utf8Matches(struct J9UTF8 * name1, struct J9UTF8 * name2)
   {
   /* optimize if name1 and name2 are identical */
   if (name1 == name2)
      return true;

   /* check lengths before expensive memcmp */
   if (J9UTF8_LENGTH(name1) == J9UTF8_LENGTH(name2) && memcmp(utf8Data(name1), utf8Data(name2), J9UTF8_LENGTH(name1)) == 0)
      return true;

   return false;
   }

// takes a J9FieldType and returns the DataTypes associated
// along with the size.
//
static TR::DataType decodeType(U_32 inType)
   {
   // the J9FieldTypes are bits, so we must case on them.

   switch (inType & (J9FieldTypeMask | J9FieldFlagObject))
      {
      case J9FieldTypeLong:    { return TR::Int64; }
      case J9FieldTypeDouble:  { return TR::Double; }
      case J9FieldTypeByte:    { return TR::Int8; }
      case J9FieldTypeFloat:   { return TR::Float; }
      case J9FieldTypeChar:    { return TR::Int16; }
      case J9FieldTypeBoolean: { return TR::Int8; }
      case J9FieldTypeShort:   { return TR::Int16; }
      case J9FieldTypeInt:     { return TR::Int32; }
      case J9FieldFlagObject:  { return TR::Address; }
      default:
         {
         TR_ASSERT(0,"Bad typeCode in JIL_J9VM decodeType");
         return TR::NoType;
         }
      }
   }

static inline UDATA getFieldType(J9ROMConstantPoolItem * cp, I_32 cpIndex)
   {
   J9ROMFieldRef * ref = (J9ROMFieldRef *) (&cp[cpIndex]);
   J9ROMNameAndSignature * nameAndSignature = J9ROMFIELDREF_NAMEANDSIGNATURE(ref);
   J9UTF8 * data = J9ROMNAMEANDSIGNATURE_SIGNATURE(nameAndSignature);
   UDATA j9FieldType = (UDATA)(J9UTF8_DATA(data)[0]);

   switch (j9FieldType)
      {    // cannot use characters because on s390 the compiler will generate an EBCDIC value
           // internal JVM representation is in ASCII
      case J9_SIGBYTE_BYTE:// byte 'B'
        return (j9FieldType |= J9FieldTypeByte);
      case J9_SIGBYTE_CHAR:// char 'C'
        return (j9FieldType |= 0);
      case J9_SIGBYTE_DOUBLE:// double 'D'
        return (j9FieldType |= (J9FieldTypeDouble | J9FieldSizeDouble ));
      case J9_SIGBYTE_FLOAT:// float 'F'
        return (j9FieldType |= J9FieldTypeFloat);
      case J9_SIGBYTE_INT:// int 'I'
        return (j9FieldType |= J9FieldTypeInt);
      case J9_SIGBYTE_LONG:// long 'J'
        return (j9FieldType |=  (J9FieldTypeLong | J9FieldSizeDouble ));
      case J9_SIGBYTE_SHORT:// short 'S'
        return (j9FieldType |= J9FieldTypeShort);
      case J9_SIGBYTE_BOOLEAN:// boolean 'Z'
        return (j9FieldType |= J9FieldTypeBoolean);
      default:// object
        return (j9FieldType |= J9FieldFlagObject);
      }

   }

bool
TR_J9VMBase::supportsFastNanoTime()
{
   static char *disableInlineNanoTime = feGetEnv("TR_disableInlineNanoTime");
   if (disableInlineNanoTime)
      return false;
   else
      return true;
}

/*
 * VM sets a bit in the j9method->constantPool field to indicate 
 * if the method is breakpointed 
 */
U_32
TR_J9VMBase::offsetOfMethodIsBreakpointedBit()
   {
   return J9_STARTPC_METHOD_BREAKPOINTED;
   }

TR_Method *
TR_J9VMBase::createMethod(TR_Memory * trMemory, TR_OpaqueClassBlock * clazz, int32_t refOffset)
   {
   return new (trMemory->trHeapMemory()) TR_J9Method(this, trMemory, TR::Compiler->cls.convertClassOffsetToClassPtr(clazz), refOffset);
   }

TR_ResolvedMethod *
TR_J9VMBase::createResolvedMethod(TR_Memory * trMemory, TR_OpaqueMethodBlock * aMethod,
                                  TR_ResolvedMethod * owningMethod, TR_OpaqueClassBlock *classForNewInstance)
   {
   return createResolvedMethodWithSignature(trMemory, aMethod, classForNewInstance, NULL, -1, owningMethod);
   }

TR_ResolvedMethod *
TR_J9VMBase::createResolvedMethodWithSignature(TR_Memory * trMemory, TR_OpaqueMethodBlock * aMethod, TR_OpaqueClassBlock *classForNewInstance,
                          char *signature, int32_t signatureLength, TR_ResolvedMethod * owningMethod)
   {
   TR_ResolvedJ9Method *result = NULL;
   if (isAOT_DEPRECATED_DO_NOT_USE())
      {
#if defined(J9VM_INTERP_AOT_COMPILE_SUPPORT)
#if defined(J9VM_OPT_SHARED_CLASSES) && (defined(TR_HOST_X86) || defined(TR_HOST_POWER) || defined(TR_HOST_S390) || defined(TR_HOST_ARM))
      if (TR::Options::sharedClassCache())
         {
         result = new (trMemory->trHeapMemory()) TR_ResolvedRelocatableJ9Method(aMethod, this, trMemory, owningMethod);
         TR::Compilation *comp = TR::comp();
         if (comp && comp->getOption(TR_UseSymbolValidationManager))
            {
            if (!comp->getSymbolValidationManager()->verifySymbolHasBeenValidated(static_cast<void *>(result->containingClass())))
               return NULL;
            }
         }
      else
#endif
         return NULL;
#endif
      }
   else
      {
      result = new (trMemory->trHeapMemory()) TR_ResolvedJ9Method(aMethod, this, trMemory, owningMethod);
      if (classForNewInstance)
         {
         result->setClassForNewInstance((J9Class*)classForNewInstance);
         TR_ASSERT(result->isNewInstanceImplThunk(), "createResolvedMethodWithSignature: if classForNewInstance is given this must be a thunk");
         }
      }

   if (signature)
      result->setSignature(signature, signatureLength, trMemory);
   return result;
   }

static J9UTF8 *str2utf8(char *string, int32_t length, TR_Memory *trMemory, TR_AllocationKind allocKind)
   {
   J9UTF8 *utf8 = (J9UTF8 *) trMemory->allocateMemory(length+sizeof(J9UTF8), allocKind); // This allocates more memory than it needs.
   J9UTF8_SET_LENGTH(utf8, length);
   memcpy(J9UTF8_DATA(utf8), string, length);
   return utf8;
   }

static char *utf82str(J9UTF8 *utf8, TR_Memory *trMemory, TR_AllocationKind allocKind)
   {
   uint16_t length = J9UTF8_LENGTH(utf8);
   char *string = (char *) trMemory->allocateMemory(length+1, allocKind);
   memcpy(string, J9UTF8_DATA(utf8), length);
   string[length] = 0;
   return string;
   }

bool TR_ResolvedJ9Method::isMethodInValidLibrary()
   {
   TR_J9VMBase *fej9 = (TR_J9VMBase *)_fe;
   if (fej9->isClassLibraryMethod(getPersistentIdentifier(), true))
      return true;

   // this is a work-around because DAA library is not part of class library yet.
   // TODO: to be cleaned up after DAA library packaged into class library
   if (!strncmp(this->convertToMethod()->classNameChars(), "com/ibm/dataaccess/", 19))
      return true;
   // For WebSphere methods
   if (!strncmp(this->convertToMethod()->classNameChars(), "com/ibm/ws/", 11))
      return true;
   if (!strncmp(this->convertToMethod()->classNameChars(), "com/ibm/gpu/Kernel", 18))
      return true;

#ifdef J9VM_OPT_JAVA_CRYPTO_ACCELERATION
   // For IBMJCE Crypto
   if (!strncmp(this->convertToMethod()->classNameChars(), "com/ibm/jit/Crypto", 18))
      return true;
   if (!strncmp(this->convertToMethod()->classNameChars(), "com/ibm/jit/crypto/JITFullHardwareCrypt", 39))
      return true;
   if (!strncmp(this->convertToMethod()->classNameChars(), "com/ibm/jit/crypto/JITFullHardwareDigest", 40))
      return true;
   if (!strncmp(this->convertToMethod()->classNameChars(), "com/ibm/crypto/provider/P224PrimeField", 38))
      return true;
   if (!strncmp(this->convertToMethod()->classNameChars(), "com/ibm/crypto/provider/P256PrimeField", 38))
      return true;
   if (!strncmp(this->convertToMethod()->classNameChars(), "com/ibm/crypto/provider/P384PrimeField", 38))
      return true;
   if (!strncmp(this->convertToMethod()->classNameChars(), "com/ibm/crypto/provider/AESCryptInHardware", 42))
      return true;
   if (!strncmp(this->convertToMethod()->classNameChars(), "com/ibm/crypto/provider/ByteArrayMarshaller", 43))
      return true;
   if (!strncmp(this->convertToMethod()->classNameChars(), "com/ibm/crypto/provider/ByteArrayUnmarshaller", 45))
      return true;
#endif

   return false;
   }

void
TR_J9MethodBase::parseSignature(TR_Memory * trMemory)
   {
   U_8 tempArgTypes[256];
   jitParseSignature(_signature, tempArgTypes, &_paramElements, &_paramSlots);
   _argTypes = (U_8 *) trMemory->allocateHeapMemory((_paramElements + 1) * sizeof(U_8));
   memcpy(_argTypes, tempArgTypes, (_paramElements + 1));
   }

uintptr_t
TR_J9MethodBase::j9returnType()
   {
   return _argTypes[_paramElements];
   }

uint32_t
TR_J9MethodBase::numberOfExplicitParameters()
   {
   TR_ASSERT(_paramElements <= 0xFFFFFFFF, "numberOfExplicitParameters() not expected to return 64-bit values\n");
   return (uint32_t) _paramElements;
   }

// Returns the TR type for the return type of the method
//
TR::DataType
TR_J9MethodBase::returnType()
   {
   return J9ToTRMap[j9returnType()];
   }

bool
TR_J9MethodBase::returnTypeIsUnsigned()
   {
   return J9ToIsUnsignedMap[j9returnType()];
   }

// Returns the TR type of the parmNumber'th parameter
// NB: 0-based.  ie: (IC)V has parm0=I, parm1=C, etc..
//
TR::DataType
TR_J9MethodBase::parmType(uint32_t parmNumber)
   {
   return J9ToTRMap[_argTypes[parmNumber]];
   }

// returns the opcode for a direct call version of the method
//
TR::ILOpCodes
TR_J9MethodBase::directCallOpCode()
   {
   return J9ToTRDirectCallMap[j9returnType()];
   }

// returns the opcode for an indirect call version of the method
//
TR::ILOpCodes
TR_J9MethodBase::indirectCallOpCode()
   {
   return J9ToTRIndirectCallMap[j9returnType()];
   }

// returns the return opcode for the method
//
TR::ILOpCodes
TR_J9MethodBase::returnOpCode()
   {
   return J9ToTRReturnOpCodeMap[j9returnType()];
   }

// Returns the width of the return type of the method
//
U_32
TR_J9MethodBase::returnTypeWidth()
   {
   return J9ToSizeMap[j9returnType()];
   }

// returns the length of the class that this method is in.
//
U_16
TR_J9MethodBase::classNameLength()
   {
   return J9UTF8_LENGTH(_className);
   }

// returns the length of the method name
//
U_16
TR_J9MethodBase::nameLength()
   {
   return J9UTF8_LENGTH(_name);
   }

const char *
TR_J9MethodBase::signature(TR_Memory * trMemory, TR_AllocationKind allocKind)
   {
   if( !_fullSignature )
      {
   char * s = (char *)trMemory->allocateMemory(classNameLength() + nameLength() + signatureLength() + 3, allocKind);
   sprintf(s, "%.*s.%.*s%.*s", classNameLength(), classNameChars(), nameLength(), nameChars(), signatureLength(), signatureChars());

      if ( allocKind == heapAlloc)
        _fullSignature = s;

   return s;
   }
   else
      return _fullSignature;
   }

// returns the length of the method signature
U_16
TR_J9MethodBase::signatureLength()
   {
   return J9UTF8_LENGTH(_signature);
   }

// returns the char * pointer to the utf8 encoded name of the class the method is in
//
char *
TR_J9MethodBase::classNameChars()
   {
   return utf8Data(_className);
   }

// returns the char * pointer to the utf8 encoded method name
//
char *
TR_J9MethodBase::nameChars()
   {
   return utf8Data(_name);
   }

// returns the char * pointer to the utf8 encoded method signature
//
char *
TR_J9MethodBase::signatureChars()
   {
   return utf8Data(_signature);
   }

bool
TR_J9MethodBase::isConstructor()
   {
   return nameLength()==6 && !strncmp(nameChars(), "<init>", 6);
   }

bool
TR_J9MethodBase::isFinalInObject()
   {
   return methodIsFinalInObject(nameLength(), (U_8 *) nameChars(), signatureLength(), (U_8 *) signatureChars()) ? true : false;
   }

TR_ResolvedJ9MethodBase::TR_ResolvedJ9MethodBase(TR_FrontEnd * fe, TR_ResolvedMethod * owner)
   : _fe((TR_J9VMBase *)fe), _owningMethod(owner)
   {
   }

#define NUMRECBDMETHODS 74
#define BDCLASSLEN 20
#define NUMNAMEFIELDS 2
#define NUMLENFIELDS 2

const char * recognizedBigDecimalMethods [ /* NUMRECBDMETHODS */ ][ NUMNAMEFIELDS ] =
   {
   /* Following BigDecimal methods call DFP stubs which
    * are inlined by codegen/ppc|s390/DFPTreeEvaluator.cpp
    * If there is a DFP stub that doesn't appear listed here
    * is because it's caller is subsumed by other DFP stubs.
    *
    * Layout:  method name, signature
    */
   // DFPIntConstructor
   { "<init>", "(ILjava/math/MathContext;)V" },
   // DFPLongExpConstructor
   { "longConstructor", "(JILjava/math/MathContext;)V" },
   { "charParser", "([CIILjava/math/MathContext;)V" },
   { "bigIntegerConstructor", "(Ljava/math/BigInteger;ILjava/math/MathContext;)V" },
   { "postSetScaleProcessing", "(Ljava/math/BigDecimal;)V"},
   { "valueOf", "(JI)Ljava/math/BigDecimal;" },
   { "valueOf2DFP", "(JILjava/math/BigDecimal;)Ljava/math/BigDecimal;" },
   // DFPScaledAdd
   { "add", "(Ljava/math/BigDecimal;)Ljava/math/BigDecimal;" },
   { "add2DFP", "(Ljava/math/BigDecimal;Ljava/math/BigDecimal;)Ljava/math/BigDecimal;" },
   // DFPAdd
   { "add", "(Ljava/math/BigDecimal;Ljava/math/MathContext;)Ljava/math/BigDecimal;" },
   // DFPScaledSubtract
   { "subtract", "(Ljava/math/BigDecimal;)Ljava/math/BigDecimal;" },
   { "subtract2DFP", "(Ljava/math/BigDecimal;Ljava/math/BigDecimal;)Ljava/math/BigDecimal;" },
   // DFPSubtract
   { "subtract", "(Ljava/math/BigDecimal;Ljava/math/MathContext;)Ljava/math/BigDecimal;" },
   // DFPScaledMultiply
   { "multiply2", "(Ljava/math/BigDecimal;)Ljava/math/BigDecimal;" },
   // DFPMultiply
   { "multiply", "(Ljava/math/BigDecimal;Ljava/math/MathContext;)Ljava/math/BigDecimal;" },
   // DFPScaledDivide
   { "divide", "(Ljava/math/BigDecimal;II)Ljava/math/BigDecimal;" },
   // DFPDivide
   { "divide", "(Ljava/math/BigDecimal;)Ljava/math/BigDecimal;" },
   { "divide", "(Ljava/math/BigDecimal;Ljava/math/MathContext;)Ljava/math/BigDecimal;" },
   // DFPRound
   { "roundDFP", "(II)V" },
   // DFPCompareTo
   { "compareTo2", "(Ljava/math/BigDecimal;)I" },
   // DFPBCDDigits
   { "precision", "()I" },
   { "signum", "()I" },
   { "unscaledValue", "()Ljava/math/BigInteger;" },
   { "toString2", "()Ljava/lang/String;" },
   { "toStringExpDFP", "(I)[C" },
   { "prePaddedStringDFP", "(II)[C" },
   { "DFPToLL", "()V" },
   // DFPExponent
   { "scale", "()I" },
   // DFPSetScale
   { "setScale", "(IZ)Ljava/math/BigDecimal;" },
   { "setScale2", "(IIJLjava/math/BigDecimal;)Ljava/math/BigDecimal;" },
   // DFPHWAvailable
   { "<init>", "(DLjava/math/MathContext;)V"},
   { "multiply", "(Ljava/math/BigDecimal;)Ljava/math/BigDecimal;"},
   { "divide", "(Ljava/math/BigDecimal;Ljava/math/BigDecimal;II)V"},
   { "divide", "(Ljava/math/BigDecimal;Ljava/math/BigDecimal;Ljava/math/MathContext;)V"},
   { "negate", "(Ljava/math/MathContext;)Ljava/math/BigDecimal;"},
   { "byteValueExact", "()B"},
   { "shortValueExact", "()S"},
   { "intValueExact", "()I"},
   { "longValueExact", "()J"},
   { "toBigIntegerExact", "()Ljava/math/BigInteger;"},
   { "toBigInteger", "()Ljava/math/BigInteger;"},
   { "pow", "(ILjava/math/MathContext;)Ljava/math/BigDecimal;"},
   { "movePointLeft", "(I)Ljava/math/BigDecimal;"},
   { "movePointRight", "(I)Ljava/math/BigDecimal;"},
   { "scaleByPowerOfTen", "(I)Ljava/math/BigDecimal;"},
   { "setScale", "(II)Ljava/math/BigDecimal;"},
   { "stripTrailingZeros", "()Ljava/math/BigDecimal;"},
   { "toEngineeringString", "()Ljava/lang/String;"},
   { "toPlainString", "()Ljava/lang/String;"},
   { "round", "(Ljava/math/MathContext;)Ljava/math/BigDecimal;"},
   { "possibleClone", "(Ljava/math/BigDecimal;)Ljava/math/BigDecimal;"},
   // DFPSignificance
   { "precisionDFPHelper", "()I"},
   // Special method for checking hardware
   { "DFPGetHWAvailable", "()Z"},
   // More methods due to tr.r11 refactoring of BigDecimal
   { "DFPAddHelper", "(Ljava/math/BigDecimal;Ljava/math/BigDecimal;Ljava/math/MathContext;)Z" },
   { "DFPAddHelper", "(Ljava/math/BigDecimal;Ljava/math/BigDecimal;)Z" },
   { "DFPBigIntegerConstructorHelper", "(Ljava/math/BigInteger;ILjava/math/MathContext;)Z" },
   { "DFPCharConstructorHelper", "(JIIILjava/math/MathContext;)Z" },
   { "DFPDivideHelper", "(Ljava/math/BigDecimal;Ljava/math/BigDecimal;Ljava/math/BigDecimal;Ljava/math/MathContext;)Z" },
   { "DFPDivideHelper", "(Ljava/math/BigDecimal;Ljava/math/BigDecimal;Ljava/math/BigDecimal;)Z" },
   { "DFPIntConstructorHelper", "(ILjava/math/MathContext;)Z" },
   { "DFPLongConstructorHelper", "(JILjava/math/MathContext;)Z" },
   { "DFPMultiplyHelper", "(Ljava/math/BigDecimal;Ljava/math/BigDecimal;Ljava/math/MathContext;)Z" },
   { "DFPMultiplyHelper", "(Ljava/math/BigDecimal;Ljava/math/BigDecimal;)Z" },
   { "DFPPrecisionHelper", "()I" },
   { "DFPRoundHelper", "(II)V" },
   { "DFPSetScaleHelper", "(Ljava/math/BigDecimal;I)Z" },
   { "DFPSetScaleHelper", "(Ljava/math/BigDecimal;JII)Z" },
   { "DFPSignumHelper", "()I" },
   { "DFPSubtractHelper", "(Ljava/math/BigDecimal;Ljava/math/BigDecimal;Ljava/math/MathContext;)Z" },
   { "DFPSubtractHelper", "(Ljava/math/BigDecimal;Ljava/math/BigDecimal;)Z" },
   { "DFPUnscaledValueHelper", "()Ljava/math/BigInteger;" },
   { "DFPValueOfHelper", "(JILjava/math/BigDecimal;)Ljava/math/BigDecimal;" },
   { "charParser", "([CIILjava/math/MathContext;[C)V" }, // signature has changed from r9 -- now has an extra char array
   { "compareTo", "()V" }, // now calls DFPGetHWAvailable
   };

const int recognizedBigDecimalLengths [ /* NUMRECBDMETHODS */ ][ NUMLENFIELDS ] =
   {
   /* Following BigDecimal methods call DFP stubs which
    * are inlined by codegen/ppc|s390/DFPTreeEvaluator.cpp
    * If there is a DFP stub that doesn't appear listed here
    * is because it's caller is subsumed by other DFP stubs.
    *
    * Layout:  method name length, signature length
    */
   // DFPIntConstructor
   { 6, 27 },
   // DFPLongExpConstructor
   { 15, 28 },
   { 10, 30 },
   { 21, 49 },
   { 22, 25 },
   { 7, 26 },
   { 11, 48 },
   // DFPScaledAdd
   { 3, 46 },
   { 7, 68 },
   // DFPAdd
   { 3, 69 },
   // DFPScaledSubtract
   { 8, 46 },
   { 12, 68 },
   // DFPSubtract
   { 8, 69 },
   // DFPScaledMultiply
   { 9, 46 },
   // DFPMultiply
   { 8, 69 },
   // DFPScaledDivide
   { 6, 48 },
   // DFPDivide
   { 6, 46 },
   { 6, 69 },
   // DFPRound
   { 8, 5 },
   // DFPCompareTo
   { 10, 25 },
   // DFPBCDDigits
   { 9, 3 },
   { 6, 3 },
   { 13, 24 },
   { 9, 20 },
   { 14, 5 },
   { 18, 6 },
   { 7, 3 },
   // DFPExponent
   { 5, 3 },
   // DFPSetScale
   { 8, 26 },
   { 9, 49 },
   // DFPHWAvailable
   { 6, 27},
   { 8, 46},
   { 6, 49},
   { 6, 70},
   { 6, 47},
   { 14, 3},
   { 15, 3},
   { 13, 3},
   { 14, 3},
   { 17, 24},
   { 12, 24},
   { 3, 48},
   { 13, 25},
   { 14, 25},
   { 17, 25},
   { 8, 26},
   { 18, 24},
   { 19, 20},
   { 13, 20},
   { 5, 47},
   { 13, 46},
   // DFPSignificance
   { 18, 3},
   // Special method for checking hardware
   { 17, 3},
   // More methods due to tr.r11 refactoring of BigDecimal
   { 12, 70 },
   { 12, 47 },
   { 30, 49 },
   { 24, 30 },
   { 15, 92 },
   { 15, 69 },
   { 23, 27 },
   { 24, 28 },
   { 17, 70 },
   { 17, 47 },
   { 18, 3 },
   { 14, 5 },
   { 17, 26 },
   { 17, 28 },
   { 15, 3 },
   { 17, 70 },
   { 17, 47 },
   { 22, 24 },
   { 16, 48 },
   { 10, 32 },
   { 9, 3 },
   };

bool
TR_J9MethodBase::isBigDecimalNameAndSignature(J9UTF8 * name, J9UTF8 * signature)
   {
   TR_ASSERT(NUMRECBDMETHODS == sizeof(recognizedBigDecimalMethods)/sizeof(recognizedBigDecimalMethods[0]), "recognizedBigDecimalMethods array size expected %d; actual %d", NUMRECBDMETHODS, sizeof(recognizedBigDecimalMethods)/sizeof(recognizedBigDecimalMethods[0]));
   TR_ASSERT(NUMRECBDMETHODS == sizeof(recognizedBigDecimalLengths)/sizeof(recognizedBigDecimalLengths[0]), "recognizedBigDecimalLengths array size expected %d; actual %d", NUMRECBDMETHODS, sizeof(recognizedBigDecimalLengths)/sizeof(recognizedBigDecimalLengths[0]));
   for (int i=0; i < NUMRECBDMETHODS; i++)
      {
      if (J9UTF8_LENGTH(name) == recognizedBigDecimalLengths[i][0] &&
          J9UTF8_LENGTH(signature) == recognizedBigDecimalLengths[i][1] &&
          !strncmp(utf8Data(name), recognizedBigDecimalMethods[i][0], recognizedBigDecimalLengths[i][0]) &&
          !strncmp(utf8Data(signature), recognizedBigDecimalMethods[i][1], recognizedBigDecimalLengths[i][1]))
         return true;
      }
   return false;
   }

bool
TR_J9MethodBase::isBigDecimalMethod(J9ROMMethod * romMethod, J9ROMClass * romClass)
   {
   return TR_J9VMBase::isBigDecimalClass(J9ROMCLASS_CLASSNAME(romClass)) &&
          isBigDecimalNameAndSignature(J9ROMMETHOD_GET_NAME(romClass, romMethod), J9ROMMETHOD_GET_SIGNATURE(romClass, romMethod));
   }

bool
TR_J9MethodBase::isBigDecimalMethod(J9Method * j9Method)
   {
   /*J9UTF8 * className;
   J9UTF8 * name;
   J9UTF8 * signature;
   getClassNameSignatureFromMethod(j9Method, className, name, signature);
   return isBigDecimalMethod(className, name, signature);
   */
   if (auto stream = TR::compInfoPT->getStream())
      {
      stream->write(JITaaS::J9ServerMessageType::ResolvedMethod_isBigDecimalMethod, j9Method);
      return std::get<0>(stream->read<bool>());
      }
   return isBigDecimalMethod(J9_ROM_METHOD_FROM_RAM_METHOD(j9Method), J9_CLASS_FROM_METHOD(j9Method)->romClass);
   }

bool
TR_J9MethodBase::isBigDecimalMethod(J9UTF8 * className, J9UTF8 * name, J9UTF8 * signature)
   {
   return TR_J9VMBase::isBigDecimalClass(className) && isBigDecimalNameAndSignature(name, signature);
   }

bool
TR_J9MethodBase::isBigDecimalMethod(TR::Compilation * comp)
   {
   return isBigDecimalMethod(_className, _name, _signature);
   }

typedef struct RecognizedBigDecimalMethods {
   const char * methodName;
   int32_t methodNameLen;
   const char * methodSig;
   int32_t methodSigLen;
} RecognizedBigDecimalExtensionMethods;

#define NUM_RECOGNIZED_BIG_DECIMAL_CONVERTERS_METHODS 2
RecognizedBigDecimalMethods bdConvertersMethods [NUM_RECOGNIZED_BIG_DECIMAL_CONVERTERS_METHODS] =
   {
      {"signedPackedDecimalToBigDecimal", 31, "(B[I)Ljava/math/BigDecimal;", 27},
      {"BigDecimalToSignedPackedDecimal", 31, "(Ljava/math/BigDecimal;)B[", 26}
   };

bool
TR_J9MethodBase::isBigDecimalConvertersNameAndSignature(J9UTF8 * name, J9UTF8 * signature)
   {
   for (int i=0; i < NUM_RECOGNIZED_BIG_DECIMAL_CONVERTERS_METHODS; i++)
      {
      if (J9UTF8_LENGTH(name) == bdConvertersMethods[i].methodNameLen &&
          J9UTF8_LENGTH(signature) == bdConvertersMethods[i].methodSigLen &&
          !strncmp(utf8Data(name), bdConvertersMethods[i].methodName, J9UTF8_LENGTH(name)) &&
          !strncmp(utf8Data(signature), bdConvertersMethods[i].methodSig, J9UTF8_LENGTH(signature)))
         {
         return true;
         }
      }
   return false;
   }

bool
TR_J9MethodBase::isBigDecimalConvertersMethod(J9ROMMethod * romMethod, J9ROMClass * romClass)
   {
   return TR_J9VMBase::isBigDecimalConvertersClass(J9ROMCLASS_CLASSNAME(romClass)) &&
          isBigDecimalConvertersNameAndSignature(J9ROMMETHOD_GET_NAME(romClass, romMethod), J9ROMMETHOD_GET_SIGNATURE(romClass, romMethod));
   }

bool
TR_J9MethodBase::isBigDecimalConvertersMethod(J9Method * j9Method)
   {
   if (auto stream = TR::compInfoPT->getStream())
      {
      stream->write(JITaaS::J9ServerMessageType::ResolvedMethod_isBigDecimalConvertersMethod, j9Method);
      return std::get<0>(stream->read<bool>());
      }
   return isBigDecimalConvertersMethod(J9_ROM_METHOD_FROM_RAM_METHOD(j9Method), J9_CLASS_FROM_METHOD(j9Method)->romClass);
   }

bool
TR_J9MethodBase::isBigDecimalConvertersMethod(J9UTF8 * className, J9UTF8 * name, J9UTF8 * signature)
   {
   return TR_J9VMBase::isBigDecimalConvertersClass(className) && isBigDecimalConvertersNameAndSignature(name, signature);
   }

bool
TR_J9MethodBase::isBigDecimalConvertersMethod(TR::Compilation * comp)
   {
   return isBigDecimalConvertersMethod(_className, _name, _signature);
   }


<<<<<<< HEAD
uintptr_t
TR_J9MethodBase::osrFrameSize(J9Method* j9Method)
   {
   if (auto stream = TR::compInfoPT->getStream())
      {
      stream->write(JITaaS::J9ServerMessageType::ResolvedMethod_osrFrameSize, j9Method);
      return std::get<0>(stream->read<uintptr_t>());
      }
   return ::osrFrameSize(j9Method);
   }


=======
>>>>>>> cea51913
J9ROMConstantPoolItem *
TR_ResolvedJ9MethodBase::romLiterals()
   {
   return _romLiterals;
   }

TR_J9VMBase *
TR_ResolvedJ9MethodBase::fej9()
   {
   return (TR_J9VMBase *)_fe;
   }

TR_FrontEnd *
TR_ResolvedJ9MethodBase::fe()
   {
   return _fe;
   }

TR_ResolvedMethod *
TR_ResolvedJ9MethodBase::owningMethod()
   {
   return _owningMethod;
   }

void
TR_ResolvedJ9MethodBase::setOwningMethod(TR_ResolvedMethod *parent)
   {
   _owningMethod=parent;
   }

bool
TR_ResolvedJ9Method::owningMethodDoesntMatter()
   {
   
   // Returning true here allows us to ignore the owning method, which lets us
   // share symrefs more aggressively and other goodies, but usually ignoring
   // the owning method will confuse inliner and others, so only do so when
   // it's known not to matter.

   static char *aggressiveJSR292Opts = feGetEnv("TR_aggressiveJSR292Opts");
   J9UTF8 *className = J9ROMCLASS_CLASSNAME(romClassPtr());
   if (aggressiveJSR292Opts && strchr(aggressiveJSR292Opts, '3'))
      {
      if (J9UTF8_LENGTH(className) >= 17 && !strncmp((char*)J9UTF8_DATA(className), "java/lang/invoke/", 17))
         {
         return true;
         }
      else switch (TR_ResolvedJ9MethodBase::getRecognizedMethod())
         {
         case TR::java_lang_invoke_MethodHandle_invokeExactTargetAddress: // This is just a getter that's practically always inlined
            return true;
         default:
            break;
         }
      }
   else if (!strncmp((char*)J9UTF8_DATA(className), "java/lang/invoke/ILGenMacros", J9UTF8_LENGTH(className)))
      {
      // ILGen macros are always expanded into other trees, so the owning
      // method of the macro's method symbol doesn't matter.
      //
      return true;
      }

   // Safe default
   //
   return false;
   }

bool
TR_ResolvedJ9MethodBase::canAlwaysShareSymbolDespiteOwningMethod(TR_ResolvedMethod *otherMethod)
   {
   if (!owningMethodDoesntMatter())
      return false;

   TR_ResolvedJ9MethodBase *other = (TR_ResolvedJ9MethodBase*)otherMethod;

   if (other == NULL)
      return false; // possibly unresolved
   if (_methodHandleLocation != other->_methodHandleLocation)
      return false;

   TR_J9MethodBase *MB      = asJ9Method();
   TR_J9MethodBase *otherMB = other->asJ9Method();

   // A couple of fast checks
   if (MB->classNameLength() != otherMB->classNameLength())
      return false;
   if (MB->nameLength() != otherMB->nameLength())
      return false;
   if (MB->signatureLength() != otherMB->signatureLength())
      return false;

   //
   // Now we start to get into the more expensive stuff
   //
   if (strncmp(MB->classNameChars(), otherMB->classNameChars(), MB->classNameLength()))
      return false;
   if (strncmp(MB->nameChars(), otherMB->nameChars(), MB->nameLength()))
      return false;
   if (strncmp(MB->signatureChars(), otherMB->signatureChars(), MB->signatureLength()))
      return false;

   return true;
   }

J9ROMFieldRef *
TR_ResolvedJ9MethodBase::romCPBase()
   {
   return (J9ROMFieldRef *) romLiterals();
   }

char *
TR_ResolvedJ9MethodBase::classSignatureOfFieldOrStatic(I_32 cpIndex, int32_t & len)
   {
   if (cpIndex == -1)
      return 0;

   J9ROMFieldRef * ref = (J9ROMFieldRef *) (&romCPBase()[cpIndex]);
   J9ROMNameAndSignature * nameAndSignature = J9ROMFIELDREF_NAMEANDSIGNATURE(ref);
   J9UTF8 * signatureName = J9ROMNAMEANDSIGNATURE_SIGNATURE(nameAndSignature);
   len = J9UTF8_LENGTH(signatureName);
   return (char *)J9UTF8_DATA(signatureName);
   }

char *
TR_ResolvedJ9MethodBase::classNameOfFieldOrStatic(I_32 cpIndex, int32_t & len)
   {
   if (cpIndex == -1)
      return 0;

   J9ROMFieldRef * ref = (J9ROMFieldRef *) (&romCPBase()[cpIndex]);
   J9UTF8 * declName = J9ROMCLASSREF_NAME((J9ROMClassRef *) (&romCPBase()[ref->classRefCPIndex]));
   len = J9UTF8_LENGTH(declName);
   return (char *)J9UTF8_DATA(declName);
   }

int32_t
TR_ResolvedJ9MethodBase::classCPIndexOfFieldOrStatic(int32_t cpIndex)
   {
   if (cpIndex == -1)
      return -1;

   return ((J9ROMFieldRef *)(&romCPBase()[cpIndex]))->classRefCPIndex;
   }

TR_OpaqueClassBlock *
TR_ResolvedJ9MethodBase::getDeclaringClassFromFieldOrStatic(TR::Compilation *comp, int32_t cpIndex)
   {
   J9Class *cpClass = (J9Class*)getClassFromFieldOrStatic(comp, cpIndex);
   if (!cpClass)
      return NULL;

   J9Class *containingClass = NULL;

      {
      TR::VMAccessCriticalSection getDeclaringClassFromFieldOrStatic(fej9());
      J9VMThread *vmThread = fej9()->vmThread();
      int32_t fieldLen; char *field = fieldNameChars      (cpIndex, fieldLen);
      int32_t sigLen;   char *sig   = fieldSignatureChars (cpIndex, sigLen);
      vmThread->javaVM->internalVMFunctions->instanceFieldOffset(vmThread,
                                                                 cpClass,
                                                                 (U_8*)field,
                                                                 fieldLen,
                                                                 (U_8*)sig,
                                                                 sigLen,
                                                                 &containingClass,
                                                                 NULL,
                                                                 J9_LOOK_NO_JAVA);
      }

   return (TR_OpaqueClassBlock*)containingClass;
   }

void
TR_J9MethodBase::setSignature(char *newSignature, int32_t newSignatureLength, TR_Memory *trMemory)
   {
   _signature = str2utf8(newSignature, newSignatureLength, trMemory, heapAlloc);
   parseSignature(trMemory);
   _fullSignature = NULL;
   }


void
TR_J9MethodBase::setArchetypeSpecimen(bool b)
   {
   _flags.set(ArchetypeSpecimen, b);
   }

char *
TR_ResolvedJ9Method::localName(U_32 slotNumber, U_32 bcIndex, TR_Memory *trMemory)
   {
   I_32 len;
   return localName(slotNumber, bcIndex, len, trMemory);
   }

char *
TR_ResolvedJ9Method::localName(U_32 slotNumber, U_32 bcIndex, I_32 &len, TR_Memory *trMemory)
   {
   J9MethodDebugInfo *methodDebugInfo = getMethodDebugInfoForROMClass(fej9()->getJ9JITConfig()->javaVM, ramMethod());
   if (!methodDebugInfo)
      return NULL;

   J9VariableInfoWalkState state;
   J9VariableInfoValues *values = variableInfoStartDo(methodDebugInfo, &state);
   while (NULL != values)
      {
      // TODO: callers should find out bcIndex so we don't need to ignore it
      if (values->slotNumber == slotNumber
         //&& variableInfo.startVisibility <= bcIndex && bcIndex <= (variableInfo.startVisibility + variableInfo.visibilityLength)
         ){
         J9UTF8 *varName = values->name;
         len = J9UTF8_LENGTH(varName);
         return (char*)J9UTF8_DATA(varName);
         }
      values = variableInfoNextDo(&state);
      }

   return NULL;
   }

char *
TR_ResolvedJ9MethodBase::fieldOrStaticName(I_32 cpIndex, int32_t & len, TR_Memory * trMemory, TR_AllocationKind kind)
   {
   if (cpIndex == -1)
      return "<internal name>";

   J9ROMFieldRef * ref = (J9ROMFieldRef *) (&romCPBase()[cpIndex]);
   J9ROMNameAndSignature * nameAndSignature = J9ROMFIELDREF_NAMEANDSIGNATURE(ref);
   J9UTF8 * declName = J9ROMCLASSREF_NAME((J9ROMClassRef *) (&romCPBase()[ref->classRefCPIndex]));
   len = J9UTF8_LENGTH(declName) + J9UTF8_LENGTH(J9ROMNAMEANDSIGNATURE_NAME(nameAndSignature)) + J9UTF8_LENGTH(J9ROMNAMEANDSIGNATURE_SIGNATURE(nameAndSignature)) +3;

   char * s = (char *)trMemory->allocateMemory(len, kind);
   sprintf(s, "%.*s.%.*s %.*s",
           J9UTF8_LENGTH(declName), utf8Data(declName),
           J9UTF8_LENGTH(J9ROMNAMEANDSIGNATURE_NAME(nameAndSignature)), utf8Data(J9ROMNAMEANDSIGNATURE_NAME(nameAndSignature)),
           J9UTF8_LENGTH(J9ROMNAMEANDSIGNATURE_SIGNATURE(nameAndSignature)), utf8Data(J9ROMNAMEANDSIGNATURE_SIGNATURE(nameAndSignature)));
   return s;
   }

char *
TR_ResolvedJ9MethodBase::fieldName(I_32 cpIndex, TR_Memory * m, TR_AllocationKind kind)
   {
   int32_t len;
   return fieldName(cpIndex, len, m, kind);
   }

char *
TR_ResolvedJ9MethodBase::staticName(I_32 cpIndex, TR_Memory * m, TR_AllocationKind kind)
   {
   int32_t len;
   return staticName(cpIndex, len, m, kind);
   }

char *
TR_ResolvedJ9MethodBase::fieldName(I_32 cpIndex, int32_t & len, TR_Memory * m, TR_AllocationKind kind)
   {
   if (cpIndex < 0) return "<internal field>";
   return fieldOrStaticName(cpIndex, len, m, kind);
   }

char *
TR_ResolvedJ9MethodBase::staticName(I_32 cpIndex, int32_t & len, TR_Memory * m, TR_AllocationKind kind)
   {
   if (cpIndex < 0) return 0;
   return fieldOrStaticName(cpIndex, len, m, kind);
   }

I_32
TR_ResolvedJ9MethodBase::exceptionData(
   J9ExceptionHandler * eh, I_32 bcOffset, I_32 exceptionNumber, I_32 * startIndex, I_32 * endIndex, I_32 * catchType)
   {
   *startIndex = (I_32) (eh[exceptionNumber].startPC) - bcOffset;
   *endIndex = (I_32) (eh[exceptionNumber].endPC) - bcOffset - 1;
   *catchType = (I_32) (eh[exceptionNumber].exceptionClassIndex);
   return (I_32) (eh[exceptionNumber].handlerPC) - bcOffset;
   }

static const char * const excludeArray[] = {
   "java/lang/reflect/AccessibleObject.invokeV(Ljava/lang/Object;[Ljava/lang/Object;)V",
   "java/lang/reflect/AccessibleObject.invokeI(Ljava/lang/Object;[Ljava/lang/Object;)I",
   "java/lang/reflect/AccessibleObject.invokeJ(Ljava/lang/Object;[Ljava/lang/Object;)J",
   "java/lang/reflect/AccessibleObject.invokeF(Ljava/lang/Object;[Ljava/lang/Object;)F",
   "java/lang/reflect/AccessibleObject.invokeD(Ljava/lang/Object;[Ljava/lang/Object;)D",
   "java/lang/reflect/AccessibleObject.invokeL(Ljava/lang/Object;[Ljava/lang/Object;)Ljava/lang/Object;",
   "java/security/AccessController.doPrivileged(Ljava/security/PrivilegedAction;Ljava/security/AccessControlContext;)Ljava/lang/Object;",
   "java/security/AccessController.doPrivileged(Ljava/security/PrivilegedExceptionAction;Ljava/security/AccessControlContext;)Ljava/lang/Object;"
   "java/security/AccessController.doPrivileged(Ljava/security/PrivilegedAction;Ljava/security/AccessControlContext;[Ljava/security/Permission;)Ljava/lang/Object;",
   "java/security/AccessController.doPrivileged(Ljava/security/PrivilegedExceptionAction;Ljava/security/AccessControlContext;[Ljava/security/Permission;)Ljava/lang/Object;"
};

bool
TR_ResolvedJ9MethodBase::isCompilable(TR_Memory * trMemory)
   {
   if (isNative() && (!isJNINative() || getRecognizedMethod() == TR::sun_misc_Unsafe_ensureClassInitialized))
      return false;

   if (isAbstract())
      return false;

   // now go through the list of methods that are excluded by name only
   //
   const char * methodSig = signature(trMemory, stackAlloc);
   for (int i=0; i <sizeof(excludeArray) / sizeof(*excludeArray); ++i)
      if (!strcmp(excludeArray[i], methodSig))
         return false;

   return true;
   }



bool
TR_ResolvedJ9MethodBase::isInlineable(TR::Compilation *comp)
   {
   if (comp->getOption(TR_FullSpeedDebug) && comp->getOption(TR_EnableOSR))
      {
      if (jitMethodIsBreakpointed(fej9()->vmThread(), (J9Method *) getPersistentIdentifier()))
         return false;
      }

   return true;
   }



static intptrj_t getInitialCountForMethod(TR_ResolvedMethod *rm, TR::Compilation *comp)
   {
   TR_ResolvedJ9Method *m = static_cast<TR_ResolvedJ9Method *>(rm);
   TR::Options * options = comp->getOptions();

   intptrj_t initialCount = m->hasBackwardBranches() ? options->getInitialBCount() : options->getInitialCount();

#if defined(J9VM_INTERP_AOT_COMPILE_SUPPORT) && defined(J9VM_OPT_SHARED_CLASSES) && (defined(TR_HOST_X86) || defined(TR_HOST_POWER) || defined(TR_HOST_S390) || defined(TR_HOST_ARM)) && !defined(SMALL)
   if (TR::Options::sharedClassCache())
      {
      TR::CompilationInfo * compInfo = TR::CompilationInfo::get(jitConfig);
      J9ROMClass *romClass = m->romClassPtr();
      J9ROMMethod *romMethod = m->romMethod();

      if (!compInfo->reloRuntime()->isROMClassInSharedCaches((UDATA)romClass, jitConfig->javaVM))
         {
#if defined(J9ZOS390)
          // Do not change the counts on zos at the moment since the shared cache capacity is higher on this platform
          // and by increasing counts we could end up significantly impacting startup
#else
          bool startupTimeMatters = TR::Options::isQuickstartDetected() || comp->getOption(TR_UseLowerMethodCounts);

          if (!startupTimeMatters)
             {
             bool useHigherMethodCounts = false;

             if (J9ROMMETHOD_HAS_BACKWARDS_BRANCHES(romMethod))
                {
                if (initialCount == TR_QUICKSTART_INITIAL_BCOUNT)
                  useHigherMethodCounts = true;
                }
             else
                {
                if (initialCount == TR_QUICKSTART_INITIAL_COUNT)
                   useHigherMethodCounts = true;
                }

             if (useHigherMethodCounts)
                {
                J9UTF8 * className = J9ROMCLASS_CLASSNAME(romClass);

                if (className->length > 5 &&
                    !strncmp(utf8Data(className), "java/", 5))
                  {
                  initialCount = 10000;
                  }
               else
                  {
                  if (J9ROMMETHOD_HAS_BACKWARDS_BRANCHES(romMethod))
                     initialCount = TR_DEFAULT_INITIAL_BCOUNT;
                  else
                     initialCount = TR_DEFAULT_INITIAL_COUNT;
                  }
               }
           }
#endif
         }
      }
#endif

   return initialCount;
   }





bool
TR_ResolvedJ9MethodBase::isCold(TR::Compilation * comp, bool isIndirectCall, TR::ResolvedMethodSymbol * sym)
   {
   if (comp->getOption(TR_DisableMethodIsCold))
      return false;

   // For methods that are resolved but are still interpreted and have high counts
   // we can assume the method is cold
   // We do this for direct calls and currenly not-overridden virtual calls
   // For overridden virtual calls we may decide at some point to traverse all the
   // existing targets to see if they are all interpreted with high counts
   //
   if (!isInterpretedForHeuristics() || maxBytecodeIndex() <= TRIVIAL_INLINER_MAX_SIZE)
      return false;

   if (isIndirectCall && virtualMethodIsOverridden())
      {
      // Method is polymorphic virtual - walk all the targets to see
      // if all of them are not reached
      // FIXME: implement
      return false;
      }

   TR::RecognizedMethod rm = getRecognizedMethod();
   if ((rm == TR::java_math_BigDecimal_noLLOverflowMul || rm == TR::java_math_BigDecimal_noLLOverflowAdd) )
      {
      return false;
      }

   if (true)
      {
      // these methods are never interpreted, so don't bother
      //
      TR::RecognizedMethod rm = comp->getCurrentMethod()->getRecognizedMethod();
      if (rm == TR::com_ibm_jit_DecimalFormatHelper_formatAsDouble ||
          rm == TR::com_ibm_jit_DecimalFormatHelper_formatAsFloat)
         return false;
      }

   intptrj_t count = getInvocationCount();

   intptrj_t initialCount = getInitialCountForMethod(this, comp);

   if (count < 0 || count > initialCount)
      return false;

   // if compiling a BigDecimal method, block isn't cold
   if ((!comp->getOption(TR_DisableDFP)) &&
       (
#ifdef TR_TARGET_S390
       TR::Compiler->target.cpu.getS390SupportsDFP() ||
#endif
       TR::Compiler->target.cpu.supportsDecimalFloatingPoint()) && sym != NULL)
      {
      TR::MethodSymbol * methodSymbol = sym->getMethodSymbol();
      switch(methodSymbol->getRecognizedMethod())
         {
         case TR::java_math_BigDecimal_DFPIntConstructor:
         case TR::java_math_BigDecimal_DFPLongConstructor:
         case TR::java_math_BigDecimal_DFPLongExpConstructor:
         case TR::java_math_BigDecimal_DFPAdd:
         case TR::java_math_BigDecimal_DFPSubtract:
         case TR::java_math_BigDecimal_DFPMultiply:
         case TR::java_math_BigDecimal_DFPScaledAdd:
         case TR::java_math_BigDecimal_DFPScaledSubtract:
         case TR::java_math_BigDecimal_DFPScaledMultiply:
         case TR::java_math_BigDecimal_DFPRound:
         case TR::java_math_BigDecimal_DFPSignificance:
         case TR::java_math_BigDecimal_DFPExponent:
         case TR::java_math_BigDecimal_DFPCompareTo:
         case TR::java_math_BigDecimal_DFPBCDDigits:
         case TR::java_math_BigDecimal_DFPUnscaledValue:
         case TR::java_math_BigDecimal_DFPSetScale:
         case TR::java_math_BigDecimal_DFPScaledDivide:
         case TR::java_math_BigDecimal_DFPDivide:
         case TR::java_math_BigDecimal_DFPConvertPackedToDFP:
         case TR::java_math_BigDecimal_DFPConvertDFPToPacked:
            return false;
         default:
            break;
         }
      }

   if (comp->isDLT() || fej9()->compiledAsDLTBefore(this))
      return false;

   // If the method has been invoked no more that 5% of the first compile interval
   //
   if (((float)count)/initialCount >= .95)
      {
      //dumpOptDetails(comp, "callee count %d initial count %d\n", count, initialCount);
      TR_ResolvedMethod *compMethod = comp->getCurrentMethod();
      count = compMethod->getInvocationCount();
      initialCount = getInitialCountForMethod(compMethod, comp);

      if ((count < 0) ||
         ((((float)count)/initialCount) < .50))
         {
         //dumpOptDetails(comp, "caller count %d initial count %d\n", count, initialCount);
         return true;
         }
      }

   // default: assume it's not cold
   return false;
   }

TR::SymbolReferenceTable *
TR_ResolvedJ9MethodBase::_genMethodILForPeeking(TR::ResolvedMethodSymbol *methodSymbol, TR::Compilation *c, bool resetVisitCount,  TR_PrexArgInfo* argInfo)
   {
   // Check if the size of method being peeked exceeds the limit
   TR_ResolvedJ9Method * j9method = static_cast<TR_ResolvedJ9Method *>(methodSymbol->getResolvedMethod());
   if (_fe->_jitConfig->bcSizeLimit && (j9method->maxBytecodeIndex() > _fe->_jitConfig->bcSizeLimit))
      return 0;

   vcount_t oldVisitCount = c->getVisitCount();
   bool b = c->getNeedsClassLookahead();
   c->setNeedsClassLookahead(false);

   c->setVisitCount(1);

   methodSymbol->setParameterList();

   TR_Array<List<TR::SymbolReference> > * oldAutoSymRefs = methodSymbol->getAutoSymRefs();
   TR_Array<List<TR::SymbolReference> > * oldPendingPushSymRefs = methodSymbol->getPendingPushSymRefs();
   methodSymbol->setAutoSymRefs(0);
   methodSymbol->setPendingPushSymRefs(0);

   TR::SymbolReferenceTable *oldSymRefTab = c->getCurrentSymRefTab();
   TR::SymbolReferenceTable *newSymRefTab =
      new (c->trStackMemory()) TR::SymbolReferenceTable(methodSymbol->getResolvedMethod()->maxBytecodeIndex(), c);

   c->setPeekingSymRefTab(newSymRefTab);

   // Do this so that all intermedate calls to c->getSymRefTab()
   // in codegen.dev go to the new symRefTab
   //
   c->setCurrentSymRefTab(newSymRefTab);

   newSymRefTab->addParameters(methodSymbol);

   TR_ByteCodeInfo bci;

   //incInlineDepth is a part of a hack to make InvariantArgumentPreexistence
   //play nicely if getCurrentInlinedCallArgInfo is provided while peeeking.
   //If we don't provide either dummy (default is set to NULL) or real argInfo we will end up
   //using the wrong argInfo coming from a CALLER rather than the peeking method.
   c->getInlinedCallArgInfoStack().push(argInfo);

   // IL request depends on what kind of method we are; build it then generate IL
   TR::IlGeneratorMethodDetails storage;
   TR::IlGeneratorMethodDetails & details = TR::IlGeneratorMethodDetails::create(storage, this);
   TR::CompileIlGenRequest request(details);
   bool success = methodSymbol->genIL(fej9(), c, newSymRefTab, request);

   c->getInlinedCallArgInfoStack().pop();

   c->setCurrentSymRefTab(oldSymRefTab);

   if (resetVisitCount || (c->getVisitCount() < oldVisitCount))
      c->setVisitCount(oldVisitCount);
   c->setNeedsClassLookahead(b);

   methodSymbol->setAutoSymRefs(oldAutoSymRefs);
   methodSymbol->setPendingPushSymRefs(oldPendingPushSymRefs);

   if (success)
      return newSymRefTab;

   return 0;
   }

TR_ResolvedRelocatableJ9Method::TR_ResolvedRelocatableJ9Method(TR_OpaqueMethodBlock * aMethod, TR_FrontEnd * fe, TR_Memory * trMemory, TR_ResolvedMethod * owner, uint32_t vTableSlot)
   : TR_ResolvedJ9Method(aMethod, fe, trMemory, owner, vTableSlot)
   {
   TR_J9VMBase *fej9 = (TR_J9VMBase *)fe;
   TR::Compilation *comp = TR::comp();
   if (comp && this->TR_ResolvedMethod::getRecognizedMethod() != TR::unknownMethod)
      {
      if (fej9->sharedCache()->rememberClass(containingClass()))
         {
         if (comp->getOption(TR_UseSymbolValidationManager))
            {
            if (!comp->getSymbolValidationManager()->verifySymbolHasBeenValidated(static_cast<void *>(aMethod)))
               {
               TR_ASSERT(false, "aMethod 0x%p should already be validated\n", aMethod);
               comp->failCompilation<J9::AOTSymbolValidationManagerFailure>("Failed to validate in TR_ResolvedRelocatableJ9Method");
               }
            comp->getSymbolValidationManager()->addClassFromMethodRecord(containingClass(), aMethod);
            }
         else
            {
            ((TR_ResolvedRelocatableJ9Method *) owner)->validateArbitraryClass(comp, (J9Class*)containingClass());
            }
         }
      else
         {
         setRecognizedMethod(TR::unknownMethod);
         }
      }


   }

int32_t
TR_ResolvedRelocatableJ9Method::virtualCallSelector(U_32 cpIndex)
   {
   return TR_ResolvedJ9Method::virtualCallSelector(cpIndex);
   //return -1;
   }

bool
TR_ResolvedRelocatableJ9Method::unresolvedFieldAttributes(I_32 cpIndex, TR::DataType * type, bool * volatileP, bool * isFinal, bool * isPrivate)
   {
   U_32 ltype;
   I_32 myVolatile, myFinal, myPrivate;

   return false;
   }

bool
TR_ResolvedRelocatableJ9Method::unresolvedStaticAttributes(I_32 cpIndex, TR::DataType * type, bool * volatileP, bool * isFinal, bool * isPrivate)
   {
   U_32 ltype;
   I_32 myVolatile, myFinal, myPrivate;

   return false;
   }

void
TR_ResolvedRelocatableJ9Method::setAttributeResult(bool isStaticField, bool result, UDATA ltype, I_32 myVolatile, I_32 myFinal, I_32 myPrivate, TR::DataType * type, bool * volatileP, bool * isFinal, bool * isPrivate, void ** fieldOffset)
   {
   if (result)
      {
      *volatileP = myVolatile ? true : false;
      if (isFinal) *isFinal = myFinal ? true : false;
      if (isPrivate) *isPrivate = myPrivate ? true : false;
      }
   else
      {
      *volatileP = true;
      if (fieldOffset)
         {
         if (isStaticField)
            *fieldOffset = (void*) NULL;
         else
            *(U_32*)fieldOffset = (U_32) sizeof(J9Object);
         }
      }

   *type = decodeType(ltype);
   }

char *
TR_ResolvedRelocatableJ9Method::fieldOrStaticNameChars(I_32 cpIndex, int32_t & len)
   {
   len = 0;
   return ""; // TODO: Implement me
   }

TR_Method *   TR_ResolvedRelocatableJ9Method::convertToMethod()              { return this; }

bool TR_ResolvedRelocatableJ9Method::isStatic()            { return methodModifiers() & J9AccStatic ? true : false; }
bool TR_ResolvedRelocatableJ9Method::isNative()            { return methodModifiers() & J9AccNative ? true : false; }
bool TR_ResolvedRelocatableJ9Method::isAbstract()          { return methodModifiers() & J9AccAbstract ? true : false; }
bool TR_ResolvedRelocatableJ9Method::hasBackwardBranches() { return J9ROMMETHOD_HAS_BACKWARDS_BRANCHES(romMethod()) ? true : false; }
bool TR_ResolvedRelocatableJ9Method::isObjectConstructor() { return J9ROMMETHOD_IS_OBJECT_CONSTRUCTOR(romMethod()) ? true : false; }
bool TR_ResolvedRelocatableJ9Method::isNonEmptyObjectConstructor() { return J9ROMMETHOD_IS_NON_EMPTY_OBJECT_CONSTRUCTOR(romMethod()) ? true : false; }
bool TR_ResolvedRelocatableJ9Method::isSynchronized()      { return methodModifiers() & J9AccSynchronized ? true : false; }
bool TR_ResolvedRelocatableJ9Method::isPrivate()           { return methodModifiers() & J9AccPrivate ? true : false; }
bool TR_ResolvedRelocatableJ9Method::isProtected()         { return methodModifiers() & J9AccProtected ? true : false; }
bool TR_ResolvedRelocatableJ9Method::isPublic()            { return methodModifiers() & J9AccPublic ? true : false; }
bool TR_ResolvedRelocatableJ9Method::isStrictFP()          { return methodModifiers() & J9AccStrict ? true : false; }

bool TR_ResolvedRelocatableJ9Method::isFinal()             { return (methodModifiers() & J9AccFinal) || (classModifiers() & J9AccFinal) ? true : false;}

bool
TR_ResolvedRelocatableJ9Method::isInterpreted()
   {
   bool alwaysTreatAsInterpreted = true;
#if defined(TR_TARGET_S390)
   alwaysTreatAsInterpreted = false;
#elif defined(TR_TARGET_X86)

   /*if isInterpreted should be only overridden for JNI methods.
   Otherwise buildDirectCall in X86PrivateLinkage.cpp will generate CALL 0
   for certain jitted methods as startAddressForJittedMethod still returns NULL in AOT
   this is not an issue on z as direct calls are dispatched via snippets

   If one of the options to disable JNI is specified
   this function reverts back to the old behaviour
   */
   if (isJNINative() &&
        !TR::Options::getAOTCmdLineOptions()->getOption(TR_DisableDirectToJNI)  &&
        !TR::Options::getAOTCmdLineOptions()->getOption(TR_DisableDirectToJNIInline) &&
        !TR::Options::getCmdLineOptions()->getOption(TR_DisableDirectToJNI) &&
        !TR::Options::getCmdLineOptions()->getOption(TR_DisableDirectToJNIInline)
        )
      {
      alwaysTreatAsInterpreted = false;
      }
#endif

   if (alwaysTreatAsInterpreted)
      return true;

   return TR_ResolvedJ9Method::isInterpreted();
   }

bool
TR_ResolvedRelocatableJ9Method::isInterpretedForHeuristics()
   {
   return TR_ResolvedJ9Method::isInterpreted();
   }

void *
TR_ResolvedRelocatableJ9Method::startAddressForJittedMethod()
   {
   return NULL;
   }

void *
TR_ResolvedRelocatableJ9Method::startAddressForJNIMethod(TR::Compilation * comp)
   {
#if defined(TR_TARGET_S390)  || defined(TR_TARGET_X86) || defined(TR_TARGET_POWER)
   return TR_ResolvedJ9Method::startAddressForJNIMethod(comp);
#else
   return NULL;
#endif
   }

void *
TR_ResolvedRelocatableJ9Method::startAddressForJITInternalNativeMethod()
   {
   return 0;
   }

void *
TR_ResolvedRelocatableJ9Method::startAddressForInterpreterOfJittedMethod()
   {
   return ((J9Method *)getNonPersistentIdentifier())->extra;
   }

void *
TR_ResolvedRelocatableJ9Method::constantPool()
   {
   return romLiterals();
   }

TR_OpaqueClassBlock *
TR_ResolvedRelocatableJ9Method::getClassFromConstantPool(TR::Compilation *comp, uint32_t cpIndex, bool returnClassForAOT)
   {
   TR_OpaqueClassBlock * resolvedClass = NULL;

   if (returnClassForAOT || comp->getOption(TR_UseSymbolValidationManager))
      {
      resolvedClass = TR_ResolvedJ9Method::getClassFromConstantPool(comp, cpIndex);
      if (resolvedClass)
         {
         bool validated = validateClassFromConstantPool(comp, (J9Class *)resolvedClass, cpIndex);
         if (validated)
            {
            return (TR_OpaqueClassBlock*)resolvedClass;
            }
         }
      return 0;
      }

   return resolvedClass;
   }

bool
TR_ResolvedRelocatableJ9Method::validateClassFromConstantPool(TR::Compilation *comp, J9Class *clazz, uint32_t cpIndex,  TR_ExternalRelocationTargetKind reloKind)
   {
   if (comp->getOption(TR_UseSymbolValidationManager))
      {
      return comp->getSymbolValidationManager()->addClassFromCPRecord(reinterpret_cast<TR_OpaqueClassBlock *>(clazz), cp(), cpIndex);
      }
   else
      {
      return storeValidationRecordIfNecessary(comp, cp(), cpIndex, reloKind, ramMethod(), clazz);
      }
   }

bool
TR_ResolvedRelocatableJ9Method::validateArbitraryClass(TR::Compilation *comp, J9Class *clazz)
   {
   return storeValidationRecordIfNecessary(comp, cp(), 0, TR_ValidateArbitraryClass, ramMethod(), clazz);
   }



static TR::DataType
cpType2trType(UDATA cpType)
   {
   switch (cpType)
      {
      case J9CPTYPE_UNUSED:
      case J9CPTYPE_UNUSED8:
         return TR::NoType;
      case J9CPTYPE_CLASS:
      case J9CPTYPE_STRING:
      case J9CPTYPE_ANNOTATION_UTF8:
      case J9CPTYPE_METHOD_TYPE:
      case J9CPTYPE_METHODHANDLE:
      case J9CPTYPE_CONSTANT_DYNAMIC:
         return TR::Address;
      case J9CPTYPE_INT:
         return TR::Int32;
      case J9CPTYPE_LONG:
         return TR::Int64;
      case J9CPTYPE_FLOAT:
         return TR::Float;
      case J9CPTYPE_DOUBLE:
         return TR::Double;
      default:
         TR_ASSERT(0, "Unknown CPType %d", (int)cpType);
         return TR::NoType;
      }
   }

void *
TR_ResolvedRelocatableJ9Method::stringConstant(I_32 cpIndex)
   {
   TR_ASSERT(cpIndex != -1, "cpIndex shouldn't be -1");

   return (void *) ((U_8 *)&(((J9RAMStringRef *) romLiterals())[cpIndex].stringObject));
   }

bool
TR_ResolvedRelocatableJ9Method::isUnresolvedString(I_32 cpIndex, bool optimizeForAOT)
   {
   TR_ASSERT(cpIndex != -1, "cpIndex shouldn't be -1");

   if (optimizeForAOT)
      return TR_ResolvedJ9Method::isUnresolvedString(cpIndex);
   return (IDATA) 1;
   }

void *
TR_ResolvedRelocatableJ9Method::methodTypeConstant(I_32 cpIndex)
   {
   TR_ASSERT(false, "should be unreachable");
   return NULL;
   }

bool
TR_ResolvedRelocatableJ9Method::isUnresolvedMethodType(I_32 cpIndex)
   {
   TR_ASSERT(false, "should be unreachable");
   return true;
   }

void *
TR_ResolvedRelocatableJ9Method::methodHandleConstant(I_32 cpIndex)
   {
   TR_ASSERT(false, "should be unreachable");
   return NULL;
   }

bool
TR_ResolvedRelocatableJ9Method::isUnresolvedMethodHandle(I_32 cpIndex)
   {
   TR_ASSERT(false, "should be unreachable");
   return true;
   }

TR_ResolvedMethod *
TR_ResolvedRelocatableJ9Method::getResolvedPossiblyPrivateVirtualMethod(
   TR::Compilation *comp,
   int32_t cpIndex,
   bool ignoreRtResolve,
   bool * unresolvedInCP)
   {
   TR_ResolvedMethod *method =
      TR_ResolvedJ9Method::getResolvedPossiblyPrivateVirtualMethod(
         comp,
         cpIndex,
         ignoreRtResolve,
         unresolvedInCP);

   if (comp->getOption(TR_UseSymbolValidationManager))
      return method;

   // For now leave private invokevirtual unresolved in AOT. If we resolve it,
   // we may forceUnresolvedDispatch in codegen, in which case the generated
   // code would attempt to resolve the wrong kind of constant pool entry.
   return (method == NULL || method->isPrivate()) ? NULL : method;
   }

bool
TR_ResolvedRelocatableJ9Method::getUnresolvedFieldInCP(I_32 cpIndex)
   {
   TR_ASSERT(cpIndex != -1, "cpIndex shouldn't be -1");
   #if defined(J9VM_INTERP_AOT_COMPILE_SUPPORT) && defined(J9VM_OPT_SHARED_CLASSES) && (defined(TR_HOST_X86) || defined(TR_HOST_POWER) || defined(TR_HOST_S390) || defined(TR_HOST_ARM))
      return !J9RAMFIELDREF_IS_RESOLVED(((J9RAMFieldRef*)cp()) + cpIndex);
   #else
      return true;
   #endif
   }

bool
TR_ResolvedRelocatableJ9Method::storeValidationRecordIfNecessary(TR::Compilation * comp, J9ConstantPool *constantPool, int32_t cpIndex, TR_ExternalRelocationTargetKind reloKind, J9Method *ramMethod, J9Class *definingClass)
   {
   TR_J9VMBase *fej9 = (TR_J9VMBase *) comp->fe();

   bool storeClassInfo = true;
   bool fieldInfoCanBeUsed = false;
   TR_AOTStats *aotStats = ((TR_JitPrivateConfig *)fej9->_jitConfig->privateConfig)->aotStats;
   bool isStatic = false;

   TR::CompilationInfo *compInfo = TR::CompilationInfo::get(fej9->_jitConfig);
   TR::CompilationInfoPerThreadBase *compInfoPerThreadBase = compInfo->getCompInfoForCompOnAppThread();
   TR_RelocationRuntime *reloRuntime;
   if (compInfoPerThreadBase)
      reloRuntime = compInfoPerThreadBase->reloRuntime();
   else
      reloRuntime = compInfo->getCompInfoForThread(fej9->vmThread())->reloRuntime();

   isStatic = (reloKind == TR_ValidateStaticField);

   traceMsg(comp, "storeValidationRecordIfNecessary:\n");
   traceMsg(comp, "\tconstantPool %p cpIndex %d\n", constantPool, cpIndex);
   traceMsg(comp, "\treloKind %d isStatic %d\n", reloKind, isStatic);
   J9UTF8 *methodClassName = J9ROMCLASS_CLASSNAME(J9_CLASS_FROM_METHOD(ramMethod)->romClass);
   traceMsg(comp, "\tmethod %p from class %p %.*s\n", ramMethod, J9_CLASS_FROM_METHOD(ramMethod), J9UTF8_LENGTH(methodClassName), J9UTF8_DATA(methodClassName));
   traceMsg(comp, "\tdefiningClass %p\n", definingClass);

   if (!definingClass)
      {
      definingClass = (J9Class *) reloRuntime->getClassFromCP(fej9->vmThread(), fej9->_jitConfig->javaVM, constantPool, cpIndex, isStatic);
      traceMsg(comp, "\tdefiningClass recomputed from cp as %p\n", definingClass);
      }

   if (!definingClass)
      {
      if (aotStats)
         aotStats->numDefiningClassNotFound++;
      return false;
      }

   J9UTF8 *className = J9ROMCLASS_CLASSNAME(definingClass->romClass);
   traceMsg(comp, "\tdefiningClass name %.*s\n", J9UTF8_LENGTH(className), J9UTF8_DATA(className));

   J9ROMClass *romClass = NULL;
   void *classChain = NULL;

   // all kinds of validations may need to rely on the entire class chain, so make sure we can build one first
   classChain = fej9->sharedCache()->rememberClass(definingClass);
   if (!classChain)
      return false;

   bool inLocalList = false;
   TR::list<TR::AOTClassInfo*>* aotClassInfo = comp->_aotClassInfo;
   if (!aotClassInfo->empty())
      {
      for (auto info = aotClassInfo->begin(); info != aotClassInfo->end(); ++info)
         {
         TR_ASSERT(((*info)->_reloKind == TR_ValidateInstanceField ||
                 (*info)->_reloKind == TR_ValidateStaticField ||
                 (*info)->_reloKind == TR_ValidateClass ||
                 (*info)->_reloKind == TR_ValidateArbitraryClass),
                "TR::AOTClassInfo reloKind is not TR_ValidateInstanceField or TR_ValidateStaticField or TR_ValidateClass!");

         if ((*info)->_reloKind == reloKind)
            {
            if (isStatic)
               inLocalList = (romClass == ((J9Class *)((*info)->_clazz))->romClass);
            else
               inLocalList = (classChain == (*info)->_classChain &&
                              cpIndex == (*info)->_cpIndex &&
                              ramMethod == (J9Method *)(*info)->_method);

            if (inLocalList)
               break;
            }
         }
      }

   if (inLocalList)
      {
      traceMsg(comp, "\tFound in local list, nothing to do\n");
      if (aotStats)
         {
         if (isStatic)
            aotStats->numStaticEntriesAlreadyStoredInLocalList++;
         else
            aotStats->numCHEntriesAlreadyStoredInLocalList++;
         }
      return true;
      }

   TR::AOTClassInfo *classInfo = new (comp->trHeapMemory()) TR::AOTClassInfo(fej9, (TR_OpaqueClassBlock *)definingClass, (void *) classChain, (TR_OpaqueMethodBlock *)ramMethod, cpIndex, reloKind);
   if (classInfo)
      {
      traceMsg(comp, "\tCreated new AOT class info %p\n", classInfo);
      comp->_aotClassInfo->push_front(classInfo);
      if (aotStats)
         {
         if (isStatic)
            aotStats->numNewStaticEntriesInLocalList++;
         else
            aotStats->numNewCHEntriesInLocalList++;
         }

      return true;
      }

   // should only be a native OOM that gets us here...
   return false;
   }

bool
TR_ResolvedRelocatableJ9Method::fieldAttributes(TR::Compilation * comp, int32_t cpIndex, uint32_t * fieldOffset, TR::DataType * type, bool * volatileP, bool * isFinal, bool * isPrivate, bool isStore, bool * unresolvedInCP, bool needAOTValidation)
   {
   TR_ASSERT(cpIndex != -1, "cpIndex shouldn't be -1");

#if defined(DEBUG_LOCAL_CLASS_OPT)
   fieldAttributeCtr++;
#endif

   UDATA ltype;
   I_32 volatileFlag = 0, finalFlag = 0, privateFlag = 0;

   bool result = false;
   bool theFieldIsFromLocalClass = false;
   J9ROMFieldShape * fieldShape = 0;
   J9ConstantPool *constantPool = (J9ConstantPool *)(J9_CP_FROM_METHOD(ramMethod()));

   IDATA offset;
   bool fieldInfoCanBeUsed = false;
   bool aotStats = comp->getOption(TR_EnableAOTStats);
   bool resolveField = true;

      {
      TR::VMAccessCriticalSection fieldAttributes(fej9());
      offset = jitCTResolveInstanceFieldRefWithMethod(_fe->vmThread(), ramMethod(), cpIndex, isStore, &fieldShape);

      if (comp->getOption(TR_DisableAOTInstanceFieldResolution))
         resolveField = false;
      else
         {
         if (needAOTValidation)
            {
            if (comp->getOption(TR_UseSymbolValidationManager))
               {
               TR_J9VMBase *fej9 = (TR_J9VMBase *) comp->fe();
               TR::CompilationInfo *compInfo = TR::CompilationInfo::get(fej9->_jitConfig);
               TR::CompilationInfoPerThreadBase *compInfoPerThreadBase = compInfo->getCompInfoForCompOnAppThread();
               TR_RelocationRuntime *reloRuntime;
               if (compInfoPerThreadBase)
                  reloRuntime = compInfoPerThreadBase->reloRuntime();
               else
                  reloRuntime = compInfo->getCompInfoForThread(fej9->vmThread())->reloRuntime();

               TR_OpaqueClassBlock *clazz = reloRuntime->getClassFromCP(fej9->vmThread(), fej9->_jitConfig->javaVM, constantPool, cpIndex, false);

               fieldInfoCanBeUsed = comp->getSymbolValidationManager()->addDefiningClassFromCPRecord(clazz, constantPool, cpIndex);
               }
            else
               {
               fieldInfoCanBeUsed = storeValidationRecordIfNecessary(comp, constantPool, cpIndex, TR_ValidateInstanceField, ramMethod());
               }
            }
         else
            {
            fieldInfoCanBeUsed = true;
            }
         }
      }

   if (offset == J9JIT_RESOLVE_FAIL_COMPILE)
      {
      comp->failCompilation<TR::CompilationException>("offset == J9JIT_RESOLVE_FAIL_COMPILE");
      }

   if (!fieldInfoCanBeUsed && aotStats)
      ((TR_JitPrivateConfig *)_fe->_jitConfig->privateConfig)->aotStats->numInstanceFieldInfoNotUsed++;

   //*fieldOffset = (U_32)NULL; // No path should currently set fieldOffset to non-NULL for AOT.
   if (!resolveField)
      {
      *fieldOffset = (U_32)NULL;
      fieldInfoCanBeUsed = false;
      }
   if (offset >= 0 &&
       (!(_fe->_jitConfig->runtimeFlags & J9JIT_RUNTIME_RESOLVE) ||
        comp->ilGenRequest().details().isMethodHandleThunk() || // cmvc 195373
        !performTransformation(comp, "Setting as unresolved field attributes cpIndex=%d\n",cpIndex))  && fieldInfoCanBeUsed
       /*fieldIsFromLocalClass((void *)_methodCookie, cpIndex)*/)
      {
      theFieldIsFromLocalClass = true;
      ltype = fieldShape->modifiers;
      volatileFlag = (ltype & J9AccVolatile) ? 1 : 0;
      finalFlag = (ltype & J9AccFinal) ? 1 : 0;
      privateFlag = (ltype & J9AccPrivate) ? 1 : 0;

      if (aotStats)
         ((TR_JitPrivateConfig *)_fe->_jitConfig->privateConfig)->aotStats->numInstanceFieldInfoUsed++;
      if (resolveField) *fieldOffset = offset + sizeof(J9Object);  // add header size
#if defined(DEBUG_LOCAL_CLASS_OPT)
      resolvedCtr++;
#endif
      }
   else
      {
#if defined(J9VM_INTERP_AOT_COMPILE_SUPPORT) && defined(J9VM_OPT_SHARED_CLASSES) && (defined(TR_HOST_X86) || defined(TR_HOST_POWER) || defined(TR_HOST_S390) || defined(TR_HOST_ARM))
      ltype = getFieldType((J9ROMConstantPoolItem *)romLiterals(), cpIndex);
#endif

#if defined(DEBUG_LOCAL_CLASS_OPT)
      unresolvedCtr++;
#endif
      }

   if (unresolvedInCP)
      *unresolvedInCP = getUnresolvedFieldInCP(cpIndex);

   setAttributeResult(false,
                      theFieldIsFromLocalClass,
                      ltype,
                      volatileFlag,
                      finalFlag,
                      privateFlag,
                      type,
                      volatileP,
                      isFinal,
                      isPrivate,
                      (void**)fieldOffset);

   return theFieldIsFromLocalClass;
   }

bool
TR_ResolvedRelocatableJ9Method::staticAttributes(TR::Compilation * comp,
                                                 int32_t cpIndex,
                                                 void * * address,
                                                 TR::DataType * type,
                                                 bool * volatileP,
                                                 bool * isFinal,
                                                 bool * isPrivate,
                                                 bool isStore,
                                                 bool * unresolvedInCP,
                                                 bool needAOTValidation)
   {
   TR_ASSERT(cpIndex != -1, "cpIndex shouldn't be -1");

#if defined(DEBUG_LOCAL_CLASS_OPT)
   staticAttributeCtr++;
#endif

   U_32 ltype;
   void *offset;
   I_32 volatileFlag = 0, finalFlag = 0, privateFlag = 0;
   bool result = false;
   bool theFieldIsFromLocalClass = false;
   J9ROMFieldShape * fieldShape = 0;
   J9ConstantPool *constantPool = (J9ConstantPool *)(J9_CP_FROM_METHOD(ramMethod()));

      {
      TR::VMAccessCriticalSection staticAttributes(fej9());
      offset = jitCTResolveStaticFieldRefWithMethod(_fe->vmThread(), ramMethod(), cpIndex, isStore, &fieldShape);
      }

   bool fieldInfoCanBeUsed = false;
   bool aotStats = comp->getOption(TR_EnableAOTStats);

   if (needAOTValidation)
      {
      if (comp->getOption(TR_UseSymbolValidationManager))
         {
         TR_J9VMBase *fej9 = (TR_J9VMBase *) comp->fe();
         TR::CompilationInfo *compInfo = TR::CompilationInfo::get(fej9->_jitConfig);
         TR::CompilationInfoPerThreadBase *compInfoPerThreadBase = compInfo->getCompInfoForCompOnAppThread();
         TR_RelocationRuntime *reloRuntime;
         if (compInfoPerThreadBase)
            reloRuntime = compInfoPerThreadBase->reloRuntime();
         else
            reloRuntime = compInfo->getCompInfoForThread(fej9->vmThread())->reloRuntime();

         TR_OpaqueClassBlock *clazz = reloRuntime->getClassFromCP(fej9->vmThread(), fej9->_jitConfig->javaVM, constantPool, cpIndex, true);

         fieldInfoCanBeUsed = comp->getSymbolValidationManager()->addDefiningClassFromCPRecord(clazz, constantPool, cpIndex, true);
         }
      else
         {
         fieldInfoCanBeUsed = storeValidationRecordIfNecessary(comp, constantPool, cpIndex, TR_ValidateStaticField, ramMethod());
         }
      }
   else
      {
      fieldInfoCanBeUsed = true;
      }

   if (offset == (void *)J9JIT_RESOLVE_FAIL_COMPILE)
      {
      comp->failCompilation<TR::CompilationException>("offset == J9JIT_RESOLVE_FAIL_COMPILE");
      }

   if (offset && fieldInfoCanBeUsed &&
      (!(_fe->_jitConfig->runtimeFlags & J9JIT_RUNTIME_RESOLVE) ||
      comp->ilGenRequest().details().isMethodHandleThunk() || // cmvc 195373
      !performTransformation(comp, "Setting as unresolved static attributes cpIndex=%d\n",cpIndex)) /*&&
      compInfo->isRomClassForMethodInSharedCache(method, jitConfig->javaVM) */  /* &&
      fieldIsFromLocalClass((void *)_methodCookie, cpIndex)*/)
      {
      theFieldIsFromLocalClass = true;
      ltype = fieldShape->modifiers;
      volatileFlag = (ltype & J9AccVolatile) ? 1 : 0;
      finalFlag = (ltype & J9AccFinal) ? 1 : 0;
      privateFlag = (ltype & J9AccPrivate) ? 1 : 0;
      *address = offset;

      if (aotStats)
         ((TR_JitPrivateConfig *)_fe->_jitConfig->privateConfig)->aotStats->numStaticFieldInfoUsed++;
#if defined(DEBUG_LOCAL_CLASS_OPT)
      resolvedCtr++;
#endif
      }
   else
      {
      if (aotStats)
         ((TR_JitPrivateConfig *)_fe->_jitConfig->privateConfig)->aotStats->numStaticFieldInfoNotUsed++;
#if defined(J9VM_INTERP_AOT_COMPILE_SUPPORT) && defined(J9VM_OPT_SHARED_CLASSES) && (defined(TR_HOST_X86) || defined(TR_HOST_POWER) || defined(TR_HOST_S390) || defined(TR_HOST_ARM))
      ltype = getFieldType((J9ROMConstantPoolItem *)romLiterals(), cpIndex);
#endif

#if defined(DEBUG_LOCAL_CLASS_OPT)
      unresolvedCtr++;
#endif
      }

   if (unresolvedInCP)
      *unresolvedInCP = !J9RAMSTATICFIELDREF_IS_RESOLVED(((J9RAMStaticFieldRef*)constantPool) + cpIndex);

   setAttributeResult(true, theFieldIsFromLocalClass, ltype, volatileFlag, finalFlag, privateFlag, type, volatileP, isFinal, isPrivate, address);

   return theFieldIsFromLocalClass;
   }

char *
TR_ResolvedRelocatableJ9Method::fieldSignatureChars(int32_t cpIndex, int32_t & len)
   {
   return cpIndex > 0 ? fieldOrStaticSignatureChars(cpIndex, len) : 0;
   }

char *
TR_ResolvedRelocatableJ9Method::staticSignatureChars(int32_t cpIndex, int32_t & len)
   {
   return cpIndex >= 0 ? fieldOrStaticSignatureChars(cpIndex, len) : 0;
   }

TR_OpaqueClassBlock *
TR_ResolvedRelocatableJ9Method::classOfStatic(int32_t cpIndex, bool returnClassForAOT)
   {
   TR_OpaqueClassBlock * clazz = TR_ResolvedJ9Method::classOfStatic(cpIndex, returnClassForAOT);

   TR::Compilation *comp = TR::comp();
   bool validated = false;

   if (comp && comp->getOption(TR_UseSymbolValidationManager))
      {
      validated = comp->getSymbolValidationManager()->addStaticClassFromCPRecord(clazz, cp(), cpIndex);
      }
   else
      {
      validated = returnClassForAOT;
      }

   if (validated)
      return clazz;
   else
      return NULL;
   }

void
TR_ResolvedRelocatableJ9Method::handleUnresolvedStaticMethodInCP(int32_t cpIndex, bool * unresolvedInCP)
   {
   *unresolvedInCP = getUnresolvedStaticMethodInCP(cpIndex);
   }

void
TR_ResolvedRelocatableJ9Method::handleUnresolvedSpecialMethodInCP(int32_t cpIndex, bool * unresolvedInCP)
   {
   *unresolvedInCP = getUnresolvedSpecialMethodInCP(cpIndex);
   }

void
TR_ResolvedRelocatableJ9Method::handleUnresolvedVirtualMethodInCP(int32_t cpIndex, bool * unresolvedInCP)
   {
   *unresolvedInCP = getUnresolvedVirtualMethodInCP(cpIndex);
   }

bool
TR_ResolvedRelocatableJ9Method::getUnresolvedMethodInCP(TR_OpaqueMethodBlock *aMethod)
   {
   J9Method *ramMethod = (J9Method*)aMethod;
   return !ramMethod || !J9_BYTECODE_START_FROM_RAM_METHOD(ramMethod);
   }

bool
TR_ResolvedRelocatableJ9Method::getUnresolvedStaticMethodInCP(I_32 cpIndex)
   {
   J9Method *method = NULL;
   TR_ASSERT(cpIndex != -1, "cpIndex shouldn't be -1");

      {
      TR::VMAccessCriticalSection getUnresolvedStaticMethodInCP(fej9());
      method = jitResolveStaticMethodRef(_fe->vmThread(),
                                         (J9ConstantPool *)(J9_CP_FROM_METHOD(ramMethod())),
                                         cpIndex,
                                         J9_RESOLVE_FLAG_JIT_COMPILE_TIME);
      }

   return getUnresolvedMethodInCP((TR_OpaqueMethodBlock*)method);
   }

static bool doResolveAtRuntime(J9Method *method, I_32 cpIndex, TR::Compilation *comp)
   {
   TR_J9VMBase *fej9 = (TR_J9VMBase *)(comp->fe());
   if (!method)
      return true;
   else if (method == J9VMJAVALANGINVOKEMETHODHANDLE_INVOKEWITHARGUMENTSHELPER_METHOD(fej9->getJ9JITConfig()->javaVM))
      {
      // invokeWithArgumentsHelper is a weirdo
      if (fej9->isAOT_DEPRECATED_DO_NOT_USE())
         {
         comp->failCompilation<TR::CompilationException>("invokeWithArgumentsHelper");
         }
      else
         return false; // It is incorrect to try to resolve this
      }
   else if (comp->ilGenRequest().details().isMethodHandleThunk()) // cmvc 195373
      return false;
   else if (fej9->getJ9JITConfig()->runtimeFlags & J9JIT_RUNTIME_RESOLVE)
      return performTransformation(comp, "Setting as unresolved static call cpIndex=%d\n", cpIndex);

   return false;
   }


bool
TR_ResolvedRelocatableJ9Method::getUnresolvedSpecialMethodInCP(I_32 cpIndex)
   {
   J9Method *method = NULL;
   TR_ASSERT(cpIndex != -1, "cpIndex shouldn't be -1");

      {
      TR::VMAccessCriticalSection getUnresolvedSpecialMethodInCP(fej9());
      method = jitResolveSpecialMethodRef(_fe->vmThread(), (J9ConstantPool *)(J9_CP_FROM_METHOD(ramMethod())), cpIndex, J9_RESOLVE_FLAG_JIT_COMPILE_TIME);
      }

   return getUnresolvedMethodInCP((TR_OpaqueMethodBlock*)method);
   }

bool
TR_ResolvedRelocatableJ9Method::getUnresolvedVirtualMethodInCP(I_32 cpIndex)
   {
/*
   TR_ASSERT(cpIndex != -1, "cpIndex shouldn't be -1");
   J9Method *ramMethod;
   I_32 rc=_fe->_vmFunctionTable->resolveVirtualMethodRef(_fe->vmThread(), (J9ConstantPool *)(J9_CP_FROM_METHOD((((AOTSharedCookie *)_methodCookie)->ramMethod))), cpIndex, J9_RESOLVE_FLAG_JIT_COMPILE_TIME, &ramMethod);
   if (!rc)
      return false;

   return getUnresolvedMethodInCP((TR_OpaqueMethodBlock*)ramMethod);
*/
   return false;
   }

TR_ResolvedMethod *
TR_ResolvedRelocatableJ9Method::getResolvedImproperInterfaceMethod(
   TR::Compilation * comp,
   I_32 cpIndex)
   {
   if (comp->getOption(TR_UseSymbolValidationManager))
      return TR_ResolvedJ9Method::getResolvedImproperInterfaceMethod(comp, cpIndex);

   // For now leave private and Object invokeinterface unresolved in AOT. If we
   // resolve it, we may forceUnresolvedDispatch in codegen, in which case the
   // generated code would attempt to resolve the wrong kind of constant pool
   // entry.
   return NULL;
   }

TR_ResolvedMethod *
TR_ResolvedRelocatableJ9Method::createResolvedMethodFromJ9Method(TR::Compilation *comp, I_32 cpIndex, uint32_t vTableSlot, J9Method *j9method, bool * unresolvedInCP, TR_AOTInliningStats *aotStats)
   {
   TR_ResolvedMethod *resolvedMethod = NULL;

#if defined(J9VM_OPT_SHARED_CLASSES) && (defined(TR_HOST_X86) || defined(TR_HOST_POWER) || defined(TR_HOST_S390) || defined(TR_HOST_ARM))
   static char *dontInline = feGetEnv("TR_AOTDontInline");
   bool resolveAOTMethods = !comp->getOption(TR_DisableAOTResolveDiffCLMethods);
   bool enableAggressive = comp->getOption(TR_EnableAOTInlineSystemMethod);
   bool isSystemClassLoader = false;

   if (dontInline)
      return NULL;

   if (comp->getOption(TR_DisableDFP) ||
       (!(TR::Compiler->target.cpu.supportsDecimalFloatingPoint()
#ifdef TR_TARGET_S390
       || TR::Compiler->target.cpu.getS390SupportsDFP()
#endif
         ) ||
          !TR_J9MethodBase::isBigDecimalMethod(j9method)))
      {
      // Check if same classloader
      J9Class *j9clazz = (J9Class *) J9_CLASS_FROM_CP(((J9RAMConstantPoolItem *) J9_CP_FROM_METHOD(((J9Method *)j9method))));
      TR_OpaqueClassBlock *clazzOfInlinedMethod = _fe->convertClassPtrToClassOffset(j9clazz);
      TR_OpaqueClassBlock *clazzOfCompiledMethod = _fe->convertClassPtrToClassOffset(J9_CLASS_FROM_METHOD(ramMethod()));

      if (enableAggressive)
         {
         isSystemClassLoader = ((void*)_fe->vmThread()->javaVM->systemClassLoader->classLoaderObject ==  (void*)_fe->getClassLoader(clazzOfInlinedMethod));
         }

      if (TR::CompilationInfo::get(_fe->_jitConfig)->isRomClassForMethodInSharedCache(j9method, _fe->_jitConfig->javaVM))
         {
         bool sameLoaders = false;
         TR_J9VMBase *fej9 = (TR_J9VMBase *)_fe;
         if (resolveAOTMethods ||
             (sameLoaders = fej9->sameClassLoaders(clazzOfInlinedMethod, clazzOfCompiledMethod)) ||
             isSystemClassLoader)
            {
            resolvedMethod = new (comp->trHeapMemory()) TR_ResolvedRelocatableJ9Method((TR_OpaqueMethodBlock *) j9method, _fe, comp->trMemory(), this, vTableSlot);
            if (comp->getOption(TR_UseSymbolValidationManager))
               {
               if (!comp->getSymbolValidationManager()->verifySymbolHasBeenValidated(static_cast<void *>(resolvedMethod->containingClass())))
                  {
                  return NULL;
                  }
               }
            else if (aotStats)
               {
               aotStats->numMethodResolvedAtCompile++;
               if (_fe->convertClassPtrToClassOffset(J9_CLASS_FROM_METHOD(ramMethod())) == _fe->convertClassPtrToClassOffset(J9_CLASS_FROM_METHOD(j9method)))
                  aotStats->numMethodInSameClass++;
               else
                  aotStats->numMethodNotInSameClass++;
               }
            }
         else if (aotStats && !sameLoaders)
            {
            aotStats->numMethodFromDiffClassLoader++;
            }
         }
      else if (aotStats &&
               !TR::CompilationInfo::get(_fe->_jitConfig)->isRomClassForMethodInSharedCache(j9method, _fe->_jitConfig->javaVM))
         {
         aotStats->numMethodROMMethodNotInSC++;
         }
      }

#endif

   return resolvedMethod;
   }

#if 0
#endif

U_8 *
TR_ResolvedRelocatableJ9Method::allocateException(uint32_t numBytes, TR::Compilation *comp)
   {
   J9JITExceptionTable *eTbl = NULL;
   uint32_t size = 0;
   bool shouldRetryAllocation;
   eTbl = (J9JITExceptionTable *)_fe->allocateDataCacheRecord(numBytes, comp, _fe->needsContiguousAllocation(), &shouldRetryAllocation,
                                                              J9_JIT_DCE_EXCEPTION_INFO, &size);
   if (!eTbl)
      {
      if (shouldRetryAllocation)
         {
         // force a retry
         comp->failCompilation<J9::RecoverableDataCacheError>("Failed to allocate exception table");
         }
      comp->failCompilation<J9::DataCacheError>("Failed to allocate exception table");
      }
   memset((uint8_t *)eTbl, 0, size);

   // These get updated in TR_RelocationRuntime::relocateAOTCodeAndData
   eTbl->ramMethod = NULL;
   eTbl->constantPool = NULL;

   return (U_8 *) eTbl;
   }

TR_OpaqueMethodBlock *
TR_ResolvedRelocatableJ9Method::getNonPersistentIdentifier()
   {
   return (TR_OpaqueMethodBlock *)ramMethod();
   }


TR_J9Method::TR_J9Method(TR_FrontEnd * fe, TR_Memory * trMemory, J9Class * aClazz, uintptr_t cpIndex)
   {
   TR_ASSERT(cpIndex != -1, "cpIndex shouldn't be -1");

   TR_J9VMBase *fej9 = (TR_J9VMBase *)fe;

   J9ROMClass * romClass = aClazz->romClass;
   uintptr_t realCPIndex = jitGetRealCPIndex(fej9->vmThread(), romClass, cpIndex);
   J9ROMMethodRef * romRef = &J9ROM_CP_BASE(romClass, J9ROMMethodRef)[realCPIndex];
   J9ROMClassRef * classRef = &J9ROM_CP_BASE(romClass, J9ROMClassRef)[romRef->classRefCPIndex];
   J9ROMNameAndSignature * nameAndSignature = J9ROMMETHODREF_NAMEANDSIGNATURE(romRef);

   _className = J9ROMCLASSREF_NAME(classRef);
   _name = J9ROMNAMEANDSIGNATURE_NAME(nameAndSignature);
   _signature = J9ROMNAMEANDSIGNATURE_SIGNATURE(nameAndSignature);

   parseSignature(trMemory);
   _fullSignature = NULL;
   }

TR_J9Method::TR_J9Method(TR_FrontEnd * fe, TR_Memory * trMemory, J9Class * aClazz, uintptr_t cpIndex, bool isJITaaSServerMode)
   {
   TR_ASSERT(cpIndex != -1, "cpIndex shouldn't be -1");

   TR_J9ServerVM *fej9 = (TR_J9ServerVM *)fe;
   JITaaS::J9ServerStream *stream = fej9->_compInfoPT->getMethodBeingCompiled()->_stream;
   stream->write(JITaaS::J9ServerMessageType::get_params_to_construct_TR_j9method, aClazz, cpIndex);
   const auto recv = stream->read<std::string, std::string, std::string>();
   const std::string str_className = std::get<0>(recv);
   const std::string str_name = std::get<1>(recv);
   const std::string str_signature = std::get<2>(recv);
   _className = str2utf8((char*)&str_className[0], str_className.length(), trMemory, heapAlloc);
   _name = str2utf8((char*)&str_name[0], str_name.length(), trMemory, heapAlloc);
   _signature = str2utf8((char*)&str_signature[0], str_signature.length(), trMemory, heapAlloc);

   parseSignature(trMemory);
   _fullSignature = NULL;
   }

TR_J9Method::TR_J9Method(TR_FrontEnd * fe, TR_Memory * trMemory, TR_OpaqueMethodBlock * aMethod)
   {
   J9ROMMethod * romMethod;
   TR_J9VMBase *fej9 = (TR_J9VMBase *)fe;

      {
      TR::VMAccessCriticalSection j9method(fej9);
      romMethod = getOriginalROMMethod((J9Method *)aMethod);
      }

   J9ROMClass *romClass = J9_CLASS_FROM_METHOD(((J9Method *)aMethod))->romClass;
   _className = J9ROMCLASS_CLASSNAME(romClass);
   _name = J9ROMMETHOD_GET_NAME(romClass, romMethod);
   _signature = J9ROMMETHOD_GET_SIGNATURE(romClass, romMethod);

   parseSignature(trMemory);
   _fullSignature = NULL;
   }

TR_J9Method::TR_J9Method()
   {
   }

//////////////////////////////
//
//  TR_ResolvedMethod
//
/////////////////////////

TR_ResolvedJ9Method::TR_ResolvedJ9Method(TR_OpaqueMethodBlock * aMethod, TR_FrontEnd * fe, TR_Memory * trMemory, TR_ResolvedMethod * owner, uint32_t vTableSlot)
   : TR_J9Method(fe, trMemory, aMethod), TR_ResolvedJ9MethodBase(fe, owner), _pendingPushSlots(-1)
   {
   _ramMethod = (J9Method *)aMethod;

      {
      TR::VMAccessCriticalSection resolvedj9method(fej9());
      _romMethod = getOriginalROMMethod(_ramMethod);
      }

   _romLiterals = (J9ROMConstantPoolItem *) ((UDATA)romClassPtr() + sizeof(J9ROMClass));
   _vTableSlot = vTableSlot;
   _j9classForNewInstance = NULL;
   if (supportsFastJNI(fe))
      {
      TR_J9VMBase *j9fe = (TR_J9VMBase *)_fe;
      // a non-NULL target address is returned for both JNI natives and non-JNI natives with FastJNI replacements, NULL otherwise
      // properties will be non-zero IFF the target address points to a FastJNI replacement
      _jniTargetAddress = j9fe->getJ9JITConfig()->javaVM->internalVMFunctions->jniNativeMethodProperties(j9fe->vmThread(), _ramMethod, &_jniProperties);

	  // Check for user specified FastJNI override
	  if (TR::Options::getJniAccelerator() != NULL && TR::SimpleRegex::match(TR::Options::getJniAccelerator(), signature(trMemory)))
         {
		 _jniProperties |= 
             J9_FAST_JNI_RETAIN_VM_ACCESS | 
             J9_FAST_JNI_NOT_GC_POINT |
             J9_FAST_NO_NATIVE_METHOD_FRAME |
             J9_FAST_JNI_NO_EXCEPTION_THROW |
             J9_FAST_JNI_NO_SPECIAL_TEAR_DOWN;
         }
      }
   else
      {
      _jniProperties = 0;
      _jniTargetAddress = NULL;
      }

   construct();
   }

// protected constructor to be used by JITaaS
// had to reorder arguments to prevent ambiguity with above constructor (because the way constructors work in C++ is awful)
TR_ResolvedJ9Method::TR_ResolvedJ9Method(TR_FrontEnd * fe, TR_ResolvedMethod * owner)
   : TR_J9Method(), TR_ResolvedJ9MethodBase(fe, owner), _pendingPushSlots(-1)
   {
   }

void TR_ResolvedJ9Method::construct()
   {
#define x(a, b, c) a, sizeof(b) - 1, b, (int16_t)strlen(c), c

   struct X
      {
      TR::RecognizedMethod _enum;
      char _nameLen;
      const char * _name;
      int16_t _sigLen;
      const char * _sig;
      };

   static X ArrayListMethods[] =
      {
      {x(TR::java_util_ArrayList_add,  "add",    "(Ljava/lang/Object;)Z")},
      {x(TR::java_util_ArrayList_ensureCapacity,      "ensureCapacity",      "(I)V")},
      {x(TR::java_util_ArrayList_get,      "get",      "(I)Ljava/lang/Object;")},
      {x(TR::java_util_ArrayList_remove, "remove", "(I)Ljava/lang/Object;")},
      {x(TR::java_util_ArrayList_set,    "set", "(ILjava/lang/Object;)Ljava/lang/Object;")},
      {  TR::unknownMethod}
      };

   static X ClassMethods[] =
      {
      {x(TR::java_lang_Class_newInstancePrototype, "newInstancePrototype", "(Ljava/lang/Class;)Ljava/lang/Object;")},
      //{x(TR::java_lang_Class_newInstanceImpl,      "newInstanceImpl",      "()Ljava/lang/Object;")},
      {x(TR::java_lang_Class_newInstance,          "newInstance",          "()Ljava/lang/Object;")},
      {x(TR::java_lang_Class_isArray,              "isArray",              "()Z")},
      {x(TR::java_lang_Class_isPrimitive,          "isPrimitive",          "()Z")},
      {x(TR::java_lang_Class_getComponentType,     "getComponentType",     "()Ljava/lang/Class;")},
      {x(TR::java_lang_Class_getModifiersImpl,     "getModifiersImpl",     "()I")},
      {x(TR::java_lang_Class_isAssignableFrom,     "isAssignableFrom",     "(Ljava/lang/Class;)Z")},
      {x(TR::java_lang_Class_isInstance,           "isInstance",           "(Ljava/lang/Object;)Z")},
      {x(TR::java_lang_Class_isInterface,          "isInterface",          "()Z")},
      {  TR::unknownMethod}
      };

   static X ClassLoaderMethods[] =
      {
      {x(TR::java_lang_ClassLoader_callerClassLoader,     "callerClassLoader",    "()Ljava/lang/ClassLoader;")},
      {x(TR::java_lang_ClassLoader_getCallerClassLoader,  "getCallerClassLoader", "()Ljava/lang/ClassLoader;")},
      {x(TR::java_lang_ClassLoader_getStackClassLoader,   "getStackClassLoader",  "(I)Ljava/lang/ClassLoader;")},
      {  TR::unknownMethod}
      };

   static X DoubleMethods[] =
      {
      {x(TR::java_lang_Double_longBitsToDouble, "longBitsToDouble", "(J)D")},
      {x(TR::java_lang_Double_doubleToLongBits, "doubleToLongBits", "(D)J")},
      {x(TR::java_lang_Double_doubleToRawLongBits, "doubleToRawLongBits", "(D)J")},
      {  TR::java_lang_Double_init,                  6,    "<init>", (int16_t)-1,    "*"},
      {  TR::unknownMethod}
      };

   static X FloatMethods[] =
      {
      {x(TR::java_lang_Float_intBitsToFloat, "intBitsToFloat", "(I)F")},
      {x(TR::java_lang_Float_floatToIntBits, "floatToIntBits", "(F)I")},
      {x(TR::java_lang_Float_floatToRawIntBits, "floatToRawIntBits", "(F)I")},
      {  TR::java_lang_Float_init,                  6,    "<init>", (int16_t)-1,    "*"},
      {  TR::unknownMethod}
      };

   static X HashtableMethods[] =
      {
      {x(TR::java_util_Hashtable_get,        "get",           "(Ljava/lang/Object;)Ljava/lang/Object;")},
      {x(TR::java_util_Hashtable_put,        "put",           "(Ljava/lang/Object;Ljava/lang/Object;)Ljava/lang/Object;")},
      {x(TR::java_util_Hashtable_clone,      "clone",         "()Ljava/lang/Object;")},
      {x(TR::java_util_Hashtable_putAll,     "putAll",        "(Ljava/util/Map;)V")},
      {x(TR::java_util_Hashtable_rehash,     "rehash",        "()V")},
      {x(TR::java_util_Hashtable_remove,     "remove",        "(Ljava/lang/Object;)Ljava/lang/Object;")},
      {x(TR::java_util_Hashtable_contains,   "contains",      "(Ljava/lang/Object;)Z")},
      {x(TR::java_util_Hashtable_getEntry,   "getEntry",      "(Ljava/lang/Object;)Ljava/util/HashMapEntry;")},
      {x(TR::java_util_Hashtable_getEnumeration,   "getEnumeration",      "(I)Ljava/util/Enumeration;")},
      {x(TR::java_util_Hashtable_elements,   "elements",      "()Ljava/util/Enumeration;")},
      {  TR::unknownMethod}
      };

   static X TreeMapMethods[] =
      {
      {x(TR::java_util_TreeMap_rbInsert,     "rbInsert",           "(Ljava/lang/Object;)Ljava/util/TreeMap$Entry;")},
      {  TR::unknownMethod}
      };

   static X TreeMapUnboundedValueIteratorMethods[] =
      {
      {x(TR::java_util_TreeMapUnboundedValueIterator_next,   "next",      "()Ljava/lang/Object;")},
      {  TR::unknownMethod}
      };

   static X HashMapMethods[] =
      {
      {x(TR::java_util_HashMap_rehash,                "rehash",           "()V")},
      {x(TR::java_util_HashMap_analyzeMap,            "analyzeMap",           "()V")},
      {x(TR::java_util_HashMap_calculateCapacity,     "calculateCapacity",           "(I)I")},
      {x(TR::java_util_HashMap_findNullKeyEntry,      "findNullKeyEntry",           "()Ljava/util/HashMap$Entry;")},
      {x(TR::java_util_HashMap_get,                   "get",           "(Ljava/lang/Object;)Ljava/lang/Object;")},
      {x(TR::java_util_HashMap_getNode,               "getNode",       "(ILjava/lang/Object;)Ljava/util/HashMap$Node;")},
      {x(TR::java_util_HashMap_putImpl,               "putImpl",       "(Ljava/lang/Object;Ljava/lang/Object;)Ljava/lang/Object;")},
      {x(TR::java_util_HashMap_findNonNullKeyEntry,   "findNonNullKeyEntry",         "(Ljava/lang/Object;II)Ljava/util/HashMap$Entry;")},
      {x(TR::java_util_HashMap_resize,                "resize",         "()[Ljava/util/HashMap$Node;")},
      {  TR::unknownMethod}
      };

   static X HashMapHashIteratorMethods[] =
      {
      {x(TR::java_util_HashMapHashIterator_nextNode,   "nextNode",      "()Ljava/util/HashMap$Node;")},
      {x(TR::java_util_HashMapHashIterator_init,       "<init>",            "(Ljava/util/HashMap;)V")},
      {  TR::unknownMethod}
      };

   static X HashtableHashEnumeratorMethods[] =
      {
      {x(TR::java_util_HashtableHashEnumerator_nextElement,     "nextElement",     "()Ljava/lang/Object;")},
      {x(TR::java_util_HashtableHashEnumerator_hasMoreElements, "hasMoreElements", "()Z")},
      {  TR::unknownMethod}
      };

   static X WriterMethods[] =
      {
      {x(TR::java_io_Writer_write_lStringII, "write", "(Ljava/lang/String;II)V")},
      {x(TR::java_io_Writer_write_I,         "write", "(I)V")},
      {  TR::unknownMethod}
      };

   static X ByteArrayOutputStreamMethods[] =
      {
      {x(TR::java_io_ByteArrayOutputStream_write, "write", "([BII)V")},
      { TR::unknownMethod}
      };

   static X ObjectInputStream_BlockDataInputStreamMethods[] =
      {
      {x(TR::java_io_ObjectInputStream_BlockDataInputStream_read, "read", "([BIIZ)I")},
      {  TR::unknownMethod}
      };

   static X BitsMethods[] =
      {
      {x(TR::java_nio_Bits_copyToByteArray,            "copyToByteArray",            "(JLjava/lang/Object;JJ)V")},
      {x(TR::java_nio_Bits_copyFromByteArray,          "copyFromByteArray",          "(Ljava/lang/Object;JJJ)V")},
      {x(TR::java_nio_Bits_keepAlive,                  "keepAlive",                  "(Ljava/lang/Object;)V")},
      {  TR::unknownMethod}
      };

   static X HeapByteBufferMethods[] =
       {
       {x(TR::java_nio_HeapByteBuffer_put,             "put",                        "(IB)Ljava/nio/ByteBuffer;")},
       {  TR::unknownMethod}
       };

   static X MathMethods[] =
      {
      {x(TR::java_lang_Math_abs_I,            "abs",            "(I)I")},
      {x(TR::java_lang_Math_abs_L,            "abs",            "(J)J")},
      {x(TR::java_lang_Math_abs_F,            "abs",            "(F)F")},
      {x(TR::java_lang_Math_abs_D,            "abs",            "(D)D")},
      {x(TR::java_lang_Math_acos,             "acos",           "(D)D")},
      {x(TR::java_lang_Math_asin,             "asin",           "(D)D")},
      {x(TR::java_lang_Math_atan,             "atan",           "(D)D")},
      {x(TR::java_lang_Math_atan2,            "atan2",          "(DD)D")},
      {x(TR::java_lang_Math_cbrt,             "cbrt",           "(D)D")},
      {x(TR::java_lang_Math_ceil,             "ceil",           "(D)D")},
      {x(TR::java_lang_Math_copySign_F,       "copySign",       "(FF)F")},
      {x(TR::java_lang_Math_copySign_D,       "copySign",       "(DD)D")},
      {x(TR::java_lang_Math_cos,              "cos",            "(D)D")},
      {x(TR::java_lang_Math_cosh,             "cosh",           "(D)D")},
      {x(TR::java_lang_Math_exp,              "exp",            "(D)D")},
      {x(TR::java_lang_Math_expm1,            "expm1",          "(D)D")},
      {x(TR::java_lang_Math_floor,            "floor",          "(D)D")},
      {x(TR::java_lang_Math_hypot,            "hypot",          "(DD)D")},
      {x(TR::java_lang_Math_IEEEremainder,    "IEEEremainder",  "(DD)D")},
      {x(TR::java_lang_Math_log,              "log",            "(D)D")},
      {x(TR::java_lang_Math_log10,            "log10",          "(D)D")},
      {x(TR::java_lang_Math_log1p,            "log1p",          "(D)D")},
      {x(TR::java_lang_Math_max_I,            "max",            "(II)I")},
      {x(TR::java_lang_Math_max_L,            "max",            "(JJ)J")},
      {x(TR::java_lang_Math_max_F,            "max",            "(FF)F")},
      {x(TR::java_lang_Math_max_D,            "max",            "(DD)D")},
      {x(TR::java_lang_Math_min_I,            "min",            "(II)I")},
      {x(TR::java_lang_Math_min_L,            "min",            "(JJ)J")},
      {x(TR::java_lang_Math_min_F,            "min",            "(FF)F")},
      {x(TR::java_lang_Math_min_D,            "min",            "(DD)D")},
      {x(TR::java_lang_Math_nextAfter_F,      "nextAfter",      "(FD)F")},
      {x(TR::java_lang_Math_nextAfter_D,      "nextAfter",      "(DD)D")},
      {x(TR::java_lang_Math_pow,              "pow",            "(DD)D")},
      {x(TR::java_lang_Math_rint,             "rint",           "(D)D")},
      {x(TR::java_lang_Math_round_F,          "round",          "(F)I")},
      {x(TR::java_lang_Math_round_D,          "round",          "(D)J")},
      {x(TR::java_lang_Math_scalb_F,          "scalb",          "(FI)F")},
      {x(TR::java_lang_Math_scalb_D,          "scalb",          "(DI)F")},
      {x(TR::java_lang_Math_sin,              "sin",            "(D)D")},
      {x(TR::java_lang_Math_sinh,             "sinh",           "(D)D")},
      {x(TR::java_lang_Math_sqrt,             "sqrt",           "(D)D")},
      {x(TR::java_lang_Math_tan,              "tan",            "(D)D")},
      {x(TR::java_lang_Math_tanh,             "tanh",           "(D)D")},
      {  TR::unknownMethod}
      };

   static X StrictMathMethods[] =
      {
      {x(TR::java_lang_StrictMath_acos,       "acos",            "(D)D")},
      {x(TR::java_lang_StrictMath_asin,       "asin",            "(D)D")},
      {x(TR::java_lang_StrictMath_atan,       "atan",            "(D)D")},
      {x(TR::java_lang_StrictMath_atan2,      "atan2",           "(DD)D")},
      {x(TR::java_lang_StrictMath_cbrt,       "cbrt",            "(D)D")},
      {x(TR::java_lang_StrictMath_ceil,       "ceil",            "(D)D")},
      {x(TR::java_lang_StrictMath_copySign_F, "copySign",       "(FF)F")},
      {x(TR::java_lang_StrictMath_copySign_D, "copySign",       "(DD)D")},
      {x(TR::java_lang_StrictMath_cos,        "cos",             "(D)D")},
      {x(TR::java_lang_StrictMath_cosh,       "cosh",            "(D)D")},
      {x(TR::java_lang_StrictMath_exp,        "exp",             "(D)D")},
      {x(TR::java_lang_StrictMath_expm1,      "expm1",           "(D)D")},
      {x(TR::java_lang_StrictMath_floor,      "floor",           "(D)D")},
      {x(TR::java_lang_StrictMath_hypot,      "hypot",           "(DD)D")},
      {x(TR::java_lang_StrictMath_IEEEremainder,"IEEEremainder", "(DD)D")},
      {x(TR::java_lang_StrictMath_log,        "log",             "(D)D")},
      {x(TR::java_lang_StrictMath_log10,      "log10",           "(D)D")},
      {x(TR::java_lang_StrictMath_log1p,      "log1p",           "(D)D")},
      {x(TR::java_lang_StrictMath_max_F,      "max",            "(FF)F")},
      {x(TR::java_lang_StrictMath_max_D,      "max",            "(DD)D")},
      {x(TR::java_lang_StrictMath_min_F,      "min",            "(FF)F")},
      {x(TR::java_lang_StrictMath_min_D,      "min",            "(DD)D")},
      {x(TR::java_lang_StrictMath_nextAfter_F,"nextAfter",      "(FD)F")},
      {x(TR::java_lang_StrictMath_nextAfter_D,"nextAfter",      "(DD)D")},
      {x(TR::java_lang_StrictMath_pow,        "pow",             "(DD)D")},
      {x(TR::java_lang_StrictMath_rint,       "rint",            "(D)D")},
      {x(TR::java_lang_StrictMath_round_F,    "round",          "(F)I")},
      {x(TR::java_lang_StrictMath_round_D,    "round",          "(D)J")},
      {x(TR::java_lang_StrictMath_scalb_F,    "scalb",          "(FI)F")},
      {x(TR::java_lang_StrictMath_scalb_D,    "scalb",          "(DI)F")},
      {x(TR::java_lang_StrictMath_sin,        "sin",             "(D)D")},
      {x(TR::java_lang_StrictMath_sinh,       "sinh",            "(D)D")},
      {x(TR::java_lang_StrictMath_sqrt,       "sqrt",            "(D)D")},
      {x(TR::java_lang_StrictMath_tan,        "tan",             "(D)D")},
      {x(TR::java_lang_StrictMath_tanh,       "tan",             "(D)D")},
      {  TR::unknownMethod}
      };

   static X ObjectMethods[] =
      {
      {TR::java_lang_Object_init,                 6,    "<init>", (int16_t)-1,    "*"},
      {x(TR::java_lang_Object_getClass,             "getClass",             "()Ljava/lang/Class;")},
      {x(TR::java_lang_Object_clone,                "clone",                "()Ljava/lang/Object;")},
      {x(TR::java_lang_Object_newInstancePrototype, "newInstancePrototype", "(Ljava/lang/Class;)Ljava/lang/Object;")},
      {x(TR::java_lang_Object_getAddressAsPrimitive, "getAddressAsPrimitive", "(Ljava/lang/Object;)I")},
      {  TR::unknownMethod}
      };

   static X XPCryptoMethods[] =
      {
      {x(TR::com_ibm_jit_crypto_JITAESCryptInHardware_isAESSupportedByHardwareImpl, "isAESSupportedByHardwareImpl", "()Z")},
      {x(TR::com_ibm_jit_crypto_JITAESCryptInHardware_doAESInHardware, "doAESInHardware", "([BII[BI[IIZ)Z")},
      {x(TR::com_ibm_jit_crypto_JITAESCryptInHardware_expandAESKeyInHardware, "expandAESKeyInHardware", "([B[II)Z")},
      {  TR::unknownMethod}
      };

   static X ZCryptoMethods[] =
      {
      {x(TR::com_ibm_jit_crypto_JITFullHardwareCrypt_z_km,   "z_km",   "([BII[BI[BI)V")},
      {x(TR::com_ibm_jit_crypto_JITFullHardwareCrypt_z_kmc,  "z_kmc",  "([BII[BI[BI)V")},
      {x(TR::com_ibm_jit_crypto_JITFullHardwareCrypt_z_kmo,  "z_kmo",  "([BII[BI[BI)V")},
      {x(TR::com_ibm_jit_crypto_JITFullHardwareCrypt_z_kmf,  "z_kmf",  "([BII[BI[BI)V")},
      {x(TR::com_ibm_jit_crypto_JITFullHardwareCrypt_z_kmctr,"z_kmctr","([BII[BI[BI[BI)V")},
      {x(TR::com_ibm_jit_crypto_JITFullHardwareCrypt_z_kmgcm,"z_kmgcm","([BII[BI[BII[BI)V")},
      {  TR::unknownMethod}
      };

   static X CryptoDigestMethods[] =
      {
      {x(TR::com_ibm_jit_crypto_JITFullHardwareDigest_z_kimd,"z_kimd", "([BII[BI)V")},
      {x(TR::com_ibm_jit_crypto_JITFullHardwareDigest_z_klmd,"z_klmd", "([BII[BI)V")},
      {x(TR::com_ibm_jit_crypto_JITFullHardwareDigest_z_kmac,"z_kmac", "([BII[BI)V")},
      {  TR::unknownMethod}
      };

   static X CryptoECC224Methods[] =
      {
      {x(TR::com_ibm_crypto_provider_P224PrimeField_multiply     ,"multiply", "([I[I[I)V")},
      {x(TR::com_ibm_crypto_provider_P224PrimeField_addNoMod     ,"addNoMod", "([I[I[I)Z")},
      {x(TR::com_ibm_crypto_provider_P224PrimeField_subNoMod     ,"subNoMod", "([I[I[I)Z")},
      {x(TR::com_ibm_crypto_provider_P224PrimeField_divideHelper ,"divideHelper", "([I[I)V")},
      {x(TR::com_ibm_crypto_provider_P224PrimeField_shiftRight   ,"shiftRight", "([I[II)V")},
      {x(TR::com_ibm_crypto_provider_P224PrimeField_mod          ,"mod", "([I[I)V")},
      {  TR::unknownMethod}
      };

   static X CryptoECC256Methods[] =
      {
      {x(TR::com_ibm_crypto_provider_P256PrimeField_multiply     ,"multiply", "([I[I[I)V")},
      {x(TR::com_ibm_crypto_provider_P256PrimeField_addNoMod     ,"addNoMod", "([I[I[I)Z")},
      {x(TR::com_ibm_crypto_provider_P256PrimeField_subNoMod     ,"subNoMod", "([I[I[I)Z")},
      {x(TR::com_ibm_crypto_provider_P256PrimeField_divideHelper ,"divideHelper", "([I[I)V")},
      {x(TR::com_ibm_crypto_provider_P256PrimeField_shiftRight   ,"shiftRight", "([I[II)V")},
      {x(TR::com_ibm_crypto_provider_P256PrimeField_mod          ,"mod", "([I[I)V")},
      {  TR::unknownMethod}
      };

   static X CryptoECC384Methods[] =
      {
      {x(TR::com_ibm_crypto_provider_P384PrimeField_multiply     ,"multiply", "([I[I[I)V")},
      {x(TR::com_ibm_crypto_provider_P384PrimeField_addNoMod     ,"addNoMod", "([I[I[I)Z")},
      {x(TR::com_ibm_crypto_provider_P384PrimeField_subNoMod     ,"subNoMod", "([I[I[I)Z")},
      {x(TR::com_ibm_crypto_provider_P384PrimeField_divideHelper ,"divideHelper", "([I[I)V")},
      {x(TR::com_ibm_crypto_provider_P384PrimeField_shiftRight   ,"shiftRight", "([I[II)V")},
      {x(TR::com_ibm_crypto_provider_P384PrimeField_mod          ,"mod", "([I[I)V")},
      {  TR::unknownMethod}
      };

   static X CryptoAESMethods[] =
     {
     {x(TR::com_ibm_crypto_provider_AEScryptInHardware_cbcDecrypt ,"cbcDecrypt", "([BI[BII[B[I)V")},
     {x(TR::com_ibm_crypto_provider_AEScryptInHardware_cbcEncrypt ,"cbcEncrypt", "([BI[BII[B[I)V")},
     {  TR::unknownMethod}
     };

   static X DataAccessByteArrayMarshallerMethods[] =
   {
      {x(TR::com_ibm_dataaccess_ByteArrayMarshaller_writeShort , "writeShort" , "(S[BIZ)V")},
      {x(TR::com_ibm_dataaccess_ByteArrayMarshaller_writeShort_, "writeShort_", "(S[BIZ)V")},

      {x(TR::com_ibm_dataaccess_ByteArrayMarshaller_writeShortLength , "writeShort" , "(S[BIZI)V")},
      {x(TR::com_ibm_dataaccess_ByteArrayMarshaller_writeShortLength_, "writeShort_", "(S[BIZI)V")},

      {x(TR::com_ibm_dataaccess_ByteArrayMarshaller_writeInt , "writeInt" , "(I[BIZ)V")},
      {x(TR::com_ibm_dataaccess_ByteArrayMarshaller_writeInt_, "writeInt_", "(I[BIZ)V")},

      {x(TR::com_ibm_dataaccess_ByteArrayMarshaller_writeIntLength , "writeInt" , "(I[BIZI)V")},
      {x(TR::com_ibm_dataaccess_ByteArrayMarshaller_writeIntLength_, "writeInt_", "(I[BIZI)V")},

      {x(TR::com_ibm_dataaccess_ByteArrayMarshaller_writeLong , "writeLong" , "(J[BIZ)V")},
      {x(TR::com_ibm_dataaccess_ByteArrayMarshaller_writeLong_, "writeLong_", "(J[BIZ)V")},

      {x(TR::com_ibm_dataaccess_ByteArrayMarshaller_writeLongLength , "writeLong" , "(J[BIZI)V")},
      {x(TR::com_ibm_dataaccess_ByteArrayMarshaller_writeLongLength_, "writeLong_", "(J[BIZI)V")},

      {x(TR::com_ibm_dataaccess_ByteArrayMarshaller_writeFloat , "writeFloat" , "(F[BIZ)V")},
      {x(TR::com_ibm_dataaccess_ByteArrayMarshaller_writeFloat_, "writeFloat_", "(F[BIZ)V")},

      {x(TR::com_ibm_dataaccess_ByteArrayMarshaller_writeDouble , "writeDouble" , "(D[BIZ)V")},
      {x(TR::com_ibm_dataaccess_ByteArrayMarshaller_writeDouble_, "writeDouble_", "(D[BIZ)V")},

      {TR::unknownMethod}
   };

   static X DataAccessByteArrayUnmarshallerMethods[] =
   {
      {x(TR::com_ibm_dataaccess_ByteArrayUnmarshaller_readShort , "readShort" , "([BIZ)S")},
      {x(TR::com_ibm_dataaccess_ByteArrayUnmarshaller_readShort_, "readShort_", "([BIZ)S")},

      {x(TR::com_ibm_dataaccess_ByteArrayUnmarshaller_readShortLength , "readShort" , "([BIZIZ)S")},
      {x(TR::com_ibm_dataaccess_ByteArrayUnmarshaller_readShortLength_, "readShort_", "([BIZIZ)S")},

      {x(TR::com_ibm_dataaccess_ByteArrayUnmarshaller_readInt , "readInt" , "([BIZ)I")},
      {x(TR::com_ibm_dataaccess_ByteArrayUnmarshaller_readInt_, "readInt_", "([BIZ)I")},

      {x(TR::com_ibm_dataaccess_ByteArrayUnmarshaller_readIntLength , "readInt" , "([BIZIZ)I")},
      {x(TR::com_ibm_dataaccess_ByteArrayUnmarshaller_readIntLength_, "readInt_", "([BIZIZ)I")},

      {x(TR::com_ibm_dataaccess_ByteArrayUnmarshaller_readLong , "readLong" , "([BIZ)J")},
      {x(TR::com_ibm_dataaccess_ByteArrayUnmarshaller_readLong_, "readLong_", "([BIZ)J")},

      {x(TR::com_ibm_dataaccess_ByteArrayUnmarshaller_readLongLength , "readLong" , "([BIZIZ)J")},
      {x(TR::com_ibm_dataaccess_ByteArrayUnmarshaller_readLongLength_, "readLong_", "([BIZIZ)J")},

      {x(TR::com_ibm_dataaccess_ByteArrayUnmarshaller_readFloat , "readFloat" , "([BIZ)F")},
      {x(TR::com_ibm_dataaccess_ByteArrayUnmarshaller_readFloat_, "readFloat_", "([BIZ)F")},

      {x(TR::com_ibm_dataaccess_ByteArrayUnmarshaller_readDouble , "readDouble" , "([BIZ)D")},
      {x(TR::com_ibm_dataaccess_ByteArrayUnmarshaller_readDouble_, "readDouble_", "([BIZ)D")},

      { TR::unknownMethod}
   };

   static X DataAccessByteArrayUtilMethods[] =
      {
       {x(TR::com_ibm_dataaccess_ByteArrayUtils_trailingZeros,           "trailingZeros"        ,    "([B)I")},
       {x(TR::com_ibm_dataaccess_ByteArrayUtils_trailingZerosByteAtATime,"trailingZerosByteAtATime", "([BII)I")},
       {x(TR::com_ibm_dataaccess_ByteArrayUtils_trailingZerosQuadWordAtATime_,   "trailingZerosQuadWordAtATime_", "([BI)I")},
       { TR::unknownMethod}
      };

   static X DataAccessDecimalDataMethods[] =
   {
      {x(TR::com_ibm_dataaccess_DecimalData_JITIntrinsicsEnabled, "JITIntrinsicsEnabled", "()Z")},

      {x(TR::com_ibm_dataaccess_DecimalData_convertPackedDecimalToInteger , "convertPackedDecimalToInteger" , "([BIIZ)I")},
      {x(TR::com_ibm_dataaccess_DecimalData_convertPackedDecimalToInteger_, "convertPackedDecimalToInteger_", "([BIIZ)I")},
      {x(TR::com_ibm_dataaccess_DecimalData_convertPackedDecimalToInteger_ByteBuffer , "convertPackedDecimalToInteger" , "(Ljava/nio/ByteBuffer;IIZ)I")},
      {x(TR::com_ibm_dataaccess_DecimalData_convertPackedDecimalToInteger_ByteBuffer_, "convertPackedDecimalToInteger_", "(Ljava/nio/ByteBuffer;IIZJII)I")},

      {x(TR::com_ibm_dataaccess_DecimalData_convertIntegerToPackedDecimal, "convertIntegerToPackedDecimal" , "(I[BIIZ)V")},
      {x(TR::com_ibm_dataaccess_DecimalData_convertIntegerToPackedDecimal_,"convertIntegerToPackedDecimal_", "(I[BIIZ)V")},
      {x(TR::com_ibm_dataaccess_DecimalData_convertIntegerToPackedDecimal_ByteBuffer , "convertIntegerToPackedDecimal" , "(ILjava/nio/ByteBuffer;IIZ)V")},
      {x(TR::com_ibm_dataaccess_DecimalData_convertIntegerToPackedDecimal_ByteBuffer_, "convertIntegerToPackedDecimal_", "(ILjava/nio/ByteBuffer;IIZJII)V")},

      {x(TR::com_ibm_dataaccess_DecimalData_convertPackedDecimalToLong , "convertPackedDecimalToLong" , "([BIIZ)J")},
      {x(TR::com_ibm_dataaccess_DecimalData_convertPackedDecimalToLong_, "convertPackedDecimalToLong_", "([BIIZ)J")},
      {x(TR::com_ibm_dataaccess_DecimalData_convertPackedDecimalToLong_ByteBuffer , "convertPackedDecimalToLong" , "(Ljava/nio/ByteBuffer;IIZ)J")},
      {x(TR::com_ibm_dataaccess_DecimalData_convertPackedDecimalToLong_ByteBuffer_, "convertPackedDecimalToLong_", "(Ljava/nio/ByteBuffer;IIZJII)J")},

      {x(TR::com_ibm_dataaccess_DecimalData_convertLongToPackedDecimal , "convertLongToPackedDecimal" , "(J[BIIZ)V")},
      {x(TR::com_ibm_dataaccess_DecimalData_convertLongToPackedDecimal_, "convertLongToPackedDecimal_", "(J[BIIZ)V")},
      {x(TR::com_ibm_dataaccess_DecimalData_convertLongToPackedDecimal_ByteBuffer , "convertLongToPackedDecimal" , "(JLjava/nio/ByteBuffer;IIZ)V")},
      {x(TR::com_ibm_dataaccess_DecimalData_convertLongToPackedDecimal_ByteBuffer_, "convertLongToPackedDecimal_", "(JLjava/nio/ByteBuffer;IIZJII)V")},


      {x(TR::com_ibm_dataaccess_DecimalData_convertExternalDecimalToInteger , "convertExternalDecimalToInteger" , "([BIIZI)I")},
      {x(TR::com_ibm_dataaccess_DecimalData_convertExternalDecimalToInteger_, "convertExternalDecimalToInteger_", "([BIIZI)I")},

      {x(TR::com_ibm_dataaccess_DecimalData_convertIntegerToExternalDecimal , "convertIntegerToExternalDecimal" , "(I[BIIZI)V")},
      {x(TR::com_ibm_dataaccess_DecimalData_convertIntegerToExternalDecimal_, "convertIntegerToExternalDecimal_", "(I[BIIZI)V")},

      {x(TR::com_ibm_dataaccess_DecimalData_convertExternalDecimalToLong , "convertExternalDecimalToLong" , "([BIIZI)J")},
      {x(TR::com_ibm_dataaccess_DecimalData_convertExternalDecimalToLong_, "convertExternalDecimalToLong_", "([BIIZI)J")},

      {x(TR::com_ibm_dataaccess_DecimalData_convertLongToExternalDecimal , "convertLongToExternalDecimal" , "(J[BIIZI)V")},
      {x(TR::com_ibm_dataaccess_DecimalData_convertLongToExternalDecimal_, "convertLongToExternalDecimal_", "(J[BIIZI)V")},


      {x(TR::com_ibm_dataaccess_DecimalData_convertPackedDecimalToExternalDecimal , "convertPackedDecimalToExternalDecimal" , "([BI[BIII)V")},
      {x(TR::com_ibm_dataaccess_DecimalData_convertPackedDecimalToExternalDecimal_, "convertPackedDecimalToExternalDecimal_", "([BI[BIII)V")},

      {x(TR::com_ibm_dataaccess_DecimalData_convertExternalDecimalToPackedDecimal , "convertExternalDecimalToPackedDecimal" , "([BI[BIII)V")},
      {x(TR::com_ibm_dataaccess_DecimalData_convertExternalDecimalToPackedDecimal_, "convertExternalDecimalToPackedDecimal_", "([BI[BIII)V")},

      {x(TR::com_ibm_dataaccess_DecimalData_convertPackedDecimalToUnicodeDecimal , "convertPackedDecimalToUnicodeDecimal" , "([BI[CIII)V")},
      {x(TR::com_ibm_dataaccess_DecimalData_convertPackedDecimalToUnicodeDecimal_, "convertPackedDecimalToUnicodeDecimal_", "([BI[CIII)V")},

      {x(TR::com_ibm_dataaccess_DecimalData_convertUnicodeDecimalToPackedDecimal , "convertUnicodeDecimalToPackedDecimal" , "([CI[BIII)V")},
      {x(TR::com_ibm_dataaccess_DecimalData_convertUnicodeDecimalToPackedDecimal_, "convertUnicodeDecimalToPackedDecimal_", "([CI[BIII)V")},


      {x(TR::com_ibm_dataaccess_DecimalData_convertPackedDecimalToBigInteger, "convertPackedDecimalToBigInteger", "([BIIZ)Ljava/math/BigInteger;")},
      {x(TR::com_ibm_dataaccess_DecimalData_convertBigIntegerToPackedDecimal, "convertBigIntegerToPackedDecimal", "(Ljava/math/BigInteger;[BIIZ)V")},

      {x(TR::com_ibm_dataaccess_DecimalData_convertPackedDecimalToBigDecimal, "convertPackedDecimalToBigDecimal", "([BIIIZ)Ljava/math/BigDecimal;")},
      {x(TR::com_ibm_dataaccess_DecimalData_convertBigDecimalToPackedDecimal, "convertBigDecimalToPackedDecimal", "(Ljava/math/BigDecimal;[BIIZ)V")},


      {x(TR::com_ibm_dataaccess_DecimalData_convertExternalDecimalToBigInteger, "convertExternalDecimalToBigInteger", "([BIIZI)Ljava/math/BigInteger;")},
      {x(TR::com_ibm_dataaccess_DecimalData_convertBigIntegerToExternalDecimal, "convertBigIntegerToExternalDecimal", "(Ljava/math/BigInteger;[BIIZI)V")},

      {x(TR::com_ibm_dataaccess_DecimalData_convertExternalDecimalToBigDecimal, "convertExternalDecimalToBigDecimal", "([BIIIZI)Ljava/math/BigDecimal;")},
      {x(TR::com_ibm_dataaccess_DecimalData_convertBigDecimalToExternalDecimal, "convertBigDecimalToExternalDecimal", "(Ljava/math/BigDecimal;[BIIZI)V")},


      {x(TR::com_ibm_dataaccess_DecimalData_convertUnicodeDecimalToInteger, "convertUnicodeDecimalToInteger", "([CIIZI)I")},
      {x(TR::com_ibm_dataaccess_DecimalData_convertIntegerToUnicodeDecimal, "convertIntegerToUnicodeDecimal", "(I[CIIZI)V")},

      {x(TR::com_ibm_dataaccess_DecimalData_convertUnicodeDecimalToLong, "convertUnicodeDecimalToLong", "([CIIZI)J")},
      {x(TR::com_ibm_dataaccess_DecimalData_convertLongToUnicodeDecimal, "convertLongToUnicodeDecimal", "(J[CIIZI)V")},

      {x(TR::com_ibm_dataaccess_DecimalData_convertUnicodeDecimalToBigInteger, "convertUnicodeDecimalToBigInteger", "([CIIZI)Ljava/math/BigInteger;")},
      {x(TR::com_ibm_dataaccess_DecimalData_convertBigIntegerToUnicodeDecimal, "convertBigIntegerToUnicodeDecimal", "(Ljava/math/BigInteger;[CIIZI)V")},

      {x(TR::com_ibm_dataaccess_DecimalData_convertUnicodeDecimalToBigDecimal, "convertUnicodeDecimalToBigDecimal", "([CIIIZI)Ljava/math/BigDecimal;")},
      {x(TR::com_ibm_dataaccess_DecimalData_convertBigDecimalToUnicodeDecimal, "convertBigDecimalToUnicodeDecimal", "(Ljava/math/BigDecimal;[CIIZI)V")},


      {x(TR::com_ibm_dataaccess_DecimalData_translateArray, "translateArray",   "([BII[BI[BII)V")},


      {x(TR::com_ibm_dataaccess_DecimalData_DFPFacilityAvailable,  "DFPFacilityAvailable",        "()Z")},
      {x(TR::com_ibm_dataaccess_DecimalData_DFPUseDFP,             "DFPUseDFP",             "()Z")},
      {x(TR::com_ibm_dataaccess_DecimalData_DFPConvertPackedToDFP, "DFPConvertPackedToDFP", "(Ljava/math/BigDecimal;JIZ)Z")},
      {x(TR::com_ibm_dataaccess_DecimalData_DFPConvertDFPToPacked, "DFPConvertDFPToPacked", "(JZ)J")},
      {x(TR::com_ibm_dataaccess_DecimalData_createZeroBigDecimal, "createZeroBigDecimal", "()Ljava/math/BigDecimal;")},
      {x(TR::com_ibm_dataaccess_DecimalData_getlaside, "getlaside", "(Ljava/math/BigDecimal;)J")},
      {x(TR::com_ibm_dataaccess_DecimalData_setlaside, "setlaside", "(Ljava/math/BigDecimal;J)V")},
      {x(TR::com_ibm_dataaccess_DecimalData_getflags, "getflags", "(Ljava/math/BigDecimal;)I")},
      {x(TR::com_ibm_dataaccess_DecimalData_setflags, "setflags", "(Ljava/math/BigDecimal;I)V")},
      {x(TR::com_ibm_dataaccess_DecimalData_slowSignedPackedToBigDecimal, "slowSignedPackedToBigDecimal", "([BIIIZ)Ljava/math/BigDecimal;")},
      {x(TR::com_ibm_dataaccess_DecimalData_slowBigDecimalToSignedPacked, "slowBigDecimalToSignedPacked", "(Ljava/math/BigDecimal;[BIIZ)V")},

      {TR::unknownMethod}
   };

   static X DataAccessPackedDecimalMethods[] =
   {
      {x(TR::com_ibm_dataaccess_PackedDecimal_checkPackedDecimal , "checkPackedDecimal" , "([BIIZZ)I")},
      {x(TR::com_ibm_dataaccess_PackedDecimal_checkPackedDecimal_, "checkPackedDecimal_", "([BIIZZ)I")},

      {x(TR::com_ibm_dataaccess_PackedDecimal_checkPackedDecimal_2bInlined1, "checkPackedDecimal", "([BII)I"  )},
      {x(TR::com_ibm_dataaccess_PackedDecimal_checkPackedDecimal_2bInlined2, "checkPackedDecimal", "([BIIZ)I" )},

      {x(TR::com_ibm_dataaccess_PackedDecimal_addPackedDecimal , "addPackedDecimal" , "([BII[BII[BIIZ)V")},
      {x(TR::com_ibm_dataaccess_PackedDecimal_addPackedDecimal_, "addPackedDecimal_", "([BII[BII[BIIZ)V")},

      {x(TR::com_ibm_dataaccess_PackedDecimal_subtractPackedDecimal , "subtractPackedDecimal" , "([BII[BII[BIIZ)V")},
      {x(TR::com_ibm_dataaccess_PackedDecimal_subtractPackedDecimal_, "subtractPackedDecimal_", "([BII[BII[BIIZ)V")},

      {x(TR::com_ibm_dataaccess_PackedDecimal_multiplyPackedDecimal , "multiplyPackedDecimal" , "([BII[BII[BIIZ)V")},
      {x(TR::com_ibm_dataaccess_PackedDecimal_multiplyPackedDecimal_, "multiplyPackedDecimal_", "([BII[BII[BIIZ)V")},

      {x(TR::com_ibm_dataaccess_PackedDecimal_dividePackedDecimal , "dividePackedDecimal" , "([BII[BII[BIIZ)V")},
      {x(TR::com_ibm_dataaccess_PackedDecimal_dividePackedDecimal_, "dividePackedDecimal_", "([BII[BII[BIIZ)V")},

      {x(TR::com_ibm_dataaccess_PackedDecimal_remainderPackedDecimal , "remainderPackedDecimal" , "([BII[BII[BIIZ)V")},
      {x(TR::com_ibm_dataaccess_PackedDecimal_remainderPackedDecimal_, "remainderPackedDecimal_", "([BII[BII[BIIZ)V")},


      {x(TR::com_ibm_dataaccess_PackedDecimal_lessThanPackedDecimal , "lessThanPackedDecimal" , "([BII[BII)Z")},
      {x(TR::com_ibm_dataaccess_PackedDecimal_lessThanPackedDecimal_, "lessThanPackedDecimal_", "([BII[BII)Z")},

      {x(TR::com_ibm_dataaccess_PackedDecimal_lessThanOrEqualsPackedDecimal , "lessThanOrEqualsPackedDecimal" , "([BII[BII)Z")},
      {x(TR::com_ibm_dataaccess_PackedDecimal_lessThanOrEqualsPackedDecimal_, "lessThanOrEqualsPackedDecimal_", "([BII[BII)Z")},

      {x(TR::com_ibm_dataaccess_PackedDecimal_greaterThanPackedDecimal , "greaterThanPackedDecimal" , "([BII[BII)Z")},
      {x(TR::com_ibm_dataaccess_PackedDecimal_greaterThanPackedDecimal_, "greaterThanPackedDecimal_", "([BII[BII)Z")},

      {x(TR::com_ibm_dataaccess_PackedDecimal_greaterThanOrEqualsPackedDecimal , "greaterThanOrEqualsPackedDecimal" , "([BII[BII)Z")},
      {x(TR::com_ibm_dataaccess_PackedDecimal_greaterThanOrEqualsPackedDecimal_, "greaterThanOrEqualsPackedDecimal_", "([BII[BII)Z")},

      {x(TR::com_ibm_dataaccess_PackedDecimal_equalsPackedDecimal , "equalsPackedDecimal" , "([BII[BII)Z")},
      {x(TR::com_ibm_dataaccess_PackedDecimal_equalsPackedDecimal_, "equalsPackedDecimal_", "([BII[BII)Z")},

      {x(TR::com_ibm_dataaccess_PackedDecimal_notEqualsPackedDecimal , "notEqualsPackedDecimal" , "([BII[BII)Z")},
      {x(TR::com_ibm_dataaccess_PackedDecimal_notEqualsPackedDecimal_, "notEqualsPackedDecimal_", "([BII[BII)Z")},


      {x(TR::com_ibm_dataaccess_PackedDecimal_shiftLeftPackedDecimal , "shiftLeftPackedDecimal" , "([BII[BIIIZ)V")},
      {x(TR::com_ibm_dataaccess_PackedDecimal_shiftLeftPackedDecimal_, "shiftLeftPackedDecimal_", "([BII[BIIIZ)V")},

      {x(TR::com_ibm_dataaccess_PackedDecimal_shiftRightPackedDecimal , "shiftRightPackedDecimal" , "([BII[BIIIZZ)V")},
      {x(TR::com_ibm_dataaccess_PackedDecimal_shiftRightPackedDecimal_, "shiftRightPackedDecimal_", "([BII[BIIIZZ)V")},

      {x(TR::com_ibm_dataaccess_PackedDecimal_movePackedDecimal, "movePackedDecimal" , "([BII[BIIZ)V")},

      {TR::unknownMethod}
   };

   static X BigDecimalMethods[] =
      {
      {x(TR::java_math_BigDecimal_add,                   "add",                   "(Ljava/math/BigDecimal;)Ljava/math/BigDecimal;")},
      {x(TR::java_math_BigDecimal_subtract,              "subtract",              "(Ljava/math/BigDecimal;)Ljava/math/BigDecimal;")},
      {x(TR::java_math_BigDecimal_multiply,              "multiply",              "(Ljava/math/BigDecimal;)Ljava/math/BigDecimal;")},
      {x(TR::java_math_BigDecimal_clone,                 "clone",                 "()Ljava/math/BigDecimal;")},
      {x(TR::java_math_BigDecimal_possibleClone,         "possibleClone",          "(Ljava/math/BigDecimal;)Ljava/math/BigDecimal;")},
      {x(TR::java_math_BigDecimal_valueOf,               "valueOf",               "(JI)Ljava/math/BigDecimal;")},
      {x(TR::java_math_BigDecimal_valueOf_J,             "valueOf",               "(J)Ljava/math/BigDecimal;")},
      {x(TR::java_math_BigDecimal_setScale,              "setScale",              "(II)Ljava/math/BigDecimal;")},
      {x(TR::java_math_BigDecimal_slowSubMulAddAddMulSetScale, "slowSMAAMSS",     "(Ljava/math/BigDecimal;Ljava/math/BigDecimal;Ljava/math/BigDecimal;Ljava/math/BigDecimal;Ljava/math/BigDecimal;)Ljava/math/BigDecimal;")},
      {x(TR::java_math_BigDecimal_slowSubMulSetScale,    "slowSMSS",              "(Ljava/math/BigDecimal;Ljava/math/BigDecimal;Ljava/math/BigDecimal;)Ljava/math/BigDecimal;")},
      {x(TR::java_math_BigDecimal_slowAddAddMulSetScale, "slowAAMSS",             "(Ljava/math/BigDecimal;Ljava/math/BigDecimal;Ljava/math/BigDecimal;Ljava/math/BigDecimal;)Ljava/math/BigDecimal;")},
      {x(TR::java_math_BigDecimal_slowMulSetScale,       "slowMSS",               "(Ljava/math/BigDecimal;Ljava/math/BigDecimal;)Ljava/math/BigDecimal;")},
      {x(TR::java_math_BigDecimal_subMulAddAddMulSetScale, "SMAAMSS",             "(Ljava/math/BigDecimal;Ljava/math/BigDecimal;Ljava/math/BigDecimal;Ljava/math/BigDecimal;Ljava/math/BigDecimal;IIII)Ljava/math/BigDecimal;")},
      {x(TR::java_math_BigDecimal_subMulSetScale,        "SMSS",                  "(Ljava/math/BigDecimal;Ljava/math/BigDecimal;Ljava/math/BigDecimal;II)Ljava/math/BigDecimal;")},
      {x(TR::java_math_BigDecimal_addAddMulSetScale,     "AAMSS",                 "(Ljava/math/BigDecimal;Ljava/math/BigDecimal;Ljava/math/BigDecimal;Ljava/math/BigDecimal;III)Ljava/math/BigDecimal;")},
      {x(TR::java_math_BigDecimal_mulSetScale,           "MSS",                   "(Ljava/math/BigDecimal;Ljava/math/BigDecimal;I)Ljava/math/BigDecimal;")},
      {x(TR::java_math_BigDecimal_longString1,           "longString1",           "(II)Ljava/lang/String;")},
      {x(TR::java_math_BigDecimal_longString1C,          "longString1",           "(II[C)V")},
      {x(TR::java_math_BigDecimal_longString2,           "longString2",           "(III)Ljava/lang/String;")},
      {x(TR::java_math_BigDecimal_toString,              "toString",              "()Ljava/lang/String;")},
      {x(TR::java_math_BigDecimal_doToString,            "doToString",            "()Ljava/lang/String;")},
      {x(TR::java_math_BigDecimal_noLLOverflowAdd,       "noLLOverflowAdd",       "(JJJ)Z")},
      {x(TR::java_math_BigDecimal_noLLOverflowMul,       "noLLOverflowMul",       "(JJJ)Z")},
      {x(TR::java_math_BigDecimal_longAdd,               "longAdd",               "(Ljava/math/BigDecimal;Ljava/math/BigDecimal;Ljava/math/MathContext;Z)Ljava/math/BigDecimal;")},
      {x(TR::java_math_BigDecimal_slAdd,                  "slAdd",                 "(Ljava/math/BigDecimal;Ljava/math/BigDecimal;Ljava/math/MathContext;Z)Ljava/math/BigDecimal;")},
      {x(TR::java_math_BigDecimal_getLaside,             "getLaside",             "()J")},
      {x(TR::java_math_BigDecimal_DFPPerformHysteresis,  "DFPPerformHysteresis",  "()Z")},
      {x(TR::java_math_BigDecimal_DFPUseDFP,             "DFPUseDFP",             "()Z")},
      {x(TR::java_math_BigDecimal_DFPHWAvailable,        "DFPHWAvailable",        "()Z")},
      {x(TR::java_math_BigDecimal_DFPIntConstructor,     "DFPIntConstructor",     "(IIII)Z")},
      {x(TR::java_math_BigDecimal_DFPLongConstructor,    "DFPLongConstructor",    "(JIII)Z")},
      {x(TR::java_math_BigDecimal_DFPLongExpConstructor, "DFPLongExpConstructor", "(JIIIIZ)Z")},
      {x(TR::java_math_BigDecimal_DFPAdd,                "DFPAdd",                "(JJIII)Z")},
      {x(TR::java_math_BigDecimal_DFPSubtract,           "DFPSubtract",           "(JJIII)Z")},
      {x(TR::java_math_BigDecimal_DFPMultiply,           "DFPMultiply",           "(JJIII)Z")},
      {x(TR::java_math_BigDecimal_DFPDivide,             "DFPDivide",             "(JJZIII)I")},
      {x(TR::java_math_BigDecimal_DFPScaledAdd,          "DFPScaledAdd",          "(JJI)Z")},
      {x(TR::java_math_BigDecimal_DFPScaledSubtract,     "DFPScaledSubtract",     "(JJI)Z")},
      {x(TR::java_math_BigDecimal_DFPScaledMultiply,     "DFPScaledMultiply",     "(JJI)Z")},
      {x(TR::java_math_BigDecimal_DFPScaledDivide,       "DFPScaledDivide",       "(JJIII)I")},
      {x(TR::java_math_BigDecimal_DFPRound,              "DFPRound",              "(JII)Z")},
      {x(TR::java_math_BigDecimal_DFPSetScale,           "DFPSetScale",           "(JIZIZ)I")},
      {x(TR::java_math_BigDecimal_DFPCompareTo,          "DFPCompareTo",          "(JJ)I")},
      {x(TR::java_math_BigDecimal_DFPSignificance,       "DFPSignificance",       "(J)I")},
      {x(TR::java_math_BigDecimal_DFPExponent,           "DFPExponent",           "(J)I")},
      {x(TR::java_math_BigDecimal_DFPBCDDigits,          "DFPBCDDigits",          "(J)J")},
      {x(TR::java_math_BigDecimal_DFPUnscaledValue,      "DFPUnscaledValue",      "(J)J")},
      {x(TR::java_math_BigDecimal_DFPConvertPackedToDFP, "DFPConvertPackedToDFP", "(JIZ)Z")},
      {x(TR::java_math_BigDecimal_DFPConvertDFPToPacked, "DFPConvertDFPToPacked", "(JZ)J")},
      {x(TR::java_math_BigDecimal_DFPGetHWAvailable,     "DFPGetHWAvailable",     "()Z")},
      {x(TR::java_math_BigDecimal_doubleValue,     "doubleValue",     "()D")},
      {x(TR::java_math_BigDecimal_floatValue,     "floatValue",       "()F")},
      {x(TR::java_math_BigDecimal_storeTwoCharsFromInt,  "storeTwoCharsFromInt",  "([CII)V")},
      {    TR::unknownMethod}
      };

   static X BigIntegerMethods[] =
      {
      {x(TR::java_math_BigInteger_add,                   "add",                   "(Ljava/math/BigInteger;)Ljava/math/BigInteger;")},
      {x(TR::java_math_BigInteger_subtract,              "subtract",              "(Ljava/math/BigInteger;)Ljava/math/BigInteger;")},
      {x(TR::java_math_BigInteger_multiply,              "multiply",              "(Ljava/math/BigInteger;)Ljava/math/BigInteger;")},
      {    TR::unknownMethod}
      };

   static X PrefetchMethods[] =
      {
      {x(TR::com_ibm_Compiler_Internal__TR_Prefetch,     "_TR_Prefetch_Load",              "(Ljava/lang/Object;I)V")},
      {x(TR::com_ibm_Compiler_Internal__TR_Prefetch,     "_TR_Prefetch_Load_L1",           "(Ljava/lang/Object;I)V")},
      {x(TR::com_ibm_Compiler_Internal__TR_Prefetch,     "_TR_Prefetch_Load_L2",           "(Ljava/lang/Object;I)V")},
      {x(TR::com_ibm_Compiler_Internal__TR_Prefetch,     "_TR_Prefetch_Load_L3",           "(Ljava/lang/Object;I)V")},
      {x(TR::com_ibm_Compiler_Internal__TR_Prefetch,     "_TR_Prefetch_Store",             "(Ljava/lang/Object;I)V")},
      {x(TR::com_ibm_Compiler_Internal__TR_Prefetch,     "_TR_Prefetch_LoadNTA",           "(Ljava/lang/Object;I)V")},
      {x(TR::com_ibm_Compiler_Internal__TR_Prefetch,     "_TR_Prefetch_StoreNTA",          "(Ljava/lang/Object;I)V")},
      {x(TR::com_ibm_Compiler_Internal__TR_Prefetch,     "_TR_Prefetch_StoreConditional",  "(Ljava/lang/Object;I)V")},
      {x(TR::com_ibm_Compiler_Internal__TR_Prefetch,     "_TR_Release_StoreOnly",          "(Ljava/lang/Object;I)V")},
      {x(TR::com_ibm_Compiler_Internal__TR_Prefetch,     "_TR_Release_All",                "(Ljava/lang/Object;I)V")},
      {x(TR::com_ibm_Compiler_Internal__TR_Prefetch,     "_TR_Prefetch_Load",              "(Ljava/lang/Object;Ljava/lang/String;Ljava/lang/String;)V")},
      {x(TR::com_ibm_Compiler_Internal__TR_Prefetch,     "_TR_Prefetch_Load_L1",           "(Ljava/lang/Object;Ljava/lang/String;Ljava/lang/String;)V")},
      {x(TR::com_ibm_Compiler_Internal__TR_Prefetch,     "_TR_Prefetch_Load_L2",           "(Ljava/lang/Object;Ljava/lang/String;Ljava/lang/String;)V")},
      {x(TR::com_ibm_Compiler_Internal__TR_Prefetch,     "_TR_Prefetch_Load_L3",           "(Ljava/lang/Object;Ljava/lang/String;Ljava/lang/String;)V")},
      {x(TR::com_ibm_Compiler_Internal__TR_Prefetch,     "_TR_Prefetch_Store",             "(Ljava/lang/Object;Ljava/lang/String;Ljava/lang/String;)V")},
      {x(TR::com_ibm_Compiler_Internal__TR_Prefetch,     "_TR_Prefetch_LoadNTA",           "(Ljava/lang/Object;Ljava/lang/String;Ljava/lang/String;)V")},
      {x(TR::com_ibm_Compiler_Internal__TR_Prefetch,     "_TR_Prefetch_StoreNTA",          "(Ljava/lang/Object;Ljava/lang/String;Ljava/lang/String;)V")},
      {x(TR::com_ibm_Compiler_Internal__TR_Prefetch,     "_TR_Prefetch_StoreConditional",  "(Ljava/lang/Object;Ljava/lang/String;Ljava/lang/String;)V")},
      {x(TR::com_ibm_Compiler_Internal__TR_Prefetch,     "_TR_Release_StoreOnly",          "(Ljava/lang/Object;Ljava/lang/String;Ljava/lang/String;)V")},
      {x(TR::com_ibm_Compiler_Internal__TR_Prefetch,     "_TR_Release_All",                "(Ljava/lang/Object;Ljava/lang/String;Ljava/lang/String;)V")},
      {x(TR::com_ibm_Compiler_Internal__TR_Prefetch,     "_TR_Prefetch_Load",              "(Ljava/lang/String;Ljava/lang/String;)V")},
      {x(TR::com_ibm_Compiler_Internal__TR_Prefetch,     "_TR_Prefetch_Load_L1",           "(Ljava/lang/String;Ljava/lang/String;)V")},
      {x(TR::com_ibm_Compiler_Internal__TR_Prefetch,     "_TR_Prefetch_Load_L2",           "(Ljava/lang/String;Ljava/lang/String;)V")},
      {x(TR::com_ibm_Compiler_Internal__TR_Prefetch,     "_TR_Prefetch_Load_L3",           "(Ljava/lang/String;Ljava/lang/String;)V")},
      {x(TR::com_ibm_Compiler_Internal__TR_Prefetch,     "_TR_Prefetch_Store",             "(Ljava/lang/String;Ljava/lang/String;)V")},
      {x(TR::com_ibm_Compiler_Internal__TR_Prefetch,     "_TR_Prefetch_LoadNTA",           "(Ljava/lang/String;Ljava/lang/String;)V")},
      {x(TR::com_ibm_Compiler_Internal__TR_Prefetch,     "_TR_Prefetch_StoreNTA",          "(Ljava/lang/String;Ljava/lang/String;)V")},
      {x(TR::com_ibm_Compiler_Internal__TR_Prefetch,     "_TR_Prefetch_StoreConditional",  "(Ljava/lang/String;Ljava/lang/String;)V")},
      {x(TR::com_ibm_Compiler_Internal__TR_Prefetch,     "_TR_Release_StoreOnly",          "(Ljava/lang/String;Ljava/lang/String;)V")},
      {x(TR::com_ibm_Compiler_Internal__TR_Prefetch,     "_TR_Release_All",                "(Ljava/lang/String;Ljava/lang/String;)V")},
      {    TR::unknownMethod}
      };

   static X OSMemoryMethods[] =
      {
      {x(TR::org_apache_harmony_luni_platform_OSMemory_putByte_JB_V,                  "putByte",    "(JB)V")},
      {x(TR::org_apache_harmony_luni_platform_OSMemory_putShort_JS_V,                 "putShort",   "(JS)V")},
      {x(TR::org_apache_harmony_luni_platform_OSMemory_putInt_JI_V,                   "putInt",     "(JI)V")},
      {x(TR::org_apache_harmony_luni_platform_OSMemory_putLong_JJ_V,                  "putLong",    "(JJ)V")},
      {x(TR::org_apache_harmony_luni_platform_OSMemory_putFloat_JF_V,                 "putFloat",   "(JF)V")},
      {x(TR::org_apache_harmony_luni_platform_OSMemory_putDouble_JD_V,                "putDouble",  "(JD)V")},
      {x(TR::org_apache_harmony_luni_platform_OSMemory_putAddress_JJ_V,               "putAddress", "(JJ)V")},

      {x(TR::org_apache_harmony_luni_platform_OSMemory_getByte_J_B,                   "getByte",    "(J)B")},
      {x(TR::org_apache_harmony_luni_platform_OSMemory_getShort_J_S,                  "getShort",   "(J)S")},
      {x(TR::org_apache_harmony_luni_platform_OSMemory_getInt_J_I,                    "getInt",     "(J)I")},
      {x(TR::org_apache_harmony_luni_platform_OSMemory_getLong_J_J,                   "getLong",    "(J)J")},
      {x(TR::org_apache_harmony_luni_platform_OSMemory_getFloat_J_F,                  "getFloat",   "(J)F")},
      {x(TR::org_apache_harmony_luni_platform_OSMemory_getDouble_J_D,                 "getDouble",  "(J)D")},
      {x(TR::org_apache_harmony_luni_platform_OSMemory_getAddress_J_J,                "getAddress", "(J)J")},
      {  TR::unknownMethod}
      };

   static X otivmMethods[] =
      {
      {  TR::com_ibm_oti_vm_VM_callerClass,      11, "callerClass",  (int16_t)-1, "*"},
      {x(TR::java_lang_ClassLoader_callerClassLoader, "callerClassLoader", "()Ljava/lang/ClassLoader;")},
      {  TR::unknownMethod}
      };

   static X ArraysMethods[] =
      {
      {  TR::java_util_Arrays_fill,      4, "fill",    (int16_t)-1, "*"},
      {  TR::java_util_Arrays_equals,    6, "equals",  (int16_t)-1, "*"},
      {x(TR::java_util_Arrays_copyOf_byte,   "copyOf",     "([BI)[B")},
      {x(TR::java_util_Arrays_copyOf_short,  "copyOf",     "([SI)[S")},
      {x(TR::java_util_Arrays_copyOf_char,   "copyOf",     "([CI)[C")},
      {x(TR::java_util_Arrays_copyOf_boolean,"copyOf",     "([ZI)[Z")},
      {x(TR::java_util_Arrays_copyOf_int,    "copyOf",     "([II)[I")},
      {x(TR::java_util_Arrays_copyOf_long,   "copyOf",     "([JI)[J")},
      {x(TR::java_util_Arrays_copyOf_float,  "copyOf",     "([FI)[F")},
      {x(TR::java_util_Arrays_copyOf_double, "copyOf",     "([DI)[D")},
      {x(TR::java_util_Arrays_copyOf_Object1,"copyOf",     "([Ljava/lang/Object;I)[Ljava/lang/Object;")},
      {x(TR::java_util_Arrays_copyOf_Object2,"copyOf",     "([Ljava/lang/Object;ILjava/lang/Class;)[Ljava/lang/Object;")},

      {x(TR::java_util_Arrays_copyOfRange_byte,   "copyOfRange",     "([BII)[B")},
      {x(TR::java_util_Arrays_copyOfRange_short,  "copyOfRange",     "([SII)[S")},
      {x(TR::java_util_Arrays_copyOfRange_char,   "copyOfRange",     "([CII)[C")},
      {x(TR::java_util_Arrays_copyOfRange_boolean,"copyOfRange",     "([ZII)[Z")},
      {x(TR::java_util_Arrays_copyOfRange_int,    "copyOfRange",     "([III)[I")},
      {x(TR::java_util_Arrays_copyOfRange_long,   "copyOfRange",     "([JII)[J")},
      {x(TR::java_util_Arrays_copyOfRange_float,  "copyOfRange",     "([FII)[F")},
      {x(TR::java_util_Arrays_copyOfRange_double, "copyOfRange",     "([DII)[D")},
      {x(TR::java_util_Arrays_copyOfRange_Object1,"copyOfRange",     "([Ljava/lang/Object;II)[Ljava/lang/Object;")},
      {x(TR::java_util_Arrays_copyOfRange_Object2,"copyOfRange",     "([Ljava/lang/Object;IILjava/lang/Class;)[Ljava/lang/Object;")},
      {  TR::unknownMethod}
      };

   static X StringMethods[] =
      {
      {x(TR::java_lang_String_trim,                "trim",                "()Ljava/lang/String;")},
      {x(TR::java_lang_String_init_String,         "<init>",              "(Ljava/lang/String;)V")},
      {x(TR::java_lang_String_init_String_char,    "<init>",              "(Ljava/lang/String;C)V")},
      {x(TR::java_lang_String_init_int_String_int_String_String, "<init>","(ILjava/lang/String;ILjava/lang/String;Ljava/lang/String;)V")},
      {x(TR::java_lang_String_init_int_int_char_boolean, "<init>",       "(II[CZ)V")},
      {  TR::java_lang_String_init,          6,    "<init>", (int16_t)-1,    "*"},
      {x(TR::java_lang_String_charAt,              "charAt",              "(I)C")},
      {x(TR::java_lang_String_charAtInternal_I,    "charAtInternal",      "(I)C")},
      {x(TR::java_lang_String_charAtInternal_IB,   "charAtInternal",      "(I[B)C")},
      {x(TR::java_lang_String_charAtInternal_IB,   "charAtInternal",      "(I[C)C")},
      {x(TR::java_lang_String_concat,              "concat",              "(Ljava/lang/String;)Ljava/lang/String;")},
      {x(TR::java_lang_String_compressedArrayCopy_BIBII,              "compressedArrayCopy",              "([BI[BII)V")},
      {x(TR::java_lang_String_compressedArrayCopy_BICII,              "compressedArrayCopy",              "([BI[CII)V")},
      {x(TR::java_lang_String_compressedArrayCopy_CIBII,              "compressedArrayCopy",              "([CI[BII)V")},
      {x(TR::java_lang_String_compressedArrayCopy_CICII,              "compressedArrayCopy",              "([CI[CII)V")},
      {x(TR::java_lang_String_decompressedArrayCopy_BIBII,              "decompressedArrayCopy",              "([BI[BII)V")},
      {x(TR::java_lang_String_decompressedArrayCopy_BICII,              "decompressedArrayCopy",              "([BI[CII)V")},
      {x(TR::java_lang_String_decompressedArrayCopy_CIBII,              "decompressedArrayCopy",              "([CI[BII)V")},
      {x(TR::java_lang_String_decompressedArrayCopy_CICII,              "decompressedArrayCopy",              "([CI[CII)V")},
      {x(TR::java_lang_String_equals,              "equals",              "(Ljava/lang/Object;)Z")},
      {x(TR::java_lang_String_indexOf_String,      "indexOf",             "(Ljava/lang/String;)I")},
      {x(TR::java_lang_String_indexOf_String_int,  "indexOf",             "(Ljava/lang/String;I)I")},
      {x(TR::java_lang_String_indexOf_native,      "indexOf",             "(II)I")},
      {x(TR::java_lang_String_indexOf_fast,        "indexOf",             "(Ljava/lang/String;Ljava/lang/String;IIC)I")},
      {x(TR::java_lang_String_isCompressed,        "isCompressed",        "()Z")},
      {x(TR::java_lang_String_length,              "length",              "()I")},
      {x(TR::java_lang_String_lengthInternal,      "lengthInternal",      "()I")},
      {x(TR::java_lang_String_replace,             "replace",             "(CC)Ljava/lang/String;")},
      {x(TR::java_lang_String_hashCode,            "hashCode",            "()I")},
      {x(TR::java_lang_String_hashCodeImplCompressed,  "hashCodeImplCompressed",          "([BII)I")},
      {x(TR::java_lang_String_hashCodeImplCompressed,  "hashCodeImplCompressed",          "([CII)I")},
      {x(TR::java_lang_String_hashCodeImplDecompressed,"hashCodeImplDecompressed",        "([BII)I")},
      {x(TR::java_lang_String_hashCodeImplDecompressed,"hashCodeImplDecompressed",        "([CII)I")},
      {x(TR::java_lang_String_compareTo,           "compareTo",           "(Ljava/lang/String;)I")},
      {x(TR::java_lang_String_lastIndexOf,         "lastIndexOf",         "(Ljava/lang/String;I)I")},
      {x(TR::java_lang_String_toLowerCase,         "toLowerCase",         "(Ljava/util/Locale;)Ljava/lang/String;")},
      {x(TR::java_lang_String_toLowerCaseCore,     "toLowerCaseCore",     "(Ljava/lang/String;)Ljava/lang/String;")},
      {x(TR::java_lang_String_toUpperCase,         "toUpperCase",         "(Ljava/util/Locale;)Ljava/lang/String;")},
      {x(TR::java_lang_String_toUpperCaseCore,     "toUpperCaseCore",     "(Ljava/lang/String;)Ljava/lang/String;")},
      {x(TR::java_lang_String_toCharArray,         "toCharArray",         "()[C")},
      {x(TR::java_lang_String_regionMatches,       "regionMatches",       "(ILjava/lang/String;II)Z")},
      {x(TR::java_lang_String_regionMatches_bool,  "regionMatches",       "(ZILjava/lang/String;II)Z")},
      {  TR::java_lang_String_regionMatchesInternal, 21, "regionMatchesInternal", (int16_t)-1, "*"},
      {x(TR::java_lang_String_equalsIgnoreCase,    "equalsIgnoreCase",    "(Ljava/lang/String;)Z")},
      {x(TR::java_lang_String_compareToIgnoreCase, "compareToIgnoreCase", "(Ljava/lang/String;)I")},
      {x(TR::java_lang_String_compress,            "compress",            "([C[BII)I")},
      {x(TR::java_lang_String_compressNoCheck,     "compressNoCheck",     "([C[BII)V")},
      {x(TR::java_lang_String_andOR,               "andOR",               "([CII)I")},
      {x(TR::java_lang_String_unsafeCharAt,        "unsafeCharAt",        "(I)C")},
      {x(TR::java_lang_String_split_str_int,       "split",               "(Ljava/lang/String;I)[Ljava/lang/String;")},
      {x(TR::java_lang_String_getChars_charArray,  "getChars",            "(II[CI)V")},
      {x(TR::java_lang_String_getChars_byteArray,  "getChars",            "(II[BI)V")},
      {  TR::unknownMethod}
      };

   static X StringBufferMethods[] =
      {
      {x(TR::java_lang_StringBuffer_append,             "append",   "([C)Ljava/lang/StringBuffer;")},
      {x(TR::java_lang_StringBuffer_append,             "append",   "([CII)Ljava/lang/StringBuffer;")},
      {x(TR::java_lang_StringBuffer_capacityInternal,   "capacityInternal",   "()I")},
      {x(TR::java_lang_StringBuffer_ensureCapacityImpl, "ensureCapacityImpl", "(I)V")},
      {x(TR::java_lang_StringBuffer_lengthInternalUnsynchronized,     "lengthInternalUnsynchronized",     "()I")},
      {  TR::unknownMethod}
      };

   static X StringCodingMethods[] =
      {
      {x(TR::java_lang_StringCoding_decode, "decode", "(Ljava/nio/charset/Charset;[BII)[C")},
      {x(TR::java_lang_StringCoding_encode, "encode", "(Ljava/nio/charset/Charset;[CII)[B")},
      {x(TR::java_lang_StringCoding_implEncodeISOArray, "implEncodeISOArray", "([BI[BII)I")},
      {x(TR::java_lang_StringCoding_encode8859_1,       "encode8859_1",       "(B[B)[B")},
      {x(TR::java_lang_StringCoding_encodeASCII,        "encodeASCII",        "(B[B)[B")},
      {x(TR::java_lang_StringCoding_encodeUTF8,         "encodeUTF8",         "(B[B)[B")},
      {  TR::unknownMethod}
      };

   static X StringCoding_StringDecoderMethods[] =
      {
      {x(TR::java_lang_StringCoding_StringDecoder_decode, "decode", "([BII)[C")},
      {  TR::unknownMethod}
      };

   static X StringCoding_StringEncoderMethods[] =
      {
      {x(TR::java_lang_StringCoding_StringEncoder_encode, "encode", "([CII)[B")},
      {  TR::unknownMethod}
      };

    static X NumberFormatMethods[] =
      {
      {x(TR::java_text_NumberFormat_format,             "format",   "(D)Ljava/lang/String;")},
      {  TR::unknownMethod}
      };
   static X StringBuilderMethods[] =
      {
      {x(TR::java_lang_StringBuilder_init,               "<init>",             "()V")},
      {x(TR::java_lang_StringBuilder_init_int,           "<init>",             "(I)V")},
      {x(TR::java_lang_StringBuilder_append_bool,        "append",             "(Z)Ljava/lang/StringBuilder;")},
      {x(TR::java_lang_StringBuilder_append_char,        "append",             "(C)Ljava/lang/StringBuilder;")},
      {x(TR::java_lang_StringBuilder_append_double,      "append",             "(D)Ljava/lang/StringBuilder;")},
      {x(TR::java_lang_StringBuilder_append_float,       "append",             "(F)Ljava/lang/StringBuilder;")},
      {x(TR::java_lang_StringBuilder_append_int,         "append",             "(I)Ljava/lang/StringBuilder;")},
      {x(TR::java_lang_StringBuilder_append_long,        "append",             "(J)Ljava/lang/StringBuilder;")},
      {x(TR::java_lang_StringBuilder_append_String,      "append",             "(Ljava/lang/String;)Ljava/lang/StringBuilder;")},
      {x(TR::java_lang_StringBuilder_append_Object,      "append",             "(Ljava/lang/Object;)Ljava/lang/StringBuilder;")},
      {x(TR::java_lang_StringBuilder_capacityInternal,   "capacityInternal",   "()I")},
      {x(TR::java_lang_StringBuilder_ensureCapacityImpl, "ensureCapacityImpl", "(I)V")},
      {x(TR::java_lang_StringBuilder_lengthInternal,     "lengthInternal",     "()I")},
      {x(TR::java_lang_StringBuilder_toString,           "toString",           "()Ljava/lang/String;")},

      {  TR::unknownMethod}
      };

   static X SystemMethods[] =
      {
      {  TR::java_lang_System_arraycopy,      9, "arraycopy",    (int16_t)-1, "*"},
      {x(TR::java_lang_System_currentTimeMillis, "currentTimeMillis",   "()J")},
      {x(TR::java_lang_System_nanoTime,          "nanoTime",   "()J")},
      {x(TR::java_lang_System_hiresClockImpl,          "hiresClockImpl",   "()J")},
      {x(TR::java_lang_System_identityHashCode,  "identityHashCode",    "(Ljava/lang/Object;)I")},
      {  TR::unknownMethod}
      };

   static X ThreadMethods[] =
      {
      {x(TR::java_lang_Thread_currentThread,     "currentThread",   "()Ljava/lang/Thread;")},
      {  TR::unknownMethod}
      };

   static X ThrowableMethods[] =
      {
      {  TR::java_lang_Throwable_printStackTrace,     15, "printStackTrace",   (int16_t)-1, "*"},
      {x(TR::java_lang_Throwable_fillInStackTrace,    "fillInStackTrace",  "()Ljava/lang/Throwable;")},
      {  TR::unknownMethod}
      };

   static X UnsafeMethods[] =
      {
      {x(TR::sun_misc_Unsafe_putBoolean_jlObjectJZ_V,       "putBoolean", "(Ljava/lang/Object;JZ)V")},
      {x(TR::sun_misc_Unsafe_putByte_jlObjectJB_V,          "putByte",    "(Ljava/lang/Object;JB)V")},
      {x(TR::sun_misc_Unsafe_putChar_jlObjectJC_V,          "putChar",    "(Ljava/lang/Object;JC)V")},
      {x(TR::sun_misc_Unsafe_putShort_jlObjectJS_V,         "putShort",   "(Ljava/lang/Object;JS)V")},
      {x(TR::sun_misc_Unsafe_putInt_jlObjectJI_V,           "putInt",     "(Ljava/lang/Object;JI)V")},
      {x(TR::sun_misc_Unsafe_putLong_jlObjectJJ_V,          "putLong",    "(Ljava/lang/Object;JJ)V")},
      {x(TR::sun_misc_Unsafe_putFloat_jlObjectJF_V,         "putFloat",   "(Ljava/lang/Object;JF)V")},
      {x(TR::sun_misc_Unsafe_putDouble_jlObjectJD_V,        "putDouble",  "(Ljava/lang/Object;JD)V")},
      {x(TR::sun_misc_Unsafe_putObject_jlObjectJjlObject_V, "putObject",  "(Ljava/lang/Object;JLjava/lang/Object;)V")},

      {x(TR::sun_misc_Unsafe_putBooleanVolatile_jlObjectJZ_V,       "putBooleanVolatile", "(Ljava/lang/Object;JZ)V")},
      {x(TR::sun_misc_Unsafe_putByteVolatile_jlObjectJB_V,          "putByteVolatile",    "(Ljava/lang/Object;JB)V")},
      {x(TR::sun_misc_Unsafe_putCharVolatile_jlObjectJC_V,          "putCharVolatile",    "(Ljava/lang/Object;JC)V")},
      {x(TR::sun_misc_Unsafe_putShortVolatile_jlObjectJS_V,         "putShortVolatile",   "(Ljava/lang/Object;JS)V")},
      {x(TR::sun_misc_Unsafe_putIntVolatile_jlObjectJI_V,           "putIntVolatile",     "(Ljava/lang/Object;JI)V")},
      {x(TR::sun_misc_Unsafe_putLongVolatile_jlObjectJJ_V,          "putLongVolatile",    "(Ljava/lang/Object;JJ)V")},
      {x(TR::sun_misc_Unsafe_putFloatVolatile_jlObjectJF_V,         "putFloatVolatile",   "(Ljava/lang/Object;JF)V")},
      {x(TR::sun_misc_Unsafe_putDoubleVolatile_jlObjectJD_V,        "putDoubleVolatile",  "(Ljava/lang/Object;JD)V")},
      {x(TR::sun_misc_Unsafe_putObjectVolatile_jlObjectJjlObject_V, "putObjectVolatile",  "(Ljava/lang/Object;JLjava/lang/Object;)V")},

      {x(TR::sun_misc_Unsafe_putBooleanVolatile_jlObjectJZ_V,       "putBooleanRelease", "(Ljava/lang/Object;JZ)V")},
      {x(TR::sun_misc_Unsafe_putByteVolatile_jlObjectJB_V,          "putByteRelease",    "(Ljava/lang/Object;JB)V")},
      {x(TR::sun_misc_Unsafe_putCharVolatile_jlObjectJC_V,          "putCharRelease",    "(Ljava/lang/Object;JC)V")},
      {x(TR::sun_misc_Unsafe_putShortVolatile_jlObjectJS_V,         "putShortRelease",   "(Ljava/lang/Object;JS)V")},
      {x(TR::sun_misc_Unsafe_putIntVolatile_jlObjectJI_V,           "putIntRelease",     "(Ljava/lang/Object;JI)V")},
      {x(TR::sun_misc_Unsafe_putLongVolatile_jlObjectJJ_V,          "putLongRelease",    "(Ljava/lang/Object;JJ)V")},
      {x(TR::sun_misc_Unsafe_putFloatVolatile_jlObjectJF_V,         "putFloatRelease",   "(Ljava/lang/Object;JF)V")},
      {x(TR::sun_misc_Unsafe_putDoubleVolatile_jlObjectJD_V,        "putDoubleRelease",  "(Ljava/lang/Object;JD)V")},
      {x(TR::sun_misc_Unsafe_putObjectVolatile_jlObjectJjlObject_V, "putObjectRelease",  "(Ljava/lang/Object;JLjava/lang/Object;)V")},

      {x(TR::sun_misc_Unsafe_putInt_jlObjectII_V,           "putInt",     "(Ljava/lang/Object;II)V")},

      {x(TR::sun_misc_Unsafe_getBoolean_jlObjectJ_Z,        "getBoolean", "(Ljava/lang/Object;J)Z")},
      {x(TR::sun_misc_Unsafe_getByte_jlObjectJ_B,           "getByte",    "(Ljava/lang/Object;J)B")},
      {x(TR::sun_misc_Unsafe_getChar_jlObjectJ_C,           "getChar",    "(Ljava/lang/Object;J)C")},
      {x(TR::sun_misc_Unsafe_getShort_jlObjectJ_S,          "getShort",   "(Ljava/lang/Object;J)S")},
      {x(TR::sun_misc_Unsafe_getInt_jlObjectJ_I,            "getInt",     "(Ljava/lang/Object;J)I")},
      {x(TR::sun_misc_Unsafe_getLong_jlObjectJ_J,           "getLong",    "(Ljava/lang/Object;J)J")},
      {x(TR::sun_misc_Unsafe_getFloat_jlObjectJ_F,          "getFloat",   "(Ljava/lang/Object;J)F")},
      {x(TR::sun_misc_Unsafe_getDouble_jlObjectJ_D,         "getDouble",  "(Ljava/lang/Object;J)D")},
      {x(TR::sun_misc_Unsafe_getObject_jlObjectJ_jlObject,  "getObject",  "(Ljava/lang/Object;J)Ljava/lang/Object;")},

      {x(TR::sun_misc_Unsafe_getBooleanVolatile_jlObjectJ_Z,        "getBooleanVolatile", "(Ljava/lang/Object;J)Z")},
      {x(TR::sun_misc_Unsafe_getByteVolatile_jlObjectJ_B,           "getByteVolatile",    "(Ljava/lang/Object;J)B")},
      {x(TR::sun_misc_Unsafe_getCharVolatile_jlObjectJ_C,           "getCharVolatile",    "(Ljava/lang/Object;J)C")},
      {x(TR::sun_misc_Unsafe_getShortVolatile_jlObjectJ_S,          "getShortVolatile",   "(Ljava/lang/Object;J)S")},
      {x(TR::sun_misc_Unsafe_getIntVolatile_jlObjectJ_I,            "getIntVolatile",     "(Ljava/lang/Object;J)I")},
      {x(TR::sun_misc_Unsafe_getLongVolatile_jlObjectJ_J,           "getLongVolatile",    "(Ljava/lang/Object;J)J")},
      {x(TR::sun_misc_Unsafe_getFloatVolatile_jlObjectJ_F,          "getFloatVolatile",   "(Ljava/lang/Object;J)F")},
      {x(TR::sun_misc_Unsafe_getDoubleVolatile_jlObjectJ_D,         "getDoubleVolatile",  "(Ljava/lang/Object;J)D")},
      {x(TR::sun_misc_Unsafe_getObjectVolatile_jlObjectJ_jlObject,  "getObjectVolatile",  "(Ljava/lang/Object;J)Ljava/lang/Object;")},

      {x(TR::sun_misc_Unsafe_getBooleanVolatile_jlObjectJ_Z,        "getBooleanAcquire", "(Ljava/lang/Object;J)Z")},
      {x(TR::sun_misc_Unsafe_getByteVolatile_jlObjectJ_B,           "getByteAcquire",    "(Ljava/lang/Object;J)B")},
      {x(TR::sun_misc_Unsafe_getCharVolatile_jlObjectJ_C,           "getCharAcquire",    "(Ljava/lang/Object;J)C")},
      {x(TR::sun_misc_Unsafe_getShortVolatile_jlObjectJ_S,          "getShortAcquire",   "(Ljava/lang/Object;J)S")},
      {x(TR::sun_misc_Unsafe_getIntVolatile_jlObjectJ_I,            "getIntAcquire",     "(Ljava/lang/Object;J)I")},
      {x(TR::sun_misc_Unsafe_getLongVolatile_jlObjectJ_J,           "getLongAcquire",    "(Ljava/lang/Object;J)J")},
      {x(TR::sun_misc_Unsafe_getFloatVolatile_jlObjectJ_F,          "getFloatAcquire",   "(Ljava/lang/Object;J)F")},
      {x(TR::sun_misc_Unsafe_getDoubleVolatile_jlObjectJ_D,         "getDoubleAcquire",  "(Ljava/lang/Object;J)D")},
      {x(TR::sun_misc_Unsafe_getObjectVolatile_jlObjectJ_jlObject,  "getObjectAcquire",  "(Ljava/lang/Object;J)Ljava/lang/Object;")},

      {x(TR::sun_misc_Unsafe_putByte_JB_V,                  "putByte",    "(JB)V")},
      {x(TR::sun_misc_Unsafe_putShort_JS_V,                 "putShort",   "(JS)V")},
      {x(TR::sun_misc_Unsafe_putChar_JC_V,                  "putChar",    "(JC)V")},
      {x(TR::sun_misc_Unsafe_putInt_JI_V,                   "putInt",     "(JI)V")},
      {x(TR::sun_misc_Unsafe_putLong_JJ_V,                  "putLong",    "(JJ)V")},
      {x(TR::sun_misc_Unsafe_putFloat_JF_V,                 "putFloat",   "(JF)V")},
      {x(TR::sun_misc_Unsafe_putDouble_JD_V,                "putDouble",  "(JD)V")},
      {x(TR::sun_misc_Unsafe_putAddress_JJ_V,               "putAddress", "(JJ)V")},

      {x(TR::sun_misc_Unsafe_getByte_J_B,                   "getByte",    "(J)B")},
      {x(TR::sun_misc_Unsafe_getShort_J_S,                  "getShort",   "(J)S")},
      {x(TR::sun_misc_Unsafe_getChar_J_C,                   "getChar",    "(J)C")},
      {x(TR::sun_misc_Unsafe_getInt_J_I,                    "getInt",     "(J)I")},
      {x(TR::sun_misc_Unsafe_getLong_J_J,                   "getLong",    "(J)J")},
      {x(TR::sun_misc_Unsafe_getFloat_J_F,                  "getFloat",   "(J)F")},
      {x(TR::sun_misc_Unsafe_getDouble_J_D,                 "getDouble",  "(J)D")},
      {x(TR::sun_misc_Unsafe_getAddress_J_J,                "getAddress", "(J)J")},

      {x(TR::sun_misc_Unsafe_compareAndSwapInt_jlObjectJII_Z,                  "compareAndSwapInt",    "(Ljava/lang/Object;JII)Z")},
      {x(TR::sun_misc_Unsafe_compareAndSwapInt_jlObjectJII_Z,                  "compareAndSetInt",    "(Ljava/lang/Object;JII)Z")},
      {x(TR::sun_misc_Unsafe_compareAndSwapLong_jlObjectJJJ_Z,                 "compareAndSwapLong",   "(Ljava/lang/Object;JJJ)Z")},
      {x(TR::sun_misc_Unsafe_compareAndSwapLong_jlObjectJJJ_Z,                 "compareAndSetLong",   "(Ljava/lang/Object;JJJ)Z")},
      {x(TR::sun_misc_Unsafe_compareAndSwapObject_jlObjectJjlObjectjlObject_Z, "compareAndSwapObject", "(Ljava/lang/Object;JLjava/lang/Object;Ljava/lang/Object;)Z")},
      {x(TR::sun_misc_Unsafe_compareAndSwapObject_jlObjectJjlObjectjlObject_Z, "compareAndSetObject", "(Ljava/lang/Object;JLjava/lang/Object;Ljava/lang/Object;)Z")},

      {x(TR::sun_misc_Unsafe_compareAndExchangeInt_jlObjectJII_Z,                  "compareAndExchangeInt",    "(Ljava/lang/Object;JII)I")},
      {x(TR::sun_misc_Unsafe_compareAndExchangeLong_jlObjectJJJ_Z,                 "compareAndExchangeLong",   "(Ljava/lang/Object;JJJ)J")},
      {x(TR::sun_misc_Unsafe_compareAndExchangeObject_jlObjectJjlObjectjlObject_Z, "compareAndExchangeObject", "(Ljava/lang/Object;JLjava/lang/Object;Ljava/lang/Object;)Ljava/lang/Object;")},

      {x(TR::sun_misc_Unsafe_compareAndExchangeInt_jlObjectJII_Z,                  "compareAndExchangeIntVolatile",    "(Ljava/lang/Object;JII)I")},
      {x(TR::sun_misc_Unsafe_compareAndExchangeLong_jlObjectJJJ_Z,                 "compareAndExchangeLongVolatile",   "(Ljava/lang/Object;JJJ)J")},
      {x(TR::sun_misc_Unsafe_compareAndExchangeObject_jlObjectJjlObjectjlObject_Z, "compareAndExchangeObjectVolatile", "(Ljava/lang/Object;JLjava/lang/Object;Ljava/lang/Object;)Ljava/lang/Object;")},

      {x(TR::sun_misc_Unsafe_staticFieldBase,               "staticFieldBase",   "(Ljava/lang/reflect/Field;)Ljava/lang/Object")},
      {x(TR::sun_misc_Unsafe_staticFieldOffset,             "staticFieldOffset", "(Ljava/lang/reflect/Field;)J")},
      {x(TR::sun_misc_Unsafe_objectFieldOffset,             "objectFieldOffset", "(Ljava/lang/reflect/Field;)J")},
      {x(TR::sun_misc_Unsafe_getAndAddInt,                  "getAndAddInt",      "(Ljava/lang/Object;JI)I")},
      {x(TR::sun_misc_Unsafe_getAndSetInt,                  "getAndSetInt",      "(Ljava/lang/Object;JI)I")},
      {x(TR::sun_misc_Unsafe_getAndAddLong,                 "getAndAddLong",     "(Ljava/lang/Object;JJ)J")},
      {x(TR::sun_misc_Unsafe_getAndSetLong,                 "getAndSetLong",     "(Ljava/lang/Object;JJ)J")},

      {x(TR::sun_misc_Unsafe_putBooleanOrdered_jlObjectJZ_V,       "putOrderedBoolean", "(Ljava/lang/Object;JZ)V")},
      {x(TR::sun_misc_Unsafe_putByteOrdered_jlObjectJB_V,          "putOrderedByte",    "(Ljava/lang/Object;JB)V")},
      {x(TR::sun_misc_Unsafe_putCharOrdered_jlObjectJC_V,          "putOrderedChar",    "(Ljava/lang/Object;JC)V")},
      {x(TR::sun_misc_Unsafe_putShortOrdered_jlObjectJS_V,         "putOrderedShort",   "(Ljava/lang/Object;JS)V")},
      {x(TR::sun_misc_Unsafe_putIntOrdered_jlObjectJI_V,           "putOrderedInt",     "(Ljava/lang/Object;JI)V")},
      {x(TR::sun_misc_Unsafe_putLongOrdered_jlObjectJJ_V,          "putOrderedLong",    "(Ljava/lang/Object;JJ)V")},
      {x(TR::sun_misc_Unsafe_putFloatOrdered_jlObjectJF_V,         "putOrderedFloat",   "(Ljava/lang/Object;JF)V")},
      {x(TR::sun_misc_Unsafe_putDoubleOrdered_jlObjectJD_V,        "putOrderedDouble",  "(Ljava/lang/Object;JD)V")},
      {x(TR::sun_misc_Unsafe_putObjectOrdered_jlObjectJjlObject_V, "putOrderedObject",  "(Ljava/lang/Object;JLjava/lang/Object;)V")},

      {x(TR::sun_misc_Unsafe_monitorEnter_jlObject_V,       "monitorEnter",    "(Ljava/lang/Object;)V")},
      {x(TR::sun_misc_Unsafe_monitorExit_jlObject_V,        "monitorExit",     "(Ljava/lang/Object;)V")},
      {x(TR::sun_misc_Unsafe_tryMonitorEnter_jlObject_Z,    "tryMonitorEnter", "(Ljava/lang/Object;)Z")},

      {x(TR::sun_misc_Unsafe_copyMemory,    "copyMemory", "(Ljava/lang/Object;JLjava/lang/Object;JJ)V")},
      {x(TR::sun_misc_Unsafe_setMemory,     "setMemory",  "(Ljava/lang/Object;JJB)V")},

      {x(TR::sun_misc_Unsafe_loadFence,     "loadFence",  "()V")},
      {x(TR::sun_misc_Unsafe_storeFence,    "storeFence", "()V")},
      {x(TR::sun_misc_Unsafe_fullFence,     "fullFence",  "()V")},

      {x(TR::sun_misc_Unsafe_ensureClassInitialized,     "ensureClassInitialized", "(Ljava/lang/Class;)V")},

      {  TR::unknownMethod}
      };

   static X ArrayMethods[] =
      {
      {x(TR::java_lang_reflect_Array_getLength, "getLength", "(Ljava/lang/Object;)I")},
      {  TR::unknownMethod}
      };

   static X VectorMethods[] =
      {
      {  TR::java_util_Vector_subList,    7, "subList",  (int16_t)-1, "*"},
      {x(TR::java_util_Vector_contains,      "contains",     "(Ljava/lang/Object;)Z")},
      {x(TR::java_util_Vector_addElement,    "addElement",   "(Ljava/lang/Object;)V")},
      {  TR::unknownMethod}
      };

   static X SingleByteConverterMethods[] =
      {
      {x(TR::sun_io_ByteToCharSingleByte_convert,       "convert", "([BII[CII)I")},
      {x(TR::sun_io_CharToByteSingleByte_convert,       "convert", "([CII[BII)I")},
      {x(TR::sun_io_ByteToCharSingleByte_JITintrinsicConvert,       "JITintrinsicConvert", "([Ljava/nio/ByteBuffer;[CI[B)I")},
      {  TR::unknownMethod}
      };

   static X DoubleByteConverterMethods[] =
      {
      {x(TR::sun_io_ByteToCharDBCS_EBCDIC_convert,      "convert", "([BII[CII)I")},
      {  TR::unknownMethod}
      };

   static X ORBVMHelperMethods[] =
      {
      {x(TR::com_ibm_oti_vm_ORBVMHelpers_is32Bit,                             "is32Bit", "()Z")},
      {x(TR::com_ibm_oti_vm_ORBVMHelpers_getNumBitsInReferenceField,          "getNumBitsInReferenceField", "()I")},
      {x(TR::com_ibm_oti_vm_ORBVMHelpers_getNumBytesInReferenceField,         "getNumBytesInReferenceField", "()I")},
      {x(TR::com_ibm_oti_vm_ORBVMHelpers_getNumBitsInDescriptionWord,         "getNumBitsInDescriptionWord", "()I")},
      {x(TR::com_ibm_oti_vm_ORBVMHelpers_getNumBytesInDescriptionWord,        "getNumBytesInDescriptionWord", "()I")},
      {x(TR::com_ibm_oti_vm_ORBVMHelpers_getNumBytesInJ9ObjectHeader,         "getNumBytesInJ9ObjectHeader", "()I")},

      {x(TR::com_ibm_oti_vm_ORBVMHelpers_getJ9ClassFromClass32,               "getJ9ClassFromClass32", "(Ljava/lang/Class;)I")},
      {x(TR::com_ibm_oti_vm_ORBVMHelpers_getInstanceShapeFromJ9Class32,       "getTotalInstanceSizeFromJ9Class32", "(I)I")},
      {x(TR::com_ibm_oti_vm_ORBVMHelpers_getInstanceDescriptionFromJ9Class32, "getInstanceDescriptionFromJ9Class32", "(I)I")},
      {x(TR::com_ibm_oti_vm_ORBVMHelpers_getDescriptionWordFromPtr32,         "getDescriptionWordFromPtr32", "(I)I")},

      {x(TR::com_ibm_oti_vm_ORBVMHelpers_getJ9ClassFromClass64,               "getJ9ClassFromClass64", "(Ljava/lang/Class;)J")},
      {x(TR::com_ibm_oti_vm_ORBVMHelpers_getInstanceShapeFromJ9Class64,       "getTotalInstanceSizeFromJ9Class64", "(J)J")},
      {x(TR::com_ibm_oti_vm_ORBVMHelpers_getInstanceDescriptionFromJ9Class64, "getInstanceDescriptionFromJ9Class64", "(J)J")},
      {x(TR::com_ibm_oti_vm_ORBVMHelpers_getDescriptionWordFromPtr64,         "getDescriptionWordFromPtr64", "(J)J")},

      {  TR::unknownMethod}
      };

   // some of these take a long and return an int
   static X JITHelperMethods[] =
      {
      {x(TR::com_ibm_jit_JITHelpers_is32Bit,                                  "is32Bit", "()Z")},
      {x(TR::com_ibm_jit_JITHelpers_isArray,                                  "isArray", "(Ljava/lang/Object;)Z")},
      {x(TR::com_ibm_jit_JITHelpers_intrinsicIndexOfStringLatin1,             "intrinsicIndexOfStringLatin1", "([CI[CII)I")},
      {x(TR::com_ibm_jit_JITHelpers_intrinsicIndexOfStringUTF16,              "intrinsicIndexOfStringUTF16", "([CI[CII)I")},
      {x(TR::com_ibm_jit_JITHelpers_intrinsicIndexOfLatin1,                   "intrinsicIndexOfLatin1", "(Ljava/lang/Object;BII)I")},
      {x(TR::com_ibm_jit_JITHelpers_intrinsicIndexOfUTF16,                    "intrinsicIndexOfUTF16", "(Ljava/lang/Object;CII)I")},
#ifdef TR_TARGET_32BIT
      {x(TR::com_ibm_jit_JITHelpers_getJ9ClassFromObject32,                   "getJ9ClassFromObject32", "(Ljava/lang/Object;)I")},
      {x(TR::com_ibm_jit_JITHelpers_getJ9ClassFromClass32,                    "getJ9ClassFromClass32", "(Ljava/lang/Class;)I")},
      {x(TR::com_ibm_jit_JITHelpers_getBackfillOffsetFromJ9Class32,           "getBackfillOffsetFromJ9Class32", "(I)I")},
      {x(TR::com_ibm_jit_JITHelpers_getRomClassFromJ9Class32,                 "getRomClassFromJ9Class32", "(I)I")},
      {x(TR::com_ibm_jit_JITHelpers_getArrayShapeFromRomClass32,              "getArrayShapeFromRomClass32", "(I)I")},
      {x(TR::com_ibm_jit_JITHelpers_getSuperClassesFromJ9Class32,             "getSuperClassesFromJ9Class32", "(I)I")},
      {x(TR::com_ibm_jit_JITHelpers_getClassDepthAndFlagsFromJ9Class32,       "getClassDepthAndFlagsFromJ9Class32", "(I)I")},
      {x(TR::com_ibm_jit_JITHelpers_getClassFlagsFromJ9Class32,               "getClassFlagsFromJ9Class32", "(I)I")},
      {x(TR::com_ibm_jit_JITHelpers_getModifiersFromRomClass32,               "getModifiersFromRomClass32", "(I)I")},
      {x(TR::com_ibm_jit_JITHelpers_getClassFromJ9Class32,                    "getClassFromJ9Class32", "(I)Ljava/lang/Class;")},
      {x(TR::com_ibm_jit_JITHelpers_getAddressAsPrimitive32,                  "getAddressAsPrimitive32", "(Ljava/lang/Object;)I")},
#endif
#ifdef TR_TARGET_64BIT
      {x(TR::com_ibm_jit_JITHelpers_getJ9ClassFromObject64,                   "getJ9ClassFromObject64", "(Ljava/lang/Object;)J")},
      {x(TR::com_ibm_jit_JITHelpers_getJ9ClassFromClass64,                    "getJ9ClassFromClass64", "(Ljava/lang/Class;)J")},
      {x(TR::com_ibm_jit_JITHelpers_getBackfillOffsetFromJ9Class64,           "getBackfillOffsetFromJ9Class64", "(J)J")},
      {x(TR::com_ibm_jit_JITHelpers_getRomClassFromJ9Class64,                 "getRomClassFromJ9Class64", "(J)J")},
      {x(TR::com_ibm_jit_JITHelpers_getArrayShapeFromRomClass64,              "getArrayShapeFromRomClass64", "(J)I")},
      {x(TR::com_ibm_jit_JITHelpers_getSuperClassesFromJ9Class64,             "getSuperClassesFromJ9Class64", "(J)J")},
      {x(TR::com_ibm_jit_JITHelpers_getClassDepthAndFlagsFromJ9Class64,       "getClassDepthAndFlagsFromJ9Class64", "(J)J")},
      {x(TR::com_ibm_jit_JITHelpers_getClassFlagsFromJ9Class64,               "getClassFlagsFromJ9Class64", "(J)I")},
      {x(TR::com_ibm_jit_JITHelpers_getModifiersFromRomClass64,               "getModifiersFromRomClass64", "(J)I")},
      {x(TR::com_ibm_jit_JITHelpers_getClassFromJ9Class64,                    "getClassFromJ9Class64", "(J)Ljava/lang/Class;")},
      {x(TR::com_ibm_jit_JITHelpers_getAddressAsPrimitive64,                  "getAddressAsPrimitive64", "(Ljava/lang/Object;)J")},
#endif
      {x(TR::com_ibm_jit_JITHelpers_getSuperclass,                            "getSuperclass", "(Ljava/lang/Class;)Ljava/lang/Class;")},
      {x(TR::com_ibm_jit_JITHelpers_optimizedClone,                           "optimizedClone", "(Ljava/lang/Object;)Ljava/lang/Object;")},
      {x(TR::com_ibm_jit_JITHelpers_getPackedDataSizeFromJ9Class32,           "getPackedDataSizeFromJ9Class32", "(I)I")},
      {x(TR::com_ibm_jit_JITHelpers_getPackedDataSizeFromJ9Class64,           "getPackedDataSizeFromJ9Class64", "(J)J")},
      {x(TR::com_ibm_jit_JITHelpers_getComponentTypeFromJ9Class32,            "getComponentTypeFromJ9Class32", "(I)I")},
      {x(TR::com_ibm_jit_JITHelpers_getComponentTypeFromJ9Class64,            "getComponentTypeFromJ9Class64", "(J)J")},
      {x(TR::com_ibm_jit_JITHelpers_transformedEncodeUTF16Big,                "transformedEncodeUTF16Big",       "(JJI)I")},
      {x(TR::com_ibm_jit_JITHelpers_transformedEncodeUTF16Little,             "transformedEncodeUTF16Little",    "(JJI)I")},
      {x(TR::com_ibm_jit_JITHelpers_getIntFromObject,                         "getIntFromObject", "(Ljava/lang/Object;J)I")},
      {x(TR::com_ibm_jit_JITHelpers_getIntFromObjectVolatile,                 "getIntFromObjectVolatile", "(Ljava/lang/Object;J)I")},
      {x(TR::com_ibm_jit_JITHelpers_getLongFromObject,                        "getLongFromObject", "(Ljava/lang/Object;J)J")},
      {x(TR::com_ibm_jit_JITHelpers_getLongFromObjectVolatile,                "getLongFromObjectVolatile", "(Ljava/lang/Object;J)J")},
      {x(TR::com_ibm_jit_JITHelpers_getObjectFromObject,                      "getObjectFromObject", "(Ljava/lang/Object;J)Ljava/lang/Object;")},
      {x(TR::com_ibm_jit_JITHelpers_getObjectFromObjectVolatile,              "getObjectFromObjectVolatile", "(Ljava/lang/Object;J)Ljava/lang/Object;")},
      {x(TR::com_ibm_jit_JITHelpers_putIntInObject,                           "putIntInObject", "(Ljava/lang/Object;JI)V")},
      {x(TR::com_ibm_jit_JITHelpers_putIntInObjectVolatile,                   "putIntInObjectVolatile", "(Ljava/lang/Object;JI)V")},
      {x(TR::com_ibm_jit_JITHelpers_putLongInObject,                          "putLongInObject", "(Ljava/lang/Object;JJ)V")},
      {x(TR::com_ibm_jit_JITHelpers_putLongInObjectVolatile,                  "putLongInObjectVolatile", "(Ljava/lang/Object;JJ)V")},
      {x(TR::com_ibm_jit_JITHelpers_putObjectInObject,                        "putObjectInObject", "(Ljava/lang/Object;JLjava/lang/Object;)V")},
      {x(TR::com_ibm_jit_JITHelpers_putObjectInObjectVolatile,                "putObjectInObjectVolatile", "(Ljava/lang/Object;JLjava/lang/Object;)V")},
      {x(TR::com_ibm_jit_JITHelpers_compareAndSwapIntInObject,                "compareAndSwapIntInObject", "(Ljava/lang/Object;JII)Z")},
      {x(TR::com_ibm_jit_JITHelpers_compareAndSwapLongInObject,               "compareAndSwapLongInObject", "(Ljava/lang/Object;JJJ)Z")},
      {x(TR::com_ibm_jit_JITHelpers_compareAndSwapObjectInObject,             "compareAndSwapObjectInObject", "(Ljava/lang/Object;JLjava/lang/Object;Ljava/lang/Object;)Z")},
      {x(TR::com_ibm_jit_JITHelpers_getByteFromArray,                         "getByteFromArray", "(Ljava/lang/Object;J)B")},
      {x(TR::com_ibm_jit_JITHelpers_getByteFromArrayByIndex,                  "getByteFromArrayByIndex", "(Ljava/lang/Object;I)B")},
      {x(TR::com_ibm_jit_JITHelpers_getByteFromArrayVolatile,                 "getByteFromArrayVolatile", "(Ljava/lang/Object;J)B")},
      {x(TR::com_ibm_jit_JITHelpers_getCharFromArray,                         "getCharFromArray", "(Ljava/lang/Object;J)C")},
      {x(TR::com_ibm_jit_JITHelpers_getCharFromArrayByIndex,                  "getCharFromArrayByIndex", "(Ljava/lang/Object;I)C")},
      {x(TR::com_ibm_jit_JITHelpers_getCharFromArrayVolatile,                 "getCharFromArrayVolatile", "(Ljava/lang/Object;J)C")},
      {x(TR::com_ibm_jit_JITHelpers_getIntFromArray,                          "getIntFromArray", "(Ljava/lang/Object;J)I")},
      {x(TR::com_ibm_jit_JITHelpers_getIntFromArrayVolatile,                  "getIntFromArrayVolatile", "(Ljava/lang/Object;J)I")},
      {x(TR::com_ibm_jit_JITHelpers_getLongFromArray,                         "getLongFromArray", "(Ljava/lang/Object;J)J")},
      {x(TR::com_ibm_jit_JITHelpers_getLongFromArrayVolatile,                 "getLongFromArrayVolatile", "(Ljava/lang/Object;J)J")},
      {x(TR::com_ibm_jit_JITHelpers_getObjectFromArray,                       "getObjectFromArray", "(Ljava/lang/Object;J)Ljava/lang/Object;")},
      {x(TR::com_ibm_jit_JITHelpers_getObjectFromArrayVolatile,               "getObjectFromArrayVolatile", "(Ljava/lang/Object;J)Ljava/lang/Object;")},
      {x(TR::com_ibm_jit_JITHelpers_putByteInArray,                           "putByteInArray", "(Ljava/lang/Object;JB)V")},
      {x(TR::com_ibm_jit_JITHelpers_putByteInArrayByIndex,                    "putByteInArrayByIndex", "(Ljava/lang/Object;IB)V")},
      {x(TR::com_ibm_jit_JITHelpers_putByteInArrayVolatile,                   "putByteInArrayVolatile", "(Ljava/lang/Object;JB)V")},
      {x(TR::com_ibm_jit_JITHelpers_putCharInArray,                           "putCharInArray", "(Ljava/lang/Object;JC)V")},
      {x(TR::com_ibm_jit_JITHelpers_putCharInArrayByIndex,                    "putCharInArrayByIndex", "(Ljava/lang/Object;IC)V")},
      {x(TR::com_ibm_jit_JITHelpers_putCharInArrayVolatile,                   "putCharInArrayVolatile", "(Ljava/lang/Object;JC)V")},
      {x(TR::com_ibm_jit_JITHelpers_putIntInArray,                            "putIntInArray", "(Ljava/lang/Object;JI)V")},
      {x(TR::com_ibm_jit_JITHelpers_putIntInArrayVolatile,                    "putIntInArrayVolatile", "(Ljava/lang/Object;JI)V")},
      {x(TR::com_ibm_jit_JITHelpers_putLongInArray,                           "putLongInArray", "(Ljava/lang/Object;JJ)V")},
      {x(TR::com_ibm_jit_JITHelpers_putLongInArrayVolatile,                   "putLongInArrayVolatile", "(Ljava/lang/Object;JJ)V")},
      {x(TR::com_ibm_jit_JITHelpers_putObjectInArray,                         "putObjectInArray", "(Ljava/lang/Object;JLjava/lang/Object;)V")},
      {x(TR::com_ibm_jit_JITHelpers_putObjectInArrayVolatile,                 "putObjectInArrayVolatile", "(Ljava/lang/Object;JLjava/lang/Object;)V")},
      {x(TR::com_ibm_jit_JITHelpers_compareAndSwapIntInArray,                 "compareAndSwapIntInArray", "(Ljava/lang/Object;JII)Z")},
      {x(TR::com_ibm_jit_JITHelpers_compareAndSwapLongInArray,                "compareAndSwapLongInArray", "(Ljava/lang/Object;JJJ)Z")},
      {x(TR::com_ibm_jit_JITHelpers_compareAndSwapObjectInArray,              "compareAndSwapObjectInArray", "(Ljava/lang/Object;JLjava/lang/Object;Ljava/lang/Object;)Z")},
      {x(TR::com_ibm_jit_JITHelpers_byteToCharUnsigned,                       "byteToCharUnsigned", "(B)C")},
      {x(TR::com_ibm_jit_JITHelpers_acmplt,                                   "acmplt", "(Ljava/lang/Object;Ljava/lang/Object;)Z")},
      {x(TR::com_ibm_jit_JITHelpers_getClassInitializeStatus,                 "getClassInitializeStatus", "(Ljava/lang/Class;)I")},
      {x(TR::com_ibm_jit_JITHelpers_supportsIntrinsicCaseConversion,          "supportsIntrinsicCaseConversion", "()Z")},
      {x(TR::com_ibm_jit_JITHelpers_toUpperIntrinsicLatin1,                   "toUpperIntrinsicLatin1", "([B[BI)Z")},
      {x(TR::com_ibm_jit_JITHelpers_toUpperIntrinsicLatin1,                   "toUpperIntrinsicLatin1", "([C[CI)Z")},
      {x(TR::com_ibm_jit_JITHelpers_toLowerIntrinsicLatin1,                   "toLowerIntrinsicLatin1", "([B[BI)Z")},
      {x(TR::com_ibm_jit_JITHelpers_toLowerIntrinsicLatin1,                   "toLowerIntrinsicLatin1", "([C[CI)Z")},
      {x(TR::com_ibm_jit_JITHelpers_toUpperIntrinsicUTF16,                    "toUpperIntrinsicUTF16", "([B[BI)Z")},
      {x(TR::com_ibm_jit_JITHelpers_toUpperIntrinsicUTF16,                    "toUpperIntrinsicUTF16", "([C[CI)Z")},
      {x(TR::com_ibm_jit_JITHelpers_toLowerIntrinsicUTF16,                    "toLowerIntrinsicUTF16", "([B[BI)Z")},
      {x(TR::com_ibm_jit_JITHelpers_toLowerIntrinsicUTF16,                    "toLowerIntrinsicUTF16", "([C[CI)Z")},
      { TR::unknownMethod}
      };

   static X StringLatin1Methods[] =
      {
      { x(TR::java_lang_StringLatin1_indexOf,                                 "indexOf",       "([BI[BII)I")},
      { TR::unknownMethod }
      };

   static X StringUTF16Methods[] =
      {
      { x(TR::java_lang_StringUTF16_getChar,                                  "getChar",        "([BI)C")},
      { x(TR::java_lang_StringUTF16_indexOf,                                  "indexOf",        "([BI[BII)I")},
      { x(TR::java_lang_StringUTF16_toBytes,                                  "toBytes",        "([CII)[B")},
      { TR::unknownMethod }
      };

   static X DecimalFormatHelperMethods[] =
      {
      {x(TR::com_ibm_jit_DecimalFormatHelper_formatAsDouble,                  "formatAsDouble", "(Ljava/text/DecimalFormat;Ljava/math/BigDecimal;)Ljava/lang/String;")},
      {x(TR::com_ibm_jit_DecimalFormatHelper_formatAsFloat,                   "formatAsFloat", "(Ljava/text/DecimalFormat;Ljava/math/BigDecimal;)Ljava/lang/String;")},
      {  TR::unknownMethod}
      };

   static X FastPathForCollocatedMethods[] =
      {
      {x(TR::com_ibm_rmi_io_FastPathForCollocated_isVMDeepCopySupported,    "isVMDeepCopySupported", "()Z")},
      {  TR::unknownMethod}
      };

   static X WASMethods[] =
      {
         {x(TR::com_ibm_ws_webcontainer_channel_WCCByteBufferOutputStream_printUnencoded, "printUnencoded", "(Ljava/lang/String;II)V")},
         {TR::unknownMethod}
      };

   static X IntegerMethods[] =
      {
      {x(TR::java_lang_Integer_bitCount,                "bitCount",              "(I)I")},
      {x(TR::java_lang_Integer_highestOneBit,           "highestOneBit",         "(I)I")},
      {x(TR::java_lang_Integer_lowestOneBit,            "lowestOneBit",          "(I)I")},
      {x(TR::java_lang_Integer_numberOfLeadingZeros,    "numberOfLeadingZeros",  "(I)I")},
      {x(TR::java_lang_Integer_numberOfTrailingZeros,   "numberOfTrailingZeros", "(I)I")},
      {x(TR::java_lang_Integer_reverseBytes,            "reverseBytes",          "(I)I")},
      {x(TR::java_lang_Integer_rotateLeft,              "rotateLeft",            "(II)I")},
      {x(TR::java_lang_Integer_rotateRight,             "rotateRight",           "(II)I")},
      {x(TR::java_lang_Integer_valueOf,                 "valueOf",               "(I)Ljava/lang/Integer;")},
      {  TR::java_lang_Integer_init,              6,    "<init>", (int16_t)-1,    "*"},
      {x(TR::java_lang_Integer_toUnsignedLong,          "toUnsignedLong",         "(I)J")},
      {  TR::unknownMethod}
      };

   static X LongMethods[] =
      {
      {x(TR::java_lang_Long_bitCount,                   "bitCount",              "(J)I")},
      {x(TR::java_lang_Long_highestOneBit,              "highestOneBit",         "(J)J")},
      {x(TR::java_lang_Long_lowestOneBit,               "lowestOneBit",          "(J)J")},
      {x(TR::java_lang_Long_numberOfLeadingZeros,       "numberOfLeadingZeros",  "(J)I")},
      {x(TR::java_lang_Long_numberOfTrailingZeros,      "numberOfTrailingZeros", "(J)I")},
      {x(TR::java_lang_Long_reverseBytes,              "reverseBytes",           "(J)J")},
      {x(TR::java_lang_Long_rotateLeft,                 "rotateLeft",            "(JI)J")},
      {x(TR::java_lang_Long_rotateRight,                "rotateRight",           "(JI)J")},
      {  TR::java_lang_Long_init,                  6,    "<init>", (int16_t)-1,    "*"},
      {  TR::unknownMethod}
      };

   static X BooleanMethods[] =
      {
      {  TR::java_lang_Boolean_init,          6,    "<init>", (int16_t)-1,    "*"},
      {  TR::unknownMethod}
      };

   static X CharacterMethods[] =
      {
      {  TR::java_lang_Character_init,          6,    "<init>", (int16_t)-1,    "*"},
      {x(TR::java_lang_Character_isDigit,             "isDigit",              "(I)Z")},
      {x(TR::java_lang_Character_isLetter,            "isLetter",             "(I)Z")},
      {x(TR::java_lang_Character_isUpperCase,         "isUpperCase",          "(I)Z")},
      {x(TR::java_lang_Character_isLowerCase,         "isLowerCase",          "(I)Z")},
      {x(TR::java_lang_Character_isWhitespace,        "isWhitespace",         "(I)Z")},
      {x(TR::java_lang_Character_isAlphabetic,        "isAlphabetic",         "(I)Z")},
      {  TR::unknownMethod}
      };

   static X CRC32Methods[] =
      {
      {x(TR::java_util_zip_CRC32_update,              "update",               "(II)I")},
      {x(TR::java_util_zip_CRC32_updateBytes,         "updateBytes",          "(I[BII)I")},
      {x(TR::java_util_zip_CRC32_updateByteBuffer,    "updateByteBuffer",     "(IJII)I")},
      {  TR::unknownMethod}
      };

   static X ByteMethods[] =
      {
      {  TR::java_lang_Byte_init,          6,    "<init>", (int16_t)-1,    "*"},
      {  TR::unknownMethod}
      };

   static X ShortMethods[] =
      {
      {x(TR::java_lang_Short_reverseBytes,             "reverseBytes",         "(S)S")},
      {  TR::java_lang_Short_init,          6,    "<init>", (int16_t)-1,    "*"},
      {  TR::unknownMethod}
      };

   static X ReflectionMethods[] =
      {
      {x(TR::sun_reflect_Reflection_getCallerClass, "getCallerClass", "(I)Ljava/lang/Class;")},
      {x(TR::sun_reflect_Reflection_getClassAccessFlags, "getClassAccessFlags", "(Ljava/lang/Class;)I")},
      {  TR::unknownMethod}
      };

   static X X10Methods [] =
      {
      {x(TR::x10JITHelpers_speculateIndex, "speculateIndex","(II)I")},
      {x(TR::x10JITHelpers_getCPU, "getCPU", "()I")},
      {x(TR::x10JITHelpers_noBoundsCheck, "noBoundsCheck", "(I)I")},
      {x(TR::x10JITHelpers_noNullCheck, "noNullCheck", "(Ljava/lang/Object;)Ljava/lang/Object;")},
      {x(TR::x10JITHelpers_noCastCheck, "noCastCheck", "(Ljava/lang/Object;)Ljava/lang/Object;")},
      {x(TR::x10JITHelpers_checkLowBounds, "checkLowBound", "(II)I")},
      {x(TR::x10JITHelpers_checkHighBounds, "checkHighBound", "(II)I")},
      { TR::unknownMethod}
      };

   static X SubMapMethods[] =
      {
      {x(TR::java_util_TreeMapSubMap_setLastKey,      "setLastKey",      "()V")},
      {x(TR::java_util_TreeMapSubMap_setFirstKey,     "setFirstKey",     "()V")},
      {  TR::unknownMethod}
      };

   static X VMInternalsMethods[] =
      {
      {x(TR::java_lang_Class_newInstanceImpl,      "newInstanceImpl",      "(Ljava/lang/Class;)Ljava/lang/Object;")},
      {x(TR::java_lang_J9VMInternals_is32Bit,                             "is32Bit", "()Z")},
      {x(TR::java_lang_J9VMInternals_isClassModifierPublic,               "isClassModifierPublic", "(I)Z")},
      {x(TR::java_lang_J9VMInternals_getArrayLengthAsObject,              "getArrayLengthAsObject", "(Ljava/lang/Object;)I")},
      {x(TR::java_lang_J9VMInternals_rawNewInstance,                      "rawNewInstance", "(Ljava/lang/Class;)Ljava/lang/Object;")},
      {x(TR::java_lang_J9VMInternals_rawNewArrayInstance,                 "rawNewArrayInstance", "(ILjava/lang/Class;)Ljava/lang/Object;")},
      {x(TR::java_lang_J9VMInternals_defaultClone,                        "defaultClone", "(Ljava/lang/Object;)Ljava/lang/Object;")},
      {x(TR::java_lang_J9VMInternals_getNumBitsInReferenceField,          "getNumBitsInReferenceField", "()I")},
      {x(TR::java_lang_J9VMInternals_getNumBytesInReferenceField,         "getNumBytesInReferenceField", "()I")},
      {x(TR::java_lang_J9VMInternals_getNumBitsInDescriptionWord,         "getNumBitsInDescriptionWord", "()I")},
      {x(TR::java_lang_J9VMInternals_getNumBytesInDescriptionWord,        "getNumBytesInDescriptionWord", "()I")},
      {x(TR::java_lang_J9VMInternals_getNumBytesInJ9ObjectHeader,         "getNumBytesInJ9ObjectHeader", "()I")},

      {x(TR::java_lang_J9VMInternals_getJ9ClassFromClass32,               "getJ9ClassFromClass32", "(Ljava/lang/Class;)I")},
      {x(TR::java_lang_J9VMInternals_getInstanceShapeFromJ9Class32,       "getTotalInstanceSizeFromJ9Class32", "(I)I")},
      {x(TR::java_lang_J9VMInternals_getInstanceDescriptionFromJ9Class32, "getInstanceDescriptionFromJ9Class32", "(I)I")},
      {x(TR::java_lang_J9VMInternals_getDescriptionWordFromPtr32,         "getDescriptionWordFromPtr32", "(I)I")},

      {x(TR::java_lang_J9VMInternals_getJ9ClassFromClass64,               "getJ9ClassFromClass64", "(Ljava/lang/Class;)J")},
      {x(TR::java_lang_J9VMInternals_getInstanceShapeFromJ9Class64,       "getTotalInstanceSizeFromJ9Class64", "(J)J")},
      {x(TR::java_lang_J9VMInternals_getInstanceDescriptionFromJ9Class64, "getInstanceDescriptionFromJ9Class64", "(J)J")},
      {x(TR::java_lang_J9VMInternals_getDescriptionWordFromPtr64,         "getDescriptionWordFromPtr64", "(J)J")},
      {x(TR::java_lang_J9VMInternals_getSuperclass,                       "getSuperclass", "(Ljava/lang/Class;)Ljava/lang/Class;")},
      {x(TR::java_lang_J9VMInternals_identityHashCode,                    "identityHashCode", "(Ljava/lang/Object;)I")},
      {x(TR::java_lang_J9VMInternals_fastIdentityHashCode,                "fastIdentityHashCode", "(Ljava/lang/Object;)I")},
      {x(TR::java_lang_J9VMInternals_primitiveClone,                      "primitiveClone", "(Ljava/lang/Object;)Ljava/lang/Object;")},
      {  TR::unknownMethod}
      };

   static X ReferenceMethods [] =
      {
      {x(TR::java_lang_ref_Reference_getImpl, "getImpl", "()Ljava/lang/Object;")},
      {x(TR::java_lang_ref_Reference_reachabilityFence, "reachabilityFence", "(Ljava/lang/Object;)V")},
      {TR::unknownMethod}
      };

   static X JavaUtilConcurrentAtomicFencesMethods[] =
      {
      {x(TR::java_util_concurrent_atomic_Fences_postLoadFence,                            "postLoadFence",         "()V")},
      {x(TR::java_util_concurrent_atomic_Fences_preStoreFence,                            "preStoreFence",         "()V")},
      {x(TR::java_util_concurrent_atomic_Fences_postStorePreLoadFence,                    "postStorePreLoadFence", "()V")},
      {x(TR::java_util_concurrent_atomic_Fences_postLoadFence_jlObject,                   "postLoadFence",         "(Ljava/lang/Object;)V")},
      {x(TR::java_util_concurrent_atomic_Fences_preStoreFence_jlObject,                   "preStoreFence",         "(Ljava/lang/Object;)V")},
      {x(TR::java_util_concurrent_atomic_Fences_postStorePreLoadFence_jlObject,           "postStorePreLoadFence", "(Ljava/lang/Object;)V")},
      {x(TR::java_util_concurrent_atomic_Fences_postLoadFence_jlObjectjlrField,           "postLoadFence",         "(Ljava/lang/Object;Ljava/lang/reflect/Field;)V")},
      {x(TR::java_util_concurrent_atomic_Fences_preStoreFence_jlObjectjlrField,           "preStoreFence",         "(Ljava/lang/Object;Ljava/lang/reflect/Field;)V")},
      {x(TR::java_util_concurrent_atomic_Fences_postStorePreLoadFence_jlObjectjlrField,   "postStorePreLoadFence", "(Ljava/lang/Object;Ljava/lang/reflect/Field;)V")},
      {x(TR::java_util_concurrent_atomic_Fences_postLoadFence_jlObjectI,                  "postLoadFence",         "([Ljava/lang/Object;I)V")},
      {x(TR::java_util_concurrent_atomic_Fences_preStoreFence_jlObjectI,                  "preStoreFence",         "([Ljava/lang/Object;I)V")},
      {x(TR::java_util_concurrent_atomic_Fences_postStorePreLoadFence_jlObjectI,          "postStorePreLoadFence", "([Ljava/lang/Object;I)V")},
      {x(TR::java_util_concurrent_atomic_Fences_orderAccesses,                            "orderAccesses",         "(Ljava/lang/Object;)V")},
      {x(TR::java_util_concurrent_atomic_Fences_orderReads,                               "orderReads",            "(Ljava/lang/Object;)V")},
      {x(TR::java_util_concurrent_atomic_Fences_orderWrites,                              "orderWrites",           "(Ljava/lang/Object;)V")},
      {x(TR::java_util_concurrent_atomic_Fences_reachabilityFence,                        "reachabilityFence",     "(Ljava/lang/Object;)V")},
      {  TR::unknownMethod}
      };

   //1421
   static X JavaUtilConcurrentAtomicIntegerMethods[] =
      {
      {x(TR::java_util_concurrent_atomic_AtomicInteger_getAndAdd,          "getAndAdd",          "(I)I")},
      {x(TR::java_util_concurrent_atomic_AtomicInteger_getAndIncrement,    "getAndIncrement",    "()I")},
      {x(TR::java_util_concurrent_atomic_AtomicInteger_getAndDecrement,    "getAndDecrement",    "()I")},
      {x(TR::java_util_concurrent_atomic_AtomicInteger_getAndSet,          "getAndSet",          "(I)I")},
      {x(TR::java_util_concurrent_atomic_AtomicInteger_addAndGet,          "addAndGet",          "(I)I")},
      {x(TR::java_util_concurrent_atomic_AtomicInteger_incrementAndGet,    "incrementAndGet",    "()I")},
      {x(TR::java_util_concurrent_atomic_AtomicInteger_decrementAndGet,    "decrementAndGet",    "()I")},
      {x(TR::java_util_concurrent_atomic_AtomicInteger_weakCompareAndSet,  "weakCompareAndSet",  "(II)Z")},
      {x(TR::java_util_concurrent_atomic_AtomicInteger_lazySet,            "lazySet",            "(I)V")},

      {TR::unknownMethod}
      };

   static X JavaUtilConcurrentAtomicIntegerArrayMethods[] =
      {
/*
      {x(TR::java_util_concurrent_atomic_AtomicIntegerArray_getAndAdd,          "getAndAdd",          "(II)I")},
      {x(TR::java_util_concurrent_atomic_AtomicIntegerArray_getAndIncrement,    "getAndIncrement",    "(I)I")},
      {x(TR::java_util_concurrent_atomic_AtomicIntegerArray_getAndDecrement,    "getAndDecrement",    "(I)I")},
      {x(TR::java_util_concurrent_atomic_AtomicIntegerArray_getAndSet,          "getAndSet",          "(II)I")},
      {x(TR::java_util_concurrent_atomic_AtomicIntegerArray_addAndGet,          "addAndGet",          "(II)I")},
      {x(TR::java_util_concurrent_atomic_AtomicIntegerArray_incrementAndGet,    "incrementAndGet",    "(I)I")},
      {x(TR::java_util_concurrent_atomic_AtomicIntegerArray_decrementAndGet,    "decrementAndGet",    "(I)I")},
      {x(TR::java_util_concurrent_atomic_AtomicIntegerArray_weakCompareAndSet,  "weakCompareAndSet",  "(III)Z")},
      {x(TR::java_util_concurrent_atomic_AtomicIntegerArray_lazySet,            "lazySet",            "(II)V")},
*/
      {TR::unknownMethod}
      };

   static X JavaUtilConcurrentAtomicIntegerFieldUpdaterMethods[] =
      {

      {x(TR::java_util_concurrent_atomic_AtomicIntegerFieldUpdater_getAndAdd,          "getAndAdd",          "(Ljava/lang/Object;I)I")},
      {x(TR::java_util_concurrent_atomic_AtomicIntegerFieldUpdater_getAndIncrement,    "getAndIncrement",    "(Ljava/lang/Object;)I")},
      {x(TR::java_util_concurrent_atomic_AtomicIntegerFieldUpdater_getAndDecrement,    "getAndDecrement",    "(Ljava/lang/Object;)I")},
      {x(TR::java_util_concurrent_atomic_AtomicIntegerFieldUpdater_getAndSet,          "getAndSet",          "(Ljava/lang/Object;I)I")},
      {x(TR::java_util_concurrent_atomic_AtomicIntegerFieldUpdater_addAndGet,          "addAndGet",          "(Ljava/lang/Object;I)I")},
      {x(TR::java_util_concurrent_atomic_AtomicIntegerFieldUpdater_incrementAndGet,    "incrementAndGet",    "(Ljava/lang/Object;)I")},
      {x(TR::java_util_concurrent_atomic_AtomicIntegerFieldUpdater_decrementAndGet,    "decrementAndGet",    "(Ljava/lang/Object;)I")},
      {x(TR::java_util_concurrent_atomic_AtomicIntegerFieldUpdater_weakCompareAndSet,  "weakCompareAndSet",  "(Ljava/lang/Object;II)Z")},
      {x(TR::java_util_concurrent_atomic_AtomicIntegerFieldUpdater_lazySet,            "lazySet",            "(Ljava/lang/Object;I)V")},

      {TR::unknownMethod}
      };

   static X JavaUtilConcurrentAtomicBooleanMethods[] =
      {
      {x(TR::java_util_concurrent_atomic_AtomicBoolean_getAndSet,          "getAndSet",          "(Z)Z")},
      {TR::unknownMethod}
      };

   static X JavaUtilConcurrentAtomicReferenceMethods[] =
      {
/*    These are disabled because the codegens don't recognize them anymore.
 *    The reason codegens stopped recognizing these is because of missing wrtbar support.
 *    {x(TR::java_util_concurrent_atomic_AtomicReference_getAndSet,        "getAndSet",          "(Ljava/lang/Object;)Ljava/lang/Object;")},
      {x(TR::java_util_concurrent_atomic_AtomicReference_weakCompareAndSet,"weakCompareAndSet",  "(Ljava/lang/Object;Ljava/lang/Object;)Z")},
      {x(TR::java_util_concurrent_atomic_AtomicReference_lazySet,          "lazySet",            "(Ljava/lang/Object;)V")},
*/
      {TR::unknownMethod}
      };

   static X JavaUtilConcurrentAtomicReferenceArrayMethods[] =
      {
/*
      {x(TR::java_util_concurrent_atomic_AtomicReferenceArray_getAndSet,        "getAndSet",          "(ILjava/lang/Object;)Ljava/lang/Object;")},
      {x(TR::java_util_concurrent_atomic_AtomicReferenceArray_weakCompareAndSet,"weakCompareAndSet",  "(ILjava/lang/Object;Ljava/lang/Object;)Z")},
      {x(TR::java_util_concurrent_atomic_AtomicReferenceArray_lazySet,          "lazySet",            "(ILjava/lang/Object;)V")},
*/
      {TR::unknownMethod}
      };

   static X JavaUtilConcurrentAtomicReferenceFieldUpdaterMethods[] =
      {

      {x(TR::java_util_concurrent_atomic_AtomicReferenceFieldUpdater_getAndSet,        "getAndSet",          "(Ljava/lang/Object;Ljava/lang/Object;)Ljava/lang/Object;")},
      {x(TR::java_util_concurrent_atomic_AtomicReferenceFieldUpdater_weakCompareAndSet,"weakCompareAndSet",  "(Ljava/lang/Object;Ljava/lang/Object;Ljava/lang/Object;)Z")},
      {x(TR::java_util_concurrent_atomic_AtomicReferenceFieldUpdater_lazySet,          "lazySet",            "(Ljava/lang/Object;Ljava/lang/Object;)V")},

      {TR::unknownMethod}
      };

   static X JavaUtilConcurrentAtomicLongMethods[] =
      {

      {x(TR::java_util_concurrent_atomic_AtomicLong_addAndGet,             "addAndGet",          "(J)J")},
      {x(TR::java_util_concurrent_atomic_AtomicLong_decrementAndGet,       "decrementAndGet",    "()J")},
      {x(TR::java_util_concurrent_atomic_AtomicLong_getAndAdd,             "getAndAdd",          "(J)J")},
      {x(TR::java_util_concurrent_atomic_AtomicLong_getAndDecrement,       "getAndDecrement",    "()J")},
      {x(TR::java_util_concurrent_atomic_AtomicLong_getAndIncrement,       "getAndIncrement",    "()J")},
      {x(TR::java_util_concurrent_atomic_AtomicLong_getAndSet,             "getAndSet",          "(J)J")},
      {x(TR::java_util_concurrent_atomic_AtomicLong_incrementAndGet,       "incrementAndGet",    "()J")},
      {x(TR::java_util_concurrent_atomic_AtomicLong_weakCompareAndSet,     "weakCompareAndSet",  "(JJ)Z")},
      {x(TR::java_util_concurrent_atomic_AtomicLong_lazySet,               "lazySet",            "(J)V")},

      {TR::unknownMethod}
      };

   static X JavaUtilConcurrentAtomicLongArrayMethods[] =
      {
/*
      {x(TR::java_util_concurrent_atomic_AtomicLongArray_getAndAdd,          "getAndAdd",          "(IJ)J")},
      {x(TR::java_util_concurrent_atomic_AtomicLongArray_getAndIncrement,    "getAndIncrement",    "(I)J")},
      {x(TR::java_util_concurrent_atomic_AtomicLongArray_getAndDecrement,    "getAndDecrement",    "(I)J")},
      {x(TR::java_util_concurrent_atomic_AtomicLongArray_getAndSet,          "getAndSet",          "(IJ)J")},
      {x(TR::java_util_concurrent_atomic_AtomicLongArray_addAndGet,          "addAndGet",          "(IJ)J")},
      {x(TR::java_util_concurrent_atomic_AtomicLongArray_incrementAndGet,    "incrementAndGet",    "(I)J")},
      {x(TR::java_util_concurrent_atomic_AtomicLongArray_decrementAndGet,    "decrementAndGet",    "(I)J")},
      {x(TR::java_util_concurrent_atomic_AtomicLongArray_weakCompareAndSet,  "weakCompareAndSet",  "(IJJ)Z")},
      {x(TR::java_util_concurrent_atomic_AtomicLongArray_lazySet,            "lazySet",            "(IJ)V")},
*/
      {TR::unknownMethod}
      };

   static X JavaUtilConcurrentAtomicLongFieldUpdaterMethods[] =
      {

      {x(TR::java_util_concurrent_atomic_AtomicLongFieldUpdater_getAndAdd,          "getAndAdd",          "(Ljava/lang/Object;J)J")},
      {x(TR::java_util_concurrent_atomic_AtomicLongFieldUpdater_getAndIncrement,    "getAndIncrement",    "(Ljava/lang/Object;)J")},
      {x(TR::java_util_concurrent_atomic_AtomicLongFieldUpdater_getAndDecrement,    "getAndDecrement",    "(Ljava/lang/Object;)J")},
      {x(TR::java_util_concurrent_atomic_AtomicLongFieldUpdater_getAndSet,          "getAndSet",          "(Ljava/lang/Object;J)J")},
      {x(TR::java_util_concurrent_atomic_AtomicLongFieldUpdater_addAndGet,          "addAndGet",          "(Ljava/lang/Object;J)J")},
      {x(TR::java_util_concurrent_atomic_AtomicLongFieldUpdater_incrementAndGet,    "incrementAndGet",    "(Ljava/lang/Object;)J")},
      {x(TR::java_util_concurrent_atomic_AtomicLongFieldUpdater_decrementAndGet,    "decrementAndGet",    "(Ljava/lang/Object;)J")},
      {x(TR::java_util_concurrent_atomic_AtomicLongFieldUpdater_weakCompareAndSet,  "weakCompareAndSet",  "(Ljava/lang/Object;JJ)Z")},
      {x(TR::java_util_concurrent_atomic_AtomicLongFieldUpdater_lazySet,            "lazySet",            "(Ljava/lang/Object;J)V")},

      {TR::unknownMethod}
      };

   static X JavaUtilConcurrentConcurrentHashMapMethods[] =
      {
      {x(TR::java_util_concurrent_ConcurrentHashMap_addCount,    "addCount",     "(JI)V")},
      {x(TR::java_util_concurrent_ConcurrentHashMap_tryPresize,  "tryPresize",   "(I)V")},
      {x(TR::java_util_concurrent_ConcurrentHashMap_transfer,    "transfer",     "([Ljava/util/concurrent/ConcurrentHashMap$Node;[Ljava/util/concurrent/ConcurrentHashMap$Node;)V")},
      {x(TR::java_util_concurrent_ConcurrentHashMap_fullAddCount,"fullAddCount", "(JZ)V")},
      {x(TR::java_util_concurrent_ConcurrentHashMap_helpTransfer,"helpTransfer", "([Ljava/util/concurrent/ConcurrentHashMap$Node;Ljava/util/concurrent/ConcurrentHashMap$Node;)[Ljava/util/concurrent/ConcurrentHashMap$Node;")},
      {x(TR::java_util_concurrent_ConcurrentHashMap_initTable,   "initTable",    "()[Ljava/util/concurrent/ConcurrentHashMap$Node;")},
      {x(TR::java_util_concurrent_ConcurrentHashMap_tabAt,       "tabAt",        "([Ljava/util/concurrent/ConcurrentHashMap$Node;I)Ljava/util/concurrent/ConcurrentHashMap$Node;")},
      {x(TR::java_util_concurrent_ConcurrentHashMap_casTabAt,    "casTabAt",     "([Ljava/util/concurrent/ConcurrentHashMap$Node;ILjava/util/concurrent/ConcurrentHashMap$Node;Ljava/util/concurrent/ConcurrentHashMap$Node;)Z")},
      {x(TR::java_util_concurrent_ConcurrentHashMap_setTabAt,    "setTabAt",     "([Ljava/util/concurrent/ConcurrentHashMap$Node;ILjava/util/concurrent/ConcurrentHashMap$Node;)V")},
      {TR::unknownMethod}
      };

   static X JavaUtilConcurrentConcurrentHashMapTreeBinMethods[] =
      {
      {x(TR::java_util_concurrent_ConcurrentHashMap_TreeBin_lockRoot,      "lockRoot",      "")},
      {x(TR::java_util_concurrent_ConcurrentHashMap_TreeBin_contendedLock, "contendedLock", "")},
      {x(TR::java_util_concurrent_ConcurrentHashMap_TreeBin_find,          "find",          "")},
      {TR::unknownMethod}
      };

   // Transactional Memory
   static X JavaUtilConcurrentConcurrentLinkedQueueMethods[] =
      {
      {x(TR::java_util_concurrent_ConcurrentLinkedQueue_tmOffer,     "tmOffer", "(Ljava/util/concurrent/ConcurrentLinkedQueue$Node;)I")},
      {x(TR::java_util_concurrent_ConcurrentLinkedQueue_tmPoll,      "tmPoll",  "()Ljava/lang/Object;")},
      {x(TR::java_util_concurrent_ConcurrentLinkedQueue_tmEnabled,   "tmEnabled",  "()Z")},

      {TR::unknownMethod}
      };

   static X QuadMethods[] =
      {
      {x(TR::com_ibm_Compiler_Internal_Quad_enableQuadOptimization, "enableQuadOptimization", "()Z")},
      {x(TR::com_ibm_Compiler_Internal_Quad_add_ql,                 "add",                    "(Lcom/ibm/Compiler/Internal/Quad;J)Lcom/ibm/Compiler/Internal/Quad;")},
      {x(TR::com_ibm_Compiler_Internal_Quad_add_ll,                 "add",                    "(JJ)Lcom/ibm/Compiler/Internal/Quad;")},
      {x(TR::com_ibm_Compiler_Internal_Quad_sub_ql,                 "sub",                    "(Lcom/ibm/Compiler/Internal/Quad;J)Lcom/ibm/Compiler/Internal/Quad;")},
      {x(TR::com_ibm_Compiler_Internal_Quad_sub_ll,                 "sub",                    "(JJ)Lcom/ibm/Compiler/Internal/Quad;")},
      {x(TR::com_ibm_Compiler_Internal_Quad_mul_ll,                 "mul",                    "(JJ)Lcom/ibm/Compiler/Internal/Quad;")},
      {x(TR::com_ibm_Compiler_Internal_Quad_hi,                     "hi",                     "(Lcom/ibm/Compiler/Internal/Quad;)J")},
      {x(TR::com_ibm_Compiler_Internal_Quad_lo,                     "lo",                     "(Lcom/ibm/Compiler/Internal/Quad;)J")},
      {  TR::unknownMethod}
      };

   static X MethodHandleMethods[] =
      {
      {  TR::java_lang_invoke_MethodHandle_doCustomizationLogic     ,   20, "doCustomizationLogic",       (int16_t)-1, "*"},
      {  TR::java_lang_invoke_MethodHandle_undoCustomizationLogic   ,   22, "undoCustomizationLogic",     (int16_t)-1, "*"},
      {  TR::java_lang_invoke_MethodHandle_invoke                   ,    6, "invoke",                     (int16_t)-1, "*"},
      {  TR::java_lang_invoke_MethodHandle_invoke                   ,   13, "invokeGeneric",              (int16_t)-1, "*"}, // Older name from early versions of the jsr292 spec
      {  TR::java_lang_invoke_MethodHandle_invokeExact              ,   11, "invokeExact",                (int16_t)-1, "*"},
      {  TR::java_lang_invoke_MethodHandle_invokeExactTargetAddress ,   24, "invokeExactTargetAddress",   (int16_t)-1, "*"},
      {x(TR::java_lang_invoke_MethodHandle_invokeWithArgumentsHelper,   "invokeWithArgumentsHelper",  "(Ljava/lang/invoke/MethodHandle;[Ljava/lang/Object;)Ljava/lang/Object;")},
      {x(TR::java_lang_invoke_MethodHandle_asType, "asType", "(Ljava/lang/invoke/MethodHandle;Ljava/lang/invoke/MethodType;)Ljava/lang/invoke/MethodHandle;")},
      {x(TR::java_lang_invoke_MethodHandle_asType_instance, "asType", "(Ljava/lang/invoke/MethodType;)Ljava/lang/invoke/MethodHandle;")},
      {  TR::unknownMethod}
      };

   static X PrimitiveHandleMethods[] =
      {
      {x(TR::java_lang_invoke_PrimitiveHandle_initializeClassIfRequired,  "initializeClassIfRequired",       "()V")},
      {  TR::unknownMethod}
      };

   static X VarHandleMethods[] =
      {
      // Recognized method only works for resovled methods
      // Resolved VarHandle access methods are suffixed with _impl in their names
      // A list for unresolved VarHandle access methods is in VarHandleTransformer.cpp,
      // changes in the following list need to be reflected in the other
      {  TR::java_lang_invoke_VarHandle_get                       ,    8, "get_impl",                             (int16_t)-1, "*"},
      {  TR::java_lang_invoke_VarHandle_set                       ,    8, "set_impl",                             (int16_t)-1, "*"},
      {  TR::java_lang_invoke_VarHandle_getVolatile               ,   16, "getVolatile_impl",                     (int16_t)-1, "*"},
      {  TR::java_lang_invoke_VarHandle_setVolatile               ,   16, "setVolatile_impl",                     (int16_t)-1, "*"},
      {  TR::java_lang_invoke_VarHandle_getOpaque                 ,   14, "getOpaque_impl",                       (int16_t)-1, "*"},
      {  TR::java_lang_invoke_VarHandle_setOpaque                 ,   14, "setOpaque_impl",                       (int16_t)-1, "*"},
      {  TR::java_lang_invoke_VarHandle_getAcquire                ,   15, "getAcquire_impl",                      (int16_t)-1, "*"},
      {  TR::java_lang_invoke_VarHandle_setRelease                ,   15, "setRelease_impl",                      (int16_t)-1, "*"},
      {  TR::java_lang_invoke_VarHandle_compareAndSet             ,   18, "compareAndSet_impl",                   (int16_t)-1, "*"},
      {  TR::java_lang_invoke_VarHandle_compareAndExchange        ,   23, "compareAndExchange_impl",              (int16_t)-1, "*"},
      {  TR::java_lang_invoke_VarHandle_compareAndExchangeAcquire ,   30, "compareAndExchangeAcquire_impl",       (int16_t)-1, "*"},
      {  TR::java_lang_invoke_VarHandle_compareAndExchangeRelease ,   30, "compareAndExchangeRelease_impl",       (int16_t)-1, "*"},
      {  TR::java_lang_invoke_VarHandle_weakCompareAndSet         ,   22, "weakCompareAndSet_impl",               (int16_t)-1, "*"},
      {  TR::java_lang_invoke_VarHandle_weakCompareAndSetAcquire  ,   29, "weakCompareAndSetAcquire_impl",        (int16_t)-1, "*"},
      {  TR::java_lang_invoke_VarHandle_weakCompareAndSetRelease  ,   29, "weakCompareAndSetRelease_impl",        (int16_t)-1, "*"},
      {  TR::java_lang_invoke_VarHandle_weakCompareAndSetPlain    ,   27, "weakCompareAndSetPlain_impl",          (int16_t)-1, "*"},
      {  TR::java_lang_invoke_VarHandle_getAndSet                 ,   14, "getAndSet_impl",                       (int16_t)-1, "*"},
      {  TR::java_lang_invoke_VarHandle_getAndSetAcquire          ,   21, "getAndSetAcquire_impl",                (int16_t)-1, "*"},
      {  TR::java_lang_invoke_VarHandle_getAndSetRelease          ,   21, "getAndSetRelease_impl",                (int16_t)-1, "*"},
      {  TR::java_lang_invoke_VarHandle_getAndAdd                 ,   14, "getAndAdd_impl",                       (int16_t)-1, "*"},
      {  TR::java_lang_invoke_VarHandle_getAndAddAcquire          ,   21, "getAndAddAcquire_impl",                (int16_t)-1, "*"},
      {  TR::java_lang_invoke_VarHandle_getAndAddRelease          ,   21, "getAndAddRelease_impl",                (int16_t)-1, "*"},
      {  TR::java_lang_invoke_VarHandle_getAndBitwiseAnd          ,   21, "getAndBitwiseAnd_impl",                (int16_t)-1, "*"},
      {  TR::java_lang_invoke_VarHandle_getAndBitwiseAndAcquire   ,   28, "getAndBitwiseAndAcquire_impl",         (int16_t)-1, "*"},
      {  TR::java_lang_invoke_VarHandle_getAndBitwiseAndRelease   ,   28, "getAndBitwiseAndRelease_impl",         (int16_t)-1, "*"},
      {  TR::java_lang_invoke_VarHandle_getAndBitwiseOr           ,   20, "getAndBitwiseOr_impl",                 (int16_t)-1, "*"},
      {  TR::java_lang_invoke_VarHandle_getAndBitwiseOrAcquire    ,   27, "getAndBitwiseOrAcquire_impl",         (int16_t)-1, "*"},
      {  TR::java_lang_invoke_VarHandle_getAndBitwiseOrRelease    ,   27, "getAndBitwiseOrRelease_impl",         (int16_t)-1, "*"},
      {  TR::java_lang_invoke_VarHandle_getAndBitwiseXor          ,   21, "getAndBitwiseXor_impl",                 (int16_t)-1, "*"},
      {  TR::java_lang_invoke_VarHandle_getAndBitwiseXorAcquire   ,   28, "getAndBitwiseXorAcquire_impl",         (int16_t)-1, "*"},
      {  TR::java_lang_invoke_VarHandle_getAndBitwiseXorRelease   ,   28, "getAndBitwiseXorRelease_impl",         (int16_t)-1, "*"},
      {  TR::unknownMethod}
      };

   static X ILGenMacrosMethods[] =
      {
      {  TR::java_lang_invoke_ILGenMacros_placeholder ,      11, "placeholder",      (int16_t)-1, "*"},
      {  TR::java_lang_invoke_ILGenMacros_numArguments,      12, "numArguments",     (int16_t)-1, "*"},
      {  TR::java_lang_invoke_ILGenMacros_populateArray,     13, "populateArray",    (int16_t)-1, "*"},
      {  TR::java_lang_invoke_ILGenMacros_arrayElements,     13, "arrayElements",    (int16_t)-1, "*"},
      {x(TR::java_lang_invoke_ILGenMacros_arrayLength,           "arrayLength",      "(Ljava/lang/Object;)I")},
      {  TR::java_lang_invoke_ILGenMacros_firstN,             6, "firstN",           (int16_t)-1, "*"},
      {  TR::java_lang_invoke_ILGenMacros_dropFirstN,        10, "dropFirstN",       (int16_t)-1, "*"},
      {  TR::java_lang_invoke_ILGenMacros_getField,           8, "getField",         (int16_t)-1, "*"},
      {x(TR::java_lang_invoke_ILGenMacros_invokeExact_X,         "invokeExact_X",    "(Ljava/lang/invoke/MethodHandle;I)I")},
      {x(TR::java_lang_invoke_ILGenMacros_invokeExactAndFixup,   "invokeExact",      "(Ljava/lang/invoke/MethodHandle;I)I")},
      {x(TR::java_lang_invoke_ILGenMacros_isCustomThunk,         "isCustomThunk",    "()Z")},
      {x(TR::java_lang_invoke_ILGenMacros_isShareableThunk,      "isShareableThunk", "()Z")},
      {  TR::java_lang_invoke_ILGenMacros_lastN,              5, "lastN",            (int16_t)-1, "*"},
      {  TR::java_lang_invoke_ILGenMacros_middleN,            7, "middleN",          (int16_t)-1, "*"},
      {x(TR::java_lang_invoke_ILGenMacros_rawNew,                "rawNew",           "(Ljava/lang/Class;)Ljava/lang/Object;")},
      {x(TR::java_lang_invoke_ILGenMacros_parameterCount,        "parameterCount",   "(Ljava/lang/invoke/MethodHandle;)I")},
      {  TR::java_lang_invoke_ILGenMacros_push,               4, "push",             (int16_t)-1, "*"},
      {  TR::java_lang_invoke_ILGenMacros_pop,                5, "pop_I",            (int16_t)-1, "*"},
      {  TR::java_lang_invoke_ILGenMacros_pop,                5, "pop_J",            (int16_t)-1, "*"},
      {  TR::java_lang_invoke_ILGenMacros_pop,                5, "pop_F",            (int16_t)-1, "*"},
      {  TR::java_lang_invoke_ILGenMacros_pop,                5, "pop_D",            (int16_t)-1, "*"},
      {  TR::java_lang_invoke_ILGenMacros_pop,                5, "pop_L",            (int16_t)-1, "*"},
      {x(TR::java_lang_invoke_ILGenMacros_typeCheck,             "typeCheck",        "(Ljava/lang/invoke/MethodHandle;Ljava/lang/invoke/MethodType;)V")},
      {  TR::unknownMethod}
      };

   static X CollectHandleMethods[] =
      {
      {x(TR::java_lang_invoke_CollectHandle_numArgsToPassThrough,          "numArgsToPassThrough",        "()I")},
      {x(TR::java_lang_invoke_CollectHandle_numArgsToCollect,              "numArgsToCollect",            "()I")},
      {x(TR::java_lang_invoke_CollectHandle_collectionStart,     	       "collectionStart",             "()I")},
      {x(TR::java_lang_invoke_CollectHandle_numArgsAfterCollectArray,      "numArgsAfterCollectArray",    "()I")},
      {  TR::unknownMethod}
      };

   static X AsTypeHandleMethods[] =
      {
      {  TR::java_lang_invoke_AsTypeHandle_convertArgs,   11, "convertArgs",     (int16_t)-1, "*"},
      {  TR::unknownMethod}
      };

   static X EncodeMethods[] =
      {
      {x(TR::sun_nio_cs_ISO_8859_1_Encoder_encodeArrayLoop,       "encodeArrayLoop", "(Ljava/nio/CharBuffer;Ljava/nio/ByteBuffer;)Ljava/nio/charset/CoderResult;")},
      {x(TR::sun_nio_cs_ISO_8859_1_Encoder_encodeISOArray,        "encodeISOArray",         "([CI[BII)I")},
      {x(TR::sun_nio_cs_ISO_8859_1_Decoder_decodeISO8859_1,       "decodeISO8859_1",      "([BII[CI)I")},
      {x(TR::sun_nio_cs_US_ASCII_Encoder_encodeASCII,             "encodeASCII",             "([CII[BI)I")},
      {x(TR::sun_nio_cs_US_ASCII_Decoder_decodeASCII,             "decodeASCII",             "([BII[CI)I")},
      {x(TR::sun_nio_cs_ext_SBCS_Encoder_encodeSBCS,              "encodeSBCS",              "([CII[BI[B)I")},
      {x(TR::sun_nio_cs_ext_SBCS_Decoder_decodeSBCS,              "decodeSBCS",           "([BII[CI[C)I")},
      {x(TR::sun_nio_cs_UTF_8_Encoder_encodeUTF_8,                "encodeUTF_8",     "([CII[BI)I")},
      {x(TR::sun_nio_cs_UTF_8_Decoder_decodeUTF_8,                "decodeUTF_8",          "([BII[CI)I")},
      {x(TR::sun_nio_cs_UTF_16_Encoder_encodeUTF16Big,            "encodeUTF16Big",       "([CII[BI)I")},
      {x(TR::sun_nio_cs_UTF_16_Encoder_encodeUTF16Little,         "encodeUTF16Little",    "([CII[BI)I")},
      {  TR::unknownMethod}
      };

   static X IBM1388EncoderMethods[] =
      {
      {x(TR::sun_nio_cs_ext_IBM1388_Encoder_encodeArrayLoop,      "encodeArrayLoop", "(Ljava/nio/CharBuffer;Ljava/nio/ByteBuffer;)Ljava/nio/charset/CoderResult;")},
      {  TR::unknownMethod}
      };

   static X ExplicitCastHandleMethods[] =
      {
      {  TR::java_lang_invoke_ExplicitCastHandle_convertArgs,   11, "convertArgs",     (int16_t)-1, "*"},
      {  TR::unknownMethod}
      };

   static X ArgumentMoverHandleMethods[] =
      {
      {x(TR::java_lang_invoke_ArgumentMoverHandle_permuteArgs,  "permuteArgs",   "(I)I")},
      {  TR::unknownMethod}
      };

   static X PermuteHandleMethods[] =
      {
      {x(TR::java_lang_invoke_PermuteHandle_permuteArgs, "permuteArgs", "(I)I")},
      {  TR::unknownMethod}
      };

   static X GuardWithTestHandleMethods[] =
      {
      {x(TR::java_lang_invoke_GuardWithTestHandle_numGuardArgs,  "numGuardArgs", "()I")},
      {  TR::unknownMethod}
      };

   static X InsertHandleMethods[] =
      {
      {x(TR::java_lang_invoke_InsertHandle_numPrefixArgs,      "numPrefixArgs",     "()I")},
      {x(TR::java_lang_invoke_InsertHandle_numSuffixArgs,      "numSuffixArgs",     "()I")},
      {x(TR::java_lang_invoke_InsertHandle_numValuesToInsert,  "numValuesToInsert", "()I")},
      {  TR::unknownMethod}
      };

   static X DirectHandleMethods[] =
      {
      {x(TR::java_lang_invoke_DirectHandle_isAlreadyCompiled,   "isAlreadyCompiled",  "(J)Z")},
      {x(TR::java_lang_invoke_DirectHandle_compiledEntryPoint,  "compiledEntryPoint", "(J)J")},
      {x(TR::java_lang_invoke_DirectHandle_nullCheckIfRequired,  "nullCheckIfRequired", "(Ljava/lang/Object;)V")},
      {  TR::unknownMethod}
      };

   static X SpreadHandleMethods[] =
      {
      {x(TR::java_lang_invoke_SpreadHandle_numArgsToPassThrough,  "numArgsToPassThrough",   "()I")},
      {x(TR::java_lang_invoke_SpreadHandle_numArgsToSpread,       "numArgsToSpread",        "()I")},
      {x(TR::java_lang_invoke_SpreadHandle_spreadStart,           "spreadStart",            "()I")},
      {x(TR::java_lang_invoke_SpreadHandle_numArgsAfterSpreadArray,       "numArgsAfterSpreadArray",        "()I")},
      {  TR::java_lang_invoke_SpreadHandle_arrayArg,           8, "arrayArg",  (int16_t)-1, "*"},
      {  TR::unknownMethod}
      };

   static X FoldHandleMethods[] =
      {
      {x(TR::java_lang_invoke_FoldHandle_foldPosition,               "foldPosition",            "()I")},
      {x(TR::java_lang_invoke_FoldHandle_argIndices,                 "argIndices",               "()I")},
      {  TR::java_lang_invoke_FoldHandle_argumentsForCombiner,  20,  "argumentsForCombiner",    (int16_t)-1, "*"},
      {  TR::unknownMethod}
      };

   static X FinallyHandleMethods[]=
      {
      {x(TR::java_lang_invoke_FinallyHandle_numFinallyTargetArgsToPassThrough,    "numFinallyTargetArgsToPassThrough",   "()I")},
      {  TR::unknownMethod}
      };

    static X FilterArgumentsHandleMethods[] =
      {
      {x(TR::java_lang_invoke_FilterArgumentsHandle_numPrefixArgs,         "numPrefixArgs",    "()I")},
      {x(TR::java_lang_invoke_FilterArgumentsHandle_numSuffixArgs,         "numSuffixArgs",    "()I")},
      {x(TR::java_lang_invoke_FilterArgumentsHandle_numArgsToFilter,       "numArgsToFilter",  "()I")},
      {x(TR::java_lang_invoke_FilterArgumentsHandle_filterArguments,       "filterArguments",  "([Ljava/lang/invoke/MethodHandle;I)I")},
      {  TR::unknownMethod}
      };

   static X CatchHandleMethods[] =
      {
      {x(TR::java_lang_invoke_CatchHandle_numCatchTargetArgsToPassThrough,       "numCatchTargetArgsToPassThrough",  "()I")},
      {  TR::unknownMethod}
      };

   static X MethodHandlesMethods[] =
      {
      {x(TR::java_lang_invoke_MethodHandles_getStackClass,   "getStackClass",  "(I)Ljava/lang/Class;")},
      {  TR::unknownMethod}
      };

   static X MutableCallSiteMethods[] =
      {
      {x(TR::java_lang_invoke_MutableCallSite_getTarget,   "getTarget",  "()Ljava/lang/invoke/MethodHandle;")},
      {  TR::unknownMethod}
      };

   static X GregorianCalendarMethods [] =
      {
      {x(TR::java_util_GregorianCalendar_computeFields, "computeFields", "(II)I")},
      {  TR::unknownMethod}
      };

   static X NativeThreadMethods[] =
      {
      {x(TR::sun_nio_ch_NativeThread_current, "current", "()J")},
      {  TR::unknownMethod}
      };


   static X  GPUMethods [] =
      {
      {x(TR::com_ibm_gpu_Kernel_blockIdxX,                   "getBlockIdxX",   "()I")},
      {x(TR::com_ibm_gpu_Kernel_blockIdxY,                   "getBlockIdxY",   "()I")},
      {x(TR::com_ibm_gpu_Kernel_blockIdxZ,                   "getBlockIdxZ",   "()I")},
      {x(TR::com_ibm_gpu_Kernel_blockDimX,                   "getBlockDimX",   "()I")},
      {x(TR::com_ibm_gpu_Kernel_blockDimY,                   "getBlockDimY",   "()I")},
      {x(TR::com_ibm_gpu_Kernel_blockDimZ,                   "getBlockDimZ",   "()I")},
      {x(TR::com_ibm_gpu_Kernel_threadIdxX,                  "getThreadIdxX",  "()I")},
      {x(TR::com_ibm_gpu_Kernel_threadIdxY,                  "getThreadIdxY",  "()I")},
      {x(TR::com_ibm_gpu_Kernel_threadIdxZ,                  "getThreadIdxZ",  "()I")},
      {x(TR::com_ibm_gpu_Kernel_syncThreads,                 "syncThreads",    "()V")},
      {  TR::unknownMethod}
      };


   static X SIMDMethods [] =
      {
      // ---- Integer Type Operations
      {x(TR::com_ibm_dataaccess_SIMD_vectorAddInt,           "vectorAddInt",    "([II[II[II)V")},
      {x(TR::com_ibm_dataaccess_SIMD_vectorSubInt,           "vectorSubInt",    "([II[II[II)V")},
      {x(TR::com_ibm_dataaccess_SIMD_vectorMulInt,           "vectorMulInt",    "([II[II[II)V")},
      {x(TR::com_ibm_dataaccess_SIMD_vectorDivInt,           "vectorDivInt",    "([II[II[II)V")},
      {x(TR::com_ibm_dataaccess_SIMD_vectorRemInt,           "vectorRemInt",    "([II[II[II)V")},
      {x(TR::com_ibm_dataaccess_SIMD_vectorNegInt,           "vectorNegInt",    "([II[II)V")},
      {x(TR::com_ibm_dataaccess_SIMD_vectorSplatsInt,        "vectorSplatsInt", "([III)V")},
      {x(TR::com_ibm_dataaccess_SIMD_vectorMinInt,           "vectorMinInt",    "([II[II[II)V")},
      {x(TR::com_ibm_dataaccess_SIMD_vectorMaxInt,           "vectorMaxInt",    "([II[II[II)V")},
      {x(TR::com_ibm_dataaccess_SIMD_vectorStoreInt,         "vectorCopyInt",   "([II[II)V")},
      {x(TR::com_ibm_dataaccess_SIMD_vectorStoreInt,         "vectorStoreInt",   "([II[II)V")},
      {x(TR::com_ibm_dataaccess_SIMD_vectorCmpEqInt,         "vectorCmpEqInt",   "([II[II[II)V")},
      {x(TR::com_ibm_dataaccess_SIMD_vectorCmpGeInt,         "vectorCmpGeInt",   "([II[II[II)V")},
      {x(TR::com_ibm_dataaccess_SIMD_vectorCmpGtInt,         "vectorCmpGtInt",   "([II[II[II)V")},
      {x(TR::com_ibm_dataaccess_SIMD_vectorCmpLeInt,         "vectorCmpLeInt",   "([II[II[II)V")},
      {x(TR::com_ibm_dataaccess_SIMD_vectorCmpLtInt,         "vectorCmpLtInt",   "([II[II[II)V")},
      {x(TR::com_ibm_dataaccess_SIMD_vectorCmpAllEqInt,      "vectorCmpAllEqInt",   "([II[II)Z")},
      {x(TR::com_ibm_dataaccess_SIMD_vectorCmpAllGeInt,      "vectorCmpAllGeInt",   "([II[II)Z")},
      {x(TR::com_ibm_dataaccess_SIMD_vectorCmpAllGtInt,      "vectorCmpAllGtInt",   "([II[II)Z")},
      {x(TR::com_ibm_dataaccess_SIMD_vectorCmpAllLeInt,      "vectorCmpAllLeInt",   "([II[II)Z")},
      {x(TR::com_ibm_dataaccess_SIMD_vectorCmpAllLtInt,      "vectorCmpAllLtInt",   "([II[II)Z")},
      {x(TR::com_ibm_dataaccess_SIMD_vectorCmpAnyEqInt,      "vectorCmpAnyEqInt",   "([II[II)Z")},
      {x(TR::com_ibm_dataaccess_SIMD_vectorCmpAnyGeInt,      "vectorCmpAnyGeInt",   "([II[II)Z")},
      {x(TR::com_ibm_dataaccess_SIMD_vectorCmpAnyGtInt,      "vectorCmpAnyGtInt",   "([II[II)Z")},
      {x(TR::com_ibm_dataaccess_SIMD_vectorCmpAnyLeInt,      "vectorCmpAnyLeInt",   "([II[II)Z")},
      {x(TR::com_ibm_dataaccess_SIMD_vectorCmpAnyLtInt,      "vectorCmpAnyLtInt",   "([II[II)Z")},
      {x(TR::com_ibm_dataaccess_SIMD_vectorAndInt,           "vectorAndInt",    "([II[II[II)V")},
      {x(TR::com_ibm_dataaccess_SIMD_vectorOrInt,           "vectorOrInt",    "([II[II[II)V")},
      {x(TR::com_ibm_dataaccess_SIMD_vectorXorInt,           "vectorXorInt",    "([II[II[II)V")},
      {x(TR::com_ibm_dataaccess_SIMD_vectorNotInt,           "vectorNotInt",    "([II[II)V")},
      {x(TR::com_ibm_dataaccess_SIMD_vectorGetElementInt,    "vectorGetElementInt", "([II)I")},
      {x(TR::com_ibm_dataaccess_SIMD_vectorSetElementInt,    "vectorSetElementInt", "([III)V")},
      {x(TR::com_ibm_dataaccess_SIMD_vectorMergeHighInt,     "vectorMergeHighInt", "([II[II[II)V")},
      {x(TR::com_ibm_dataaccess_SIMD_vectorMergeLowInt,      "vectorMergeLowInt",  "([II[II[II)V")},

      // ---- Long Type Operations
      {x(TR::com_ibm_dataaccess_SIMD_vectorAddLong,           "vectorAddLong",    "([JI[JI[JI)V")},
      {x(TR::com_ibm_dataaccess_SIMD_vectorSubLong,           "vectorSubLong",    "([JI[JI[JI)V")},
      {x(TR::com_ibm_dataaccess_SIMD_vectorMulLong,           "vectorMulLong",    "([JI[JI[JI)V")},
      {x(TR::com_ibm_dataaccess_SIMD_vectorDivLong,           "vectorDivLong",    "([JI[JI[JI)V")},
      {x(TR::com_ibm_dataaccess_SIMD_vectorRemLong,           "vectorRemLong",    "([JI[JI[JI)V")},
      {x(TR::com_ibm_dataaccess_SIMD_vectorNegLong,           "vectorNegLong",    "([JI[JI)V")},


      {x(TR::com_ibm_dataaccess_SIMD_vectorStoreByte,         "vectorStoreByte",   "([BI[BI)V")},
      {x(TR::com_ibm_dataaccess_SIMD_vectorStoreChar,         "vectorStoreChar",   "([CI[CI)V")},
      {x(TR::com_ibm_dataaccess_SIMD_vectorStoreShort,        "vectorStoreShort",  "([SI[SI)V")},
      {x(TR::com_ibm_dataaccess_SIMD_vectorStoreLong,         "vectorStoreLong",   "([JI[JI)V")},

      {x(TR::com_ibm_dataaccess_SIMD_vectorSplatsByte,        "vectorSplatsByte",  "([BIB)V")},
      {x(TR::com_ibm_dataaccess_SIMD_vectorSplatsChar,        "vectorSplatsChar",  "([CIC)V")},
      {x(TR::com_ibm_dataaccess_SIMD_vectorSplatsShort,       "vectorSplatsShort", "([SIS)V")},
      {x(TR::com_ibm_dataaccess_SIMD_vectorSplatsLong,        "vectorSplatsLong",  "([JIJ)V")},

      // ---- Float Type Operations
      {x(TR::com_ibm_dataaccess_SIMD_vectorAddFloat,           "vectorAddFloat",    "([FI[FI[FI)V")},
      {x(TR::com_ibm_dataaccess_SIMD_vectorSubFloat,           "vectorSubFloat",    "([FI[FI[FI)V")},
      {x(TR::com_ibm_dataaccess_SIMD_vectorMulFloat,           "vectorMulFloat",    "([FI[FI[FI)V")},
      {x(TR::com_ibm_dataaccess_SIMD_vectorDivFloat,           "vectorDivFloat",    "([FI[FI[FI)V")},
      {x(TR::com_ibm_dataaccess_SIMD_vectorNegFloat,           "vectorNegFloat",    "([FI[FI)V")},
      {x(TR::com_ibm_dataaccess_SIMD_vectorSplatsFloat,        "vectorSplatsFloat", "([FIF)V")},

      // ---- Double Type Operations
      {x(TR::com_ibm_dataaccess_SIMD_vectorAddDouble,           "vectorAddDouble",    "([DI[DI[DI)V")},
      {x(TR::com_ibm_dataaccess_SIMD_vectorMinDouble,           "vectorMinDouble",    "([DI[DI[DI)V")},
      {x(TR::com_ibm_dataaccess_SIMD_vectorMaxDouble,           "vectorMaxDouble",    "([DI[DI[DI)V")},
      {x(TR::com_ibm_dataaccess_SIMD_vectorAddress,             "vectorAddress", "([D)J")},

      {x(TR::com_ibm_dataaccess_SIMD_vectorAddReduceDouble,     "vectorAddReduceDouble", "([DI)D")},
      {x(TR::com_ibm_dataaccess_SIMD_vectorCmpEqDouble,         "vectorCmpEqDouble",   "([JI[DI[DI)V")},
      {x(TR::com_ibm_dataaccess_SIMD_vectorCmpGeDouble,         "vectorCmpGeDouble",   "([JI[DI[DI)V")},
      {x(TR::com_ibm_dataaccess_SIMD_vectorCmpGtDouble,         "vectorCmpGtDouble",   "([JI[DI[DI)V")},
      {x(TR::com_ibm_dataaccess_SIMD_vectorCmpLeDouble,         "vectorCmpLeDouble",   "([JI[DI[DI)V")},
      {x(TR::com_ibm_dataaccess_SIMD_vectorCmpLtDouble,         "vectorCmpLtDouble",   "([JI[DI[DI)V")},
      {x(TR::com_ibm_dataaccess_SIMD_vectorCmpAllEqDouble,      "vectorCmpAllEqDouble",   "([DI[DI)Z")},
      {x(TR::com_ibm_dataaccess_SIMD_vectorCmpAllGeDouble,      "vectorCmpAllGeDouble",   "([DI[DI)Z")},
      {x(TR::com_ibm_dataaccess_SIMD_vectorCmpAllGtDouble,      "vectorCmpAllGtDouble",   "([DI[DI)Z")},
      {x(TR::com_ibm_dataaccess_SIMD_vectorCmpAllLeDouble,      "vectorCmpAllLeDouble",   "([DI[DI)Z")},
      {x(TR::com_ibm_dataaccess_SIMD_vectorCmpAllLtDouble,      "vectorCmpAllLtDouble",   "([DI[DI)Z")},
      {x(TR::com_ibm_dataaccess_SIMD_vectorCmpAnyEqDouble,      "vectorCmpAnyEqDouble",   "([DI[DI)Z")},
      {x(TR::com_ibm_dataaccess_SIMD_vectorCmpAnyGeDouble,      "vectorCmpAnyGeDouble",   "([DI[DI)Z")},
      {x(TR::com_ibm_dataaccess_SIMD_vectorCmpAnyGtDouble,      "vectorCmpAnyGtDouble",   "([DI[DI)Z")},
      {x(TR::com_ibm_dataaccess_SIMD_vectorCmpAnyLeDouble,      "vectorCmpAnyLeDouble",   "([DI[DI)Z")},
      {x(TR::com_ibm_dataaccess_SIMD_vectorCmpAnyLtDouble,      "vectorCmpAnyLtDouble",   "([DI[DI)Z")},

      {x(TR::com_ibm_dataaccess_SIMD_vectorDivDouble,           "vectorDivDouble",    "([DI[DI[DI)V")},
      {x(TR::com_ibm_dataaccess_SIMD_vectorGetElementDouble,    "vectorGetElementDouble", "([DI)D")},
      {x(TR::com_ibm_dataaccess_SIMD_vectorSetElementDouble,    "vectorSetElementDouble", "([DID)V")},

      {x(TR::com_ibm_dataaccess_SIMD_vectorLoadWithStrideDouble, "vectorLoadWithStrideDouble", "([DI[DII)V")},
      {x(TR::com_ibm_dataaccess_SIMD_vectorLogDouble,            "vectorLogDouble",             "([DI[DI)V")},

      {x(TR::com_ibm_dataaccess_SIMD_vectorMaddDouble,          "vectorMaddDouble",      "([DI[DI[DI[DI)V")},
      {x(TR::com_ibm_dataaccess_SIMD_vectorMergeHighDouble,     "vectorMergeHighDouble", "([DI[DI[DI)V")},
      {x(TR::com_ibm_dataaccess_SIMD_vectorMergeLowDouble,      "vectorMergeLowDouble",  "([DI[DI[DI)V")},

      {x(TR::com_ibm_dataaccess_SIMD_vectorMulDouble,           "vectorMulDouble",    "([DI[DI[DI)V")},
      {x(TR::com_ibm_dataaccess_SIMD_vectorNegDouble,           "vectorNegDouble",    "([DI[DI)V")},
      {x(TR::com_ibm_dataaccess_SIMD_vectorNmsubDouble,         "vectorNmsubDouble",   "([DI[DI[DI[DI)V")},
      {x(TR::com_ibm_dataaccess_SIMD_vectorMsubDouble,          "vectorMsubDouble",   "([DI[DI[DI[DI)V")},
      {x(TR::com_ibm_dataaccess_SIMD_vectorSelDouble,           "vectorSelDouble",   "([DI[DI[DI[JI)V")},
      {x(TR::com_ibm_dataaccess_SIMD_vectorSplatsDouble,        "vectorSplatsDouble", "([DID)V")},
      {x(TR::com_ibm_dataaccess_SIMD_vectorStoreDouble,         "vectorStoreDouble",  "([DI[DI)V")},
      {x(TR::com_ibm_dataaccess_SIMD_vectorStoreDouble,         "vectorCopyDouble",   "([DI[DI)V")},
      {x(TR::com_ibm_dataaccess_SIMD_vectorSubDouble,           "vectorSubDouble",    "([DI[DI[DI)V")},
      // {x(TR::com_ibm_dataaccess_SIMD_vectorRemDouble,           "vectorRemDouble",    "([DI[DI[DI)V")},
      {x(TR::com_ibm_dataaccess_SIMD_vectorSqrtDouble,           "vectorSqrtDouble",    "([DI[DI)V")},
      {  TR::unknownMethod}
      };

#if defined(ENABLE_SPMD_SIMD)
   static X SPMDKernelBaseMethods [] =
      {
      {x(TR::com_ibm_simt_SPMDKernel_execute,   "execute",   "(II)V")},
      {x(TR::com_ibm_simt_SPMDKernel_kernel,    "kernel",   "()V")},
      {  TR::unknownMethod}
      };
#endif

   static X JavaUtilStreamAbstractPipelineMethods [] =
      {
      {x(TR::java_util_stream_AbstractPipeline_evaluate, "evaluate", "(Ljava/util/stream/TerminalOp;)Ljava/lang/Object;")},
      {  TR::unknownMethod}
      };

   static X JavaUtilStreamIntPipelineMethods [] =
      {
      {x(TR::java_util_stream_IntPipeline_forEach, "forEach", "(Ljava/util/function/IntConsumer;)V")},
      {  TR::unknownMethod}
      };

   static X JavaUtilStreamIntPipelineHeadMethods [] =
      {
      {x(TR::java_util_stream_IntPipelineHead_forEach, "forEach", "(Ljava/util/function/IntConsumer;)V")},
      {  TR::unknownMethod}
      };

   static X MTTenantContext[] =
      {
      {x(TR::com_ibm_tenant_TenantContext_switchTenant, "switchTenant", "(Lcom/ibm/tenant/TenantContext;)V")},
      {x(TR::com_ibm_tenant_TenantContext_attach, "attach", "()V")},
      {x(TR::com_ibm_tenant_TenantContext_detach, "detach", "()V")},
      {x(TR::com_ibm_tenant_InternalTenantContext_setCurrent, "setCurrent", "(Lcom/ibm/tenant/TenantContext;)I")},
      {  TR::unknownMethod}
      };

   static X JavaLangRefSoftReferenceMethods [] =
      {
      {x(TR::java_lang_ref_SoftReference_get, "get", "()Ljava/lang/Object;")},
      {  TR::unknownMethod},
      };

   struct Y { const char * _class; X * _methods; };

   static Y class13[] =
      {
      { "java/nio/Bits", BitsMethods },
      { 0 }
      };

   static Y class14[] =
      {
      { "java/lang/Math", MathMethods },
      { "java/lang/Long", LongMethods },
      { "java/lang/Byte", ByteMethods },
      { "java/io/Writer", WriterMethods },
      { 0 }
      };

   static Y class15[] =
      {
      { "java/lang/Class", ClassMethods },
      { "java/lang/Float", FloatMethods },
      { "sun/misc/Unsafe", UnsafeMethods },
      { "java/lang/Short", ShortMethods },
      { 0 }
      };

   static Y class16[] =
      {
      { "java/lang/Double", DoubleMethods },
      { "java/lang/Object", ObjectMethods },
      { "java/lang/String", StringMethods },
      { "java/lang/System", SystemMethods },
      { "java/lang/Thread", ThreadMethods },
      { "java/util/Vector", VectorMethods },
      { "java/util/Arrays", ArraysMethods },
      {0}
      };

   static Y class17[] =
      {
      { "com/ibm/oti/vm/VM", otivmMethods },
      { "java/lang/Integer", IntegerMethods },
      { "java/lang/Boolean", BooleanMethods },
      { "java/util/TreeMap", TreeMapMethods },
      { "java/util/HashMap", HashMapMethods },
      { 0 }
      };

   static Y class18[] =
      {
      { "com/ibm/gpu/Kernel", GPUMethods },
      { 0 }
      };

   static Y class19[] =
      {
      { "java/util/Hashtable", HashtableMethods },
      { "java/lang/Throwable", ThrowableMethods },
      { "java/lang/Character", CharacterMethods },
      { "java/util/ArrayList", ArrayListMethods },
      { "java/util/zip/CRC32", CRC32Methods     },
      { 0 }
      };

   static Y class20[] =
      {
      { "java/lang/StrictMath", StrictMathMethods },
      { "java/math/BigDecimal", BigDecimalMethods },
      { "java/math/BigInteger", BigIntegerMethods },
      { 0 }
      };

   static Y class21[] =
      {
      { "java/lang/ClassLoader", ClassLoaderMethods },
      { "java/lang/StringUTF16", StringUTF16Methods },
      { 0 }
      };

   static Y class22[] =
      {
      { "java/lang/StringBuffer", StringBufferMethods },
      { "sun/reflect/Reflection", ReflectionMethods },
      { "java/text/NumberFormat", NumberFormatMethods },
      { "com/ibm/jit/JITHelpers", JITHelperMethods},
      { "java/lang/StringCoding", StringCodingMethods },
      { "java/lang/StringLatin1", StringLatin1Methods },
      { 0 }
      };

   static Y class23[] =
      {
#if defined(ENABLE_SPMD_SIMD)
      { "com/ibm/simt/SPMDKernel", SPMDKernelBaseMethods }, // 23
#endif
      { "x10/runtime/VMInterface", X10Methods },
      { "java/lang/J9VMInternals", VMInternalsMethods },
      { "java/lang/ref/Reference", ReferenceMethods },
      { "java/lang/StringBuilder", StringBuilderMethods },
      { "java/lang/reflect/Array", ArrayMethods},
      { "java/nio/HeapByteBuffer", HeapByteBufferMethods},
      { "sun/nio/ch/NativeThread", NativeThreadMethods},
      { "com/ibm/dataaccess/SIMD", SIMDMethods },
      { 0 }
      };

   static Y class24[] =
      {
      { "java/util/TreeMap$SubMap", SubMapMethods },
      { "sun/nio/cs/UTF_8$Decoder", EncodeMethods },
      { "sun/nio/cs/UTF_8$Encoder", EncodeMethods },
      { "sun/nio/cs/UTF16_Encoder", EncodeMethods },
      { "jdk/internal/misc/Unsafe", UnsafeMethods },
      { 0 }
      };

   static Y class25[] =
      {
      { 0 }
      };

   static Y class27[] =
      {
      { "sun/io/ByteToCharSingleByte", DoubleByteConverterMethods },
      { "com/ibm/oti/vm/ORBVMHelpers", ORBVMHelperMethods },
      { "java/util/GregorianCalendar", GregorianCalendarMethods },
      { "sun/nio/cs/US_ASCII$Encoder", EncodeMethods },
      { "sun/nio/cs/US_ASCII$Decoder", EncodeMethods },
      { "sun/nio/cs/ext/SBCS_Encoder", EncodeMethods },
      { "sun/nio/cs/ext/SBCS_Decoder", EncodeMethods },
      { "java/lang/invoke/FoldHandle", FoldHandleMethods },
      { "java/lang/ref/SoftReference", JavaLangRefSoftReferenceMethods },
      { 0 }
      };

   static Y class28[] =
      {
      { "sun/io/ByteToCharDBCS_EBCDIC", DoubleByteConverterMethods },
      { "java/lang/invoke/ILGenMacros", ILGenMacrosMethods },
      { "java/lang/invoke/CatchHandle", CatchHandleMethods },
      { "com/ibm/tenant/TenantContext", MTTenantContext },
      { "java/util/stream/IntPipeline", JavaUtilStreamIntPipelineMethods },
      { 0 }
      };

   static Y class29[] =
      {
      { "java/lang/invoke/MethodHandle", MethodHandleMethods },
      { "java/lang/invoke/AsTypeHandle", AsTypeHandleMethods },
      { "java/lang/invoke/InsertHandle", InsertHandleMethods },
      { "java/lang/invoke/SpreadHandle", SpreadHandleMethods },
      { "java/lang/invoke/DirectHandle", DirectHandleMethods },
      { "sun/nio/cs/ISO_8859_1$Encoder", EncodeMethods },
      { "sun/nio/cs/ISO_8859_1$Decoder", EncodeMethods },
      { "java/io/ByteArrayOutputStream", ByteArrayOutputStreamMethods },
      { 0 }
      };

   static Y class30[] =
      {
      { "com/ibm/Compiler/Internal/Quad", QuadMethods },
      { "java/lang/invoke/CollectHandle", CollectHandleMethods },
      { "java/lang/invoke/FinallyHandle", FinallyHandleMethods },
      { "java/lang/invoke/PermuteHandle", PermuteHandleMethods },
      { "java/lang/invoke/MethodHandles", MethodHandlesMethods },
      { "com/ibm/dataaccess/DecimalData", DataAccessDecimalDataMethods },
      { "sun/nio/cs/ext/IBM1388$Encoder", IBM1388EncoderMethods },
      { "java/util/HashMap$HashIterator", HashMapHashIteratorMethods },
      { 0 }
      };

   static Y class31[] =
      {
      { "com/ibm/jit/DecimalFormatHelper", DecimalFormatHelperMethods},
      { 0 }
      };
   static Y class32[] =
      {
      { "java/lang/invoke/MutableCallSite", MutableCallSiteMethods },
      { "java/lang/invoke/PrimitiveHandle", PrimitiveHandleMethods },
      { "com/ibm/dataaccess/PackedDecimal", DataAccessPackedDecimalMethods },
      { 0 }
      };

   static Y class33[] =
      {
      { "com/ibm/dataaccess/ByteArrayUtils", DataAccessByteArrayUtilMethods },
      { "java/util/stream/AbstractPipeline", JavaUtilStreamAbstractPipelineMethods },
      { "java/util/stream/IntPipeline$Head", JavaUtilStreamIntPipelineHeadMethods },
      { 0 }
      };

   static Y class34[] =
      {
      { "java/util/Hashtable$HashEnumerator", HashtableHashEnumeratorMethods },
      { "java/util/concurrent/atomic/Fences", JavaUtilConcurrentAtomicFencesMethods },
      { "com/ibm/Compiler/Internal/Prefetch", PrefetchMethods },
      { "java/lang/invoke/VarHandleInternal", VarHandleMethods },
      { 0 }
      };

   static Y class35[] =
      {
      { "java/lang/invoke/ExplicitCastHandle", ExplicitCastHandleMethods },
      { 0 }
      };

   static Y class36[] =
      {
      { "java/lang/invoke/GuardWithTestHandle", GuardWithTestHandleMethods },
      { "java/lang/invoke/ArgumentMoverHandle", ArgumentMoverHandleMethods },
      { "com/ibm/rmi/io/FastPathForCollocated", FastPathForCollocatedMethods },
      { "com/ibm/tenant/InternalTenantContext", MTTenantContext },
      { "java/lang/StringCoding$StringDecoder", StringCoding_StringDecoderMethods },
      { "java/lang/StringCoding$StringEncoder", StringCoding_StringEncoderMethods },
      { 0 }
      };

   //1421
   static Y class38[] =
      {
      { "java/util/concurrent/atomic/AtomicLong", JavaUtilConcurrentAtomicLongMethods },
      { "java/lang/invoke/FilterArgumentsHandle", FilterArgumentsHandleMethods },
      { "com/ibm/dataaccess/ByteArrayMarshaller", DataAccessByteArrayMarshallerMethods },
      { "java/util/concurrent/ConcurrentHashMap", JavaUtilConcurrentConcurrentHashMapMethods},
      { "com/ibm/crypto/provider/P224PrimeField", CryptoECC224Methods},
      { "com/ibm/crypto/provider/P256PrimeField", CryptoECC256Methods},
      { "com/ibm/crypto/provider/P384PrimeField", CryptoECC384Methods},
      { 0 }
      };

   static Y class39[] =
      {
      { "com/ibm/jit/crypto/JITFullHardwareCrypt", ZCryptoMethods },
      { 0 }
      };

   static Y class40[] =
      {
      { "java/util/TreeMap$UnboundedValueIterator", TreeMapUnboundedValueIteratorMethods },
      { "com/ibm/dataaccess/ByteArrayUnmarshaller", DataAccessByteArrayUnmarshallerMethods },
      { "com/ibm/jit/crypto/JITFullHardwareDigest", CryptoDigestMethods },
      { "com/ibm/jit/crypto/JITAESCryptInHardware", XPCryptoMethods },
      { 0 }
      };

   static Y class41[] =
      {
      { "org/apache/harmony/luni/platform/OSMemory", OSMemoryMethods },
      { "java/util/concurrent/atomic/AtomicBoolean", JavaUtilConcurrentAtomicBooleanMethods },
      { "java/util/concurrent/atomic/AtomicInteger", JavaUtilConcurrentAtomicIntegerMethods },
      { 0 }
      };

   static Y class42[] =
      {
      { "com/ibm/crypto/provider/AESCryptInHardware", CryptoAESMethods},
      { "java/util/concurrent/ConcurrentLinkedQueue", JavaUtilConcurrentConcurrentLinkedQueueMethods },
      { 0 }
      };

   static Y class43[] =
      {
      { "java/util/concurrent/atomic/AtomicReference", JavaUtilConcurrentAtomicReferenceMethods },
      { "java/util/concurrent/atomic/AtomicLongArray", JavaUtilConcurrentAtomicLongArrayMethods },
#ifdef J9VM_OPT_JAVA_CRYPTO_ACCELERATION
      { "com/ibm/crypto/provider/ByteArrayMarshaller", DataAccessByteArrayMarshallerMethods },
#endif
      { 0 }
      };

   static Y class45[] =
      {
#ifdef J9VM_OPT_JAVA_CRYPTO_ACCELERATION
      { "com/ibm/crypto/provider/ByteArrayUnmarshaller", DataAccessByteArrayUnmarshallerMethods },
#endif
      { 0 }
      };

   static Y class46[] =
      {
      { "java/util/concurrent/atomic/AtomicIntegerArray", JavaUtilConcurrentAtomicIntegerArrayMethods },
      { "java/util/concurrent/ConcurrentHashMap$TreeBin", JavaUtilConcurrentConcurrentHashMapTreeBinMethods },
      { "java/io/ObjectInputStream$BlockDataInputStream", ObjectInputStream_BlockDataInputStreamMethods },
      { 0 }
      };

   static Y class48[] =
      {
      { "java/util/concurrent/atomic/AtomicReferenceArray", JavaUtilConcurrentAtomicReferenceArrayMethods },
      { 0 }
      };

   static Y class50[] =
      {
      { "java/util/concurrent/atomic/AtomicLongFieldUpdater", JavaUtilConcurrentAtomicLongFieldUpdaterMethods },
      { 0 }
      };

   static Y class53[] =
      {
      { "java/util/concurrent/atomic/AtomicIntegerFieldUpdater", JavaUtilConcurrentAtomicIntegerFieldUpdaterMethods },
      { 0 }
      };

   static Y class55[] =
      {
      { "java/util/concurrent/atomic/AtomicReferenceFieldUpdater", JavaUtilConcurrentAtomicReferenceFieldUpdaterMethods },
      { 0 }
      };

   static Y * recognizedClasses[] =
      {
      0, 0, 0, class13, class14, class15, class16, class17, class18, class19,
      class20, class21, class22, class23, class24, class25, 0, class27, class28, class29,
      class30, class31, class32, class33, class34, class35, class36, 0, class38, class39,
      class40, class41, class42, class43, 0, class45, class46, 0, class48, 0,
      class50, 0, 0, class53, 0, class55
      };

   const int32_t minRecognizedClassLength = 10;
   const int32_t maxRecognizedClassLength = sizeof(recognizedClasses)/sizeof(recognizedClasses[0]) + minRecognizedClassLength - 1;

   const int32_t minNonUserClassLength = 17;

   const int32_t maxNonUserClassLength = 17;
   static Y * nonUserClasses[] =
      {
      class17
      };

   if (isMethodInValidLibrary())
      {
      char *className    = convertToMethod()->classNameChars();
      int   classNameLen = convertToMethod()->classNameLength();
      char *name         = convertToMethod()->nameChars();
      int   nameLen      = convertToMethod()->nameLength();
      char *sig          = convertToMethod()->signatureChars();
      int   sigLen       = convertToMethod()->signatureLength();

      if (classNameLen >= minRecognizedClassLength && classNameLen <= maxRecognizedClassLength)
         {
         Y * cl = recognizedClasses[classNameLen - minRecognizedClassLength];
         if (cl)
            for (; cl->_class; ++cl)
               if (!strncmp(cl->_class, className, classNameLen))
                  {
                  for (X * m =  cl->_methods; m->_enum != TR::unknownMethod; ++m)
                     {
                     if (m->_nameLen == nameLen && (m->_sigLen == sigLen || m->_sigLen == (int16_t)-1) &&
                         !strncmp(m->_name, name, nameLen) &&
                         (m->_sigLen == (int16_t)-1 || !strncmp(m->_sig,  sig,  sigLen)))
                        {

                        if ((classNameLen == 30) && !strncmp(className, "com/ibm/Compiler/Internal/Quad", 30))
                           setQuadClassSeen();

                        setRecognizedMethodInfo(m->_enum);
                        break;
                        }
                     }
                  }
         }

      if (TR_Method::getMandatoryRecognizedMethod() == TR::unknownMethod)
         {
         // Cases where multiple method names all map to the same RecognizedMethod
         //
         if ((classNameLen == 17) && !strncmp(className, "java/util/TreeMap", 17))
            setRecognizedMethodInfo(TR::java_util_TreeMap_all);
         else if ((classNameLen == 17) && !strncmp(className, "java/util/EnumMap", 17))
            {
            if (!strncmp(name, "put", 3))
               setRecognizedMethodInfo(TR::java_util_EnumMap_put);
            else if (!strncmp(name, "typeCheck", 9))
               setRecognizedMethodInfo(TR::java_util_EnumMap_typeCheck);
            else if (!strncmp(name, "<init>", 6))
               setRecognizedMethodInfo(TR::java_util_EnumMap__init_);
            else
               setRecognizedMethodInfo(TR::java_util_EnumMap__nec_);
            }
         else if ((classNameLen == 17) && !strncmp(className, "java/util/HashMap", 17))
             setRecognizedMethodInfo(TR::java_util_HashMap_all);
         else if ((classNameLen == 19) && !strncmp(className, "java/util/ArrayList", 19))
            setRecognizedMethodInfo(TR::java_util_ArrayList_all);
         else if ((classNameLen == 19) && !strncmp(className, "java/util/Hashtable", 19))
            setRecognizedMethodInfo(TR::java_util_Hashtable_all);
         else if ((classNameLen == 38) && !strncmp(className, "java/util/concurrent/ConcurrentHashMap", 38))
            setRecognizedMethodInfo(TR::java_util_concurrent_ConcurrentHashMap_all);
         else if ((classNameLen == 16) && !strncmp(className, "java/util/Vector", 16))
            setRecognizedMethodInfo(TR::java_util_Vector_all);
         else if ((classNameLen == 28) && !strncmp(className, "java/lang/invoke/ILGenMacros", 28))
            {
            if (!strncmp(name, "invokeExact_", 12))
               setRecognizedMethodInfo(TR::java_lang_invoke_ILGenMacros_invokeExact);
            else if (!strncmp(name, "first_", 6))
               setRecognizedMethodInfo(TR::java_lang_invoke_ILGenMacros_first);
            else if (!strncmp(name, "last_", 5))
               setRecognizedMethodInfo(TR::java_lang_invoke_ILGenMacros_last);
            }
         else if ((classNameLen == 29) && !strncmp(className, "java/lang/invoke/MethodHandle", 29))
            {
            if (!strncmp(name, "asType", 6))
               {
               int32_t instanceAsTypeSigLen = strlen("(Ljava/lang/invoke/MethodType;)Ljava/lang/invoke/MethodHandle;");
               if (sigLen == instanceAsTypeSigLen &&
                   !strncmp(sig, "(Ljava/lang/invoke/MethodType;)Ljava/lang/invoke/MethodHandle;", instanceAsTypeSigLen))
                  {
                  setRecognizedMethodInfo(TR::java_lang_invoke_MethodHandle_asType_instance);
                  }
               else
                  {
                  setRecognizedMethodInfo(TR::java_lang_invoke_MethodHandle_asType);
                  }
               }

            if (!strncmp(name, "invokeExactTargetAddress",24))
               setRecognizedMethodInfo(TR::java_lang_invoke_MethodHandle_invokeExactTargetAddress);
            }
         else if ((classNameLen == 29) && !strncmp(className, "java/lang/invoke/DirectHandle", 29))
            {
            if (!strncmp(name, "directCall_", 11))
               setRecognizedMethodInfo(TR::java_lang_invoke_DirectHandle_directCall);
            if (!strncmp(name, "invokeExact_thunkArchetype_", 27))
               setRecognizedMethodInfo(TR::java_lang_invoke_DirectHandle_invokeExact);
            }
         else if ((classNameLen == 32) && !strncmp(className, "java/lang/invoke/InterfaceHandle", 32))
            {
            if (!strncmp(name, "interfaceCall_", 14))
               setRecognizedMethodInfo(TR::java_lang_invoke_InterfaceHandle_interfaceCall);
            if (!strncmp(name, "invokeExact_thunkArchetype_", 27))
               setRecognizedMethodInfo(TR::java_lang_invoke_InterfaceHandle_invokeExact);
            }
         else if ((classNameLen == 30) && !strncmp(className, "java/lang/invoke/VirtualHandle", 30))
            {
            if (!strncmp(name, "virtualCall_", 12))
               setRecognizedMethodInfo(TR::java_lang_invoke_VirtualHandle_virtualCall);
            if (!strncmp(name, "invokeExact_thunkArchetype_", 27))
               setRecognizedMethodInfo(TR::java_lang_invoke_VirtualHandle_invokeExact);
            }
         else if ((classNameLen == 30) && !strncmp(className, "java/lang/invoke/ComputedCalls", 30))
            {
            if (!strncmp(name, "dispatchDirect_", 15))
               setRecognizedMethodInfo(TR::java_lang_invoke_ComputedCalls_dispatchDirect);
            else if (!strncmp(name, "dispatchVirtual_", 16))
               setRecognizedMethodInfo(TR::java_lang_invoke_ComputedCalls_dispatchVirtual);
            else if (!strncmp(name, "dispatchJ9Method_", 17))
               setRecognizedMethodInfo(TR::java_lang_invoke_ComputedCalls_dispatchJ9Method);
            }
         else if ((classNameLen >= 59 + 3 && classNameLen <= 59 + 7) && !strncmp(className, "java/lang/invoke/ArrayVarHandle$ArrayVarHandleOperations$Op", 59))
            {
            setRecognizedMethodInfo(TR::java_lang_invoke_ArrayVarHandle_ArrayVarHandleOperations_OpMethod);
            }
         else if ((classNameLen >= 71 + 3 && classNameLen <= 71 + 7) && !strncmp(className, "java/lang/invoke/StaticFieldVarHandle$StaticFieldVarHandleOperations$Op", 71))
            {
            setRecognizedMethodInfo(TR::java_lang_invoke_StaticFieldVarHandle_StaticFieldVarHandleOperations_OpMethod);
            }
         else if ((classNameLen >= 75 + 3 && classNameLen <= 75 + 7) && !strncmp(className, "java/lang/invoke/InstanceFieldVarHandle$InstanceFieldVarHandleOperations$Op", 75))
            {
            setRecognizedMethodInfo(TR::java_lang_invoke_InstanceFieldVarHandle_InstanceFieldVarHandleOperations_OpMethod);
            }
         else if ((classNameLen >= 75 + 3 && classNameLen <= 75 + 7) && !strncmp(className, "java/lang/invoke/ByteArrayViewVarHandle$ByteArrayViewVarHandleOperations$Op", 75))
            {
            setRecognizedMethodInfo(TR::java_lang_invoke_ByteArrayViewVarHandle_ByteArrayViewVarHandleOperations_OpMethod);
            }
         }
      }
   #if defined(TR_HOST_X86)
      switch (convertToMethod()->getRecognizedMethod())
         {
         case TR::java_lang_Class_isAssignableFrom:
         case TR::java_lang_System_nanoTime:
            _jniTargetAddress = NULL;
            break;
         default:
            break;
         }
   #endif
   }

bool
TR_ResolvedJ9Method::shouldFailSetRecognizedMethodInfoBecauseOfHCR()
   {
   TR_OpaqueClassBlock *clazz = fej9()->getClassOfMethod(getPersistentIdentifier());
   J9JITConfig * jitConfig = fej9()->getJ9JITConfig();
   TR::CompilationInfo * compInfo = TR::CompilationInfo::get(jitConfig);
   TR_PersistentClassInfo *clazzInfo = NULL;
   if (compInfo->getPersistentInfo()->getPersistentCHTable())
      {
      clazzInfo = compInfo->getPersistentInfo()->getPersistentCHTable()->findClassInfoAfterLocking(clazz, fej9(), true);
      }

   if (!clazzInfo)
      return true;
   else if (clazzInfo->classHasBeenRedefined())
      return true;
   return false;
   }

void
TR_ResolvedJ9Method::setRecognizedMethodInfo(TR::RecognizedMethod rm)
   {
   setMandatoryRecognizedMethod(rm);

   bool failBecauseOfHCR = false;

   if (!fej9()->isAOT_DEPRECATED_DO_NOT_USE() &&
        TR::Options::getCmdLineOptions()->getOption(TR_EnableHCR) &&
       !isNative())
      {
      if (shouldFailSetRecognizedMethodInfoBecauseOfHCR())
         failBecauseOfHCR = true;
      }

   if (TR::Options::getCmdLineOptions()->getOption(TR_FullSpeedDebug))
      {
      switch (rm)
         {
         case TR::com_ibm_jit_JITHelpers_getSuperclass:
         case TR::com_ibm_jit_DecimalFormatHelper_formatAsDouble:
         case TR::com_ibm_jit_DecimalFormatHelper_formatAsFloat:
            return;
         default:
            break;
         }
      }

   if ( isMethodInValidLibrary() &&
        !failBecauseOfHCR) // With HCR, non-native methods can change, so we shouldn't "recognize" them
      {
      /*
       * Currently recognized methods are enabled only on x86. If the compilation object is null we are
       * going to compile this particular method, so let's set disableRecMethods = true conservatively
       *
       */
      TR::Compilation* comp = fej9()->_compInfoPT ? fej9()->_compInfoPT->getCompilation() : NULL;

      bool disableRecMethods = !comp  ? true
         : (fej9()->getSupportsRecognizedMethods() && !comp->getOption(TR_DisableRecognizedMethods)) ? false : true;

      if (disableRecMethods && fej9()->isAOT_DEPRECATED_DO_NOT_USE()) // AOT_JIT_GAP
         {
         switch (rm) {
            case TR::java_lang_Thread_currentThread:
            case TR::sun_misc_Unsafe_compareAndSwapInt_jlObjectJII_Z:
            case TR::sun_misc_Unsafe_compareAndSwapLong_jlObjectJJJ_Z:
            case TR::sun_misc_Unsafe_compareAndSwapObject_jlObjectJjlObjectjlObject_Z:
            case TR::java_lang_Class_isAssignableFrom: // worked
            case TR::java_lang_ref_Reference_getImpl:
            case TR::java_lang_Object_getClass:
            case TR::sun_misc_Unsafe_copyMemory:
            case TR::sun_misc_Unsafe_setMemory:
            case TR::java_lang_Class_isInstance: // used in TR_J9VM::inlineNativeCall

            case TR::sun_misc_Unsafe_putByte_jlObjectJB_V:
            case TR::sun_misc_Unsafe_putBoolean_jlObjectJZ_V:
            case TR::sun_misc_Unsafe_putChar_jlObjectJC_V:
            case TR::sun_misc_Unsafe_putShort_jlObjectJS_V:
            case TR::sun_misc_Unsafe_putInt_jlObjectJI_V:
            case TR::sun_misc_Unsafe_putLong_jlObjectJJ_V:
            case TR::sun_misc_Unsafe_putFloat_jlObjectJF_V:
            case TR::sun_misc_Unsafe_putDouble_jlObjectJD_V:
            case TR::sun_misc_Unsafe_putObject_jlObjectJjlObject_V:

            case TR::sun_misc_Unsafe_getBoolean_jlObjectJ_Z:
            case TR::sun_misc_Unsafe_getByte_jlObjectJ_B:
            case TR::sun_misc_Unsafe_getChar_jlObjectJ_C:
            case TR::sun_misc_Unsafe_getShort_jlObjectJ_S:
            case TR::sun_misc_Unsafe_getInt_jlObjectJ_I:
            case TR::sun_misc_Unsafe_getLong_jlObjectJ_J:
            case TR::sun_misc_Unsafe_getFloat_jlObjectJ_F:
            case TR::sun_misc_Unsafe_getDouble_jlObjectJ_D:
            case TR::sun_misc_Unsafe_getObject_jlObjectJ_jlObject:

            case TR::sun_misc_Unsafe_putByteVolatile_jlObjectJB_V:
            case TR::sun_misc_Unsafe_putBooleanVolatile_jlObjectJZ_V:
            case TR::sun_misc_Unsafe_putCharVolatile_jlObjectJC_V:
            case TR::sun_misc_Unsafe_putShortVolatile_jlObjectJS_V:
            case TR::sun_misc_Unsafe_putIntVolatile_jlObjectJI_V:
            case TR::sun_misc_Unsafe_putLongVolatile_jlObjectJJ_V:
            case TR::sun_misc_Unsafe_putFloatVolatile_jlObjectJF_V:
            case TR::sun_misc_Unsafe_putDoubleVolatile_jlObjectJD_V:
            case TR::sun_misc_Unsafe_putObjectVolatile_jlObjectJjlObject_V:

            case TR::sun_misc_Unsafe_monitorEnter_jlObject_V:
            case TR::sun_misc_Unsafe_monitorExit_jlObject_V:

            case TR::sun_misc_Unsafe_putByteOrdered_jlObjectJB_V:
            case TR::sun_misc_Unsafe_putBooleanOrdered_jlObjectJZ_V:
            case TR::sun_misc_Unsafe_putCharOrdered_jlObjectJC_V:
            case TR::sun_misc_Unsafe_putShortOrdered_jlObjectJS_V:
            case TR::sun_misc_Unsafe_putIntOrdered_jlObjectJI_V:
            case TR::sun_misc_Unsafe_putLongOrdered_jlObjectJJ_V:
            case TR::sun_misc_Unsafe_putFloatOrdered_jlObjectJF_V:
            case TR::sun_misc_Unsafe_putDoubleOrdered_jlObjectJD_V:
            case TR::sun_misc_Unsafe_putObjectOrdered_jlObjectJjlObject_V: // used in inliner for TR_InlinerBase::isInlineableJNI and TR_InlinerBase::inlineUnsafeCall

            case TR::sun_misc_Unsafe_getBooleanVolatile_jlObjectJ_Z:
            case TR::sun_misc_Unsafe_getByteVolatile_jlObjectJ_B:
            case TR::sun_misc_Unsafe_getCharVolatile_jlObjectJ_C:
            case TR::sun_misc_Unsafe_getShortVolatile_jlObjectJ_S:
            case TR::sun_misc_Unsafe_getIntVolatile_jlObjectJ_I:
            case TR::sun_misc_Unsafe_getLongVolatile_jlObjectJ_J:
            case TR::sun_misc_Unsafe_getFloatVolatile_jlObjectJ_F:
            case TR::sun_misc_Unsafe_getDoubleVolatile_jlObjectJ_D:
            case TR::sun_misc_Unsafe_getObjectVolatile_jlObjectJ_jlObject:

            case TR::sun_misc_Unsafe_putByte_JB_V:
            case TR::org_apache_harmony_luni_platform_OSMemory_putByte_JB_V:
            case TR::sun_misc_Unsafe_putChar_JC_V:
            case TR::sun_misc_Unsafe_putShort_JS_V:
            case TR::org_apache_harmony_luni_platform_OSMemory_putShort_JS_V:
            case TR::sun_misc_Unsafe_putInt_JI_V:
            case TR::org_apache_harmony_luni_platform_OSMemory_putInt_JI_V:
            case TR::sun_misc_Unsafe_putLong_JJ_V: ///////////////////////////
            case TR::org_apache_harmony_luni_platform_OSMemory_putLong_JJ_V:
            case TR::sun_misc_Unsafe_putFloat_JF_V:
            case TR::org_apache_harmony_luni_platform_OSMemory_putFloat_JF_V:
            case TR::sun_misc_Unsafe_putDouble_JD_V:
            case TR::org_apache_harmony_luni_platform_OSMemory_putDouble_JD_V:
            case TR::sun_misc_Unsafe_putAddress_JJ_V:
            case TR::org_apache_harmony_luni_platform_OSMemory_putAddress_JJ_V:

            case TR::sun_misc_Unsafe_getByte_J_B:
            case TR::org_apache_harmony_luni_platform_OSMemory_getByte_J_B:
            case TR::sun_misc_Unsafe_getChar_J_C:
            case TR::sun_misc_Unsafe_getShort_J_S:
            case TR::org_apache_harmony_luni_platform_OSMemory_getShort_J_S:
            case TR::sun_misc_Unsafe_getInt_J_I:
            case TR::org_apache_harmony_luni_platform_OSMemory_getInt_J_I:
            case TR::sun_misc_Unsafe_getLong_J_J:
            case TR::org_apache_harmony_luni_platform_OSMemory_getLong_J_J:
            case TR::sun_misc_Unsafe_getFloat_J_F:
            case TR::org_apache_harmony_luni_platform_OSMemory_getFloat_J_F:
            case TR::sun_misc_Unsafe_getDouble_J_D:
            case TR::org_apache_harmony_luni_platform_OSMemory_getDouble_J_D:
            case TR::sun_misc_Unsafe_getAddress_J_J:
            case TR::org_apache_harmony_luni_platform_OSMemory_getAddress_J_J:

            // from bool TR::TreeEvaluator::VMinlineCallEvaluator(TR::Node *node, bool isIndirect, TR::CodeGenerator *cg)
            //case TR::sun_misc_Unsafe_copyMemory:

            case TR::sun_misc_Unsafe_loadFence:
            case TR::sun_misc_Unsafe_storeFence:
            case TR::sun_misc_Unsafe_fullFence:
            case TR::sun_misc_Unsafe_ensureClassInitialized:
            case TR::sun_misc_Unsafe_getAndAddInt:
            case TR::sun_misc_Unsafe_getAndSetInt:
            case TR::sun_misc_Unsafe_getAndAddLong:
            case TR::sun_misc_Unsafe_getAndSetLong:

            case TR::java_lang_Math_sqrt:
            case TR::java_lang_StrictMath_sqrt:
            case TR::java_lang_Math_max_I:
            case TR::java_lang_Math_min_I:
            case TR::java_lang_Math_max_L:
            case TR::java_lang_Math_min_L:
            case TR::java_lang_Math_abs_I:
            case TR::java_lang_Math_abs_L:
            case TR::java_lang_Math_abs_F:
            case TR::java_lang_Math_abs_D:
            case TR::java_lang_Long_reverseBytes:
            case TR::java_lang_Integer_reverseBytes:
            case TR::java_lang_Short_reverseBytes:

            case TR::java_util_concurrent_atomic_Fences_reachabilityFence:
            case TR::java_util_concurrent_atomic_Fences_orderAccesses:
            case TR::java_util_concurrent_atomic_Fences_orderReads:
            case TR::java_util_concurrent_atomic_Fences_orderWrites:

            case TR::java_util_concurrent_atomic_AtomicBoolean_getAndSet:
            case TR::java_util_concurrent_atomic_AtomicInteger_addAndGet:
         //case TR::java_util_concurrent_atomic_AtomicInteger_decrementAndGet: // this crashes the JVM

         /*
         case TR::java_util_concurrent_atomic_AtomicInteger_getAndAdd:
         case TR::java_util_concurrent_atomic_AtomicInteger_getAndDecrement:
         case TR::java_util_concurrent_atomic_AtomicInteger_getAndIncrement:
         case TR::java_util_concurrent_atomic_AtomicInteger_getAndSet:
         case TR::java_util_concurrent_atomic_AtomicInteger_incrementAndGet:
         */


            case TR::java_util_concurrent_atomic_AtomicIntegerArray_addAndGet:
            case TR::java_util_concurrent_atomic_AtomicIntegerArray_decrementAndGet:
            case TR::java_util_concurrent_atomic_AtomicIntegerArray_getAndAdd:
            case TR::java_util_concurrent_atomic_AtomicIntegerArray_getAndDecrement:
            case TR::java_util_concurrent_atomic_AtomicIntegerArray_getAndIncrement:
            case TR::java_util_concurrent_atomic_AtomicIntegerArray_getAndSet:
            case TR::java_util_concurrent_atomic_AtomicIntegerArray_incrementAndGet:
            case TR::java_util_concurrent_atomic_AtomicIntegerFieldUpdater_addAndGet:
            case TR::java_util_concurrent_atomic_AtomicIntegerFieldUpdater_decrementAndGet:
            case TR::java_util_concurrent_atomic_AtomicIntegerFieldUpdater_getAndAdd:
            case TR::java_util_concurrent_atomic_AtomicIntegerFieldUpdater_getAndDecrement:
            case TR::java_util_concurrent_atomic_AtomicIntegerFieldUpdater_getAndIncrement:
            case TR::java_util_concurrent_atomic_AtomicIntegerFieldUpdater_getAndSet:
            case TR::java_util_concurrent_atomic_AtomicIntegerFieldUpdater_incrementAndGet:
            case TR::java_util_concurrent_atomic_AtomicLongArray_addAndGet:
            case TR::java_util_concurrent_atomic_AtomicLongArray_decrementAndGet:
            case TR::java_util_concurrent_atomic_AtomicLongArray_getAndAdd:
            case TR::java_util_concurrent_atomic_AtomicLongArray_getAndDecrement:
            case TR::java_util_concurrent_atomic_AtomicLongArray_getAndIncrement:
            case TR::java_util_concurrent_atomic_AtomicLongArray_getAndSet:
            case TR::java_util_concurrent_atomic_AtomicLongArray_incrementAndGet:
            case TR::java_util_concurrent_atomic_AtomicLongFieldUpdater_addAndGet:
            case TR::java_util_concurrent_atomic_AtomicLongFieldUpdater_decrementAndGet:
            case TR::java_util_concurrent_atomic_AtomicLongFieldUpdater_getAndAdd:
            case TR::java_util_concurrent_atomic_AtomicLongFieldUpdater_getAndDecrement:
            case TR::java_util_concurrent_atomic_AtomicLongFieldUpdater_getAndIncrement:
            case TR::java_util_concurrent_atomic_AtomicLongFieldUpdater_getAndSet:
            case TR::java_util_concurrent_atomic_AtomicLongFieldUpdater_incrementAndGet:
            case TR::java_util_concurrent_atomic_AtomicLong_addAndGet:
            case TR::java_util_concurrent_atomic_AtomicLong_decrementAndGet:
            case TR::java_util_concurrent_atomic_AtomicLong_getAndAdd:
            case TR::java_util_concurrent_atomic_AtomicLong_getAndDecrement:
            case TR::java_util_concurrent_atomic_AtomicLong_getAndIncrement:
            case TR::java_util_concurrent_atomic_AtomicLong_getAndSet:
            case TR::java_util_concurrent_atomic_AtomicLong_incrementAndGet:

            // some of the ones below may not work in the second run
            case TR::java_lang_Object_clone:

            case TR::java_lang_System_nanoTime:
            case TR::java_lang_String_hashCodeImplCompressed:
            case TR::java_lang_String_hashCodeImplDecompressed:
            case TR::sun_nio_ch_NativeThread_current:
            case TR::com_ibm_crypto_provider_AEScryptInHardware_cbcDecrypt:
            case TR::com_ibm_crypto_provider_AEScryptInHardware_cbcEncrypt:
            //case TR::java_lang_Class_isAssignableFrom: done



     //SYM    6746  0.24    TR::java_lang_J9VMInternals_identityHashCode --> used in VPhandlers
     //SYM    5455  0.19    TR::java_lang_J9VMInternals_primitiveClone
     //SYM    4567  0.16    TR::java_lang_Class_isAssignableFrom  DONE
     //SYM    2832  0.10    TR::java_lang_ref_Reference_getImpl   DONE
     //SYM    2812  0.10    TR::java_lang_Class_getModifiersImpl  --> not found
     //SYM    2365  0.08    TR::java_lang_Object_getClass         DONE
     //SYM    2301  0.08    JVM_GetClassAccessFlags_Impl
     //SYM    1680  0.06    TR::java_lang_Class_isInstance
     //SYM    1398  0.05    TR::sun_misc_Unsafe_putObject
     //SYM    1391  0.05    TR::sun_misc_Unsafe_copyMemory__      DONE
     //SYM     936  0.03    TR::sun_misc_Unsafe_putOrderedObject --> not found
     //SYM     627  0.02    Java_sun_reflect_Reflection_getClassAccessFlags
     //SYM     596  0.02    TR::java_lang_Class_isPrimitive
     //SYM     564  0.02    TR::sun_misc_Unsafe_putLong(__complex __complex)
               setRecognizedMethod(rm);
            default:
               break;
            } // ens case
         }
      else
         {
         setRecognizedMethod(rm);
         }
      }
   }

void
TR_ResolvedJ9Method::setQuadClassSeen()
   {
   TR::Compilation* comp = ( fej9()->_compInfoPT ) ? fej9()->_compInfoPT->getCompilation() : NULL;
   //TODO: 
   //This works but is too drastic because it disable the OSR
   //for the entire compilation. Further work needs to be done
   //to not attempt OSR only when the execution entered the code path
   //that's different from the interpreter.
   if (comp && comp->supportsQuadOptimization())
     comp->setSeenClassPreventingInducedOSR();
   }

J9RAMConstantPoolItem *
TR_ResolvedJ9Method::literals()
   {
   return (J9RAMConstantPoolItem *) J9_CP_FROM_METHOD(ramMethod());
   }

J9Class *
TR_ResolvedJ9Method::constantPoolHdr()
   {
   return J9_CLASS_FROM_CP(literals());
   }

J9ROMClass *
TR_ResolvedJ9Method::romClassPtr()
   {
   return constantPoolHdr()->romClass;
   }

TR_Method * TR_ResolvedJ9Method::convertToMethod()                { return this; }
uint32_t      TR_ResolvedJ9Method::numberOfParameters()           { return TR_J9Method::numberOfExplicitParameters() + (isStatic()? 0 : 1); }
uint32_t      TR_ResolvedJ9Method::numberOfExplicitParameters()   { return TR_J9Method::numberOfExplicitParameters(); }
TR::DataType     TR_ResolvedJ9Method::parmType(uint32_t n)           { return TR_J9Method::parmType(n); }
TR::ILOpCodes  TR_ResolvedJ9Method::directCallOpCode()             { return TR_J9Method::directCallOpCode(); }
TR::ILOpCodes  TR_ResolvedJ9Method::indirectCallOpCode()           { return TR_J9Method::indirectCallOpCode(); }
TR::DataType     TR_ResolvedJ9Method::returnType()                   { return TR_J9Method::returnType(); }
uint32_t      TR_ResolvedJ9Method::returnTypeWidth()              { return TR_J9Method::returnTypeWidth(); }
bool          TR_ResolvedJ9Method::returnTypeIsUnsigned()         { return TR_J9Method::returnTypeIsUnsigned(); }
TR::ILOpCodes  TR_ResolvedJ9Method::returnOpCode()                 { return TR_J9Method::returnOpCode(); }
const char *  TR_ResolvedJ9Method::signature(TR_Memory * m, TR_AllocationKind k) { return TR_J9Method::signature(m, k); }
uint16_t      TR_ResolvedJ9Method::classNameLength()              { return TR_J9Method::classNameLength(); }
uint16_t      TR_ResolvedJ9Method::nameLength()                   { return TR_J9Method::nameLength(); }
uint16_t      TR_ResolvedJ9Method::signatureLength()              { return TR_J9Method::signatureLength(); }
char *        TR_ResolvedJ9Method::classNameChars()               { return TR_J9Method::classNameChars(); }
char *        TR_ResolvedJ9Method::nameChars()                    { return TR_J9Method::nameChars(); }
char *        TR_ResolvedJ9Method::signatureChars()               { return TR_J9Method::signatureChars(); }

intptrj_t
TR_ResolvedJ9Method::getInvocationCount()
   {
   return TR::CompilationInfo::getInvocationCount(ramMethod());
   }

bool
TR_ResolvedJ9Method::setInvocationCount(intptrj_t oldCount, intptrj_t newCount)
   {
   return TR::CompilationInfo::setInvocationCount(ramMethod(), oldCount, newCount);
   }

bool
TR_ResolvedJ9Method::isSameMethod(TR_ResolvedMethod * m2)
   {
   if (isNative())
      return false; // A jitted JNI method doesn't call itself

   TR_ResolvedJ9Method *other = (TR_ResolvedJ9Method *)m2; // TODO: Use something safer in the presence of multiple inheritance

   bool sameRamMethod = ramMethod() == other->ramMethod();
   if (!sameRamMethod)
      return false;

   if (asJ9Method()->isArchetypeSpecimen())
      {
      if (!other->asJ9Method()->isArchetypeSpecimen())
         return false;

      uintptrj_t *thisHandleLocation  = getMethodHandleLocation();
      uintptrj_t *otherHandleLocation = other->getMethodHandleLocation();

      // If these are not MethodHandle thunk archetypes, then we're not sure
      // how to compare them.  Conservatively return false in that case.
      //
      if (!thisHandleLocation)
         return false;
      if (!otherHandleLocation)
         return false;

      bool sameMethodHandle;

         {
         TR::VMAccessCriticalSection isSameMethod(fej9());
         sameMethodHandle = (*thisHandleLocation == *otherHandleLocation);
         }

      if (sameMethodHandle)
         {
         // Same ramMethod, same handle.  This means we're talking about the
         // exact same thunk.
         //
         return true;
         }
      else
         {
         // Different method handle.  Assuming we're talking about a custom thunk,
         // then it will be different thunk.
         //
         return false;
         }
      }

   return true;
   }

uint32_t
TR_ResolvedJ9Method::classModifiers()
   {
   return romClassPtr()->modifiers;
   }

uint32_t
TR_ResolvedJ9Method::classExtraModifiers()
   {
   return romClassPtr()->extraModifiers;
   }

uint32_t
TR_ResolvedJ9Method::methodModifiers()
   {
   return romMethod()->modifiers;
   }

bool
TR_ResolvedJ9Method::isConstructor()
   {
   return nameLength()==6 && !strncmp(nameChars(), "<init>", 6);
   }

bool TR_ResolvedJ9Method::isStatic()            { return methodModifiers() & J9AccStatic ? true : false; }
bool TR_ResolvedJ9Method::isNative()            { return methodModifiers() & J9AccNative ? true : false; }
bool TR_ResolvedJ9Method::isAbstract()          { return methodModifiers() & J9AccAbstract ? true : false; }
bool TR_ResolvedJ9Method::hasBackwardBranches() { return J9ROMMETHOD_HAS_BACKWARDS_BRANCHES(romMethod()) ? true : false; }
bool TR_ResolvedJ9Method::isObjectConstructor() { return J9ROMMETHOD_IS_OBJECT_CONSTRUCTOR(romMethod()) ? true : false; }
bool TR_ResolvedJ9Method::isNonEmptyObjectConstructor() { return J9ROMMETHOD_IS_NON_EMPTY_OBJECT_CONSTRUCTOR(romMethod()) ? true : false; }
bool TR_ResolvedJ9Method::isSynchronized()      { return methodModifiers() & J9AccSynchronized ? true : false; }
bool TR_ResolvedJ9Method::isPrivate()           { return methodModifiers() & J9AccPrivate ? true : false; }
bool TR_ResolvedJ9Method::isProtected()         { return methodModifiers() & J9AccProtected ? true : false; }
bool TR_ResolvedJ9Method::isPublic()            { return methodModifiers() & J9AccPublic ? true : false; }
bool TR_ResolvedJ9Method::isStrictFP()          { return methodModifiers() & J9AccStrict ? true : false; }
bool TR_ResolvedJ9Method::isSubjectToPhaseChange(TR::Compilation *comp)
   {
   if (comp->getOptLevel() >= warm)
      {
      TR_OpaqueClassBlock * clazz = containingClass();
      if (clazz)
         {
         J9Method *methods = (J9Method *) fej9()->getMethods(clazz);
         int numMethods = fej9()->getNumMethods(clazz);
         for (int i = 0; i < numMethods; ++i)
            {
            J9Method *method = &(methods[i]);
            J9UTF8 *name = J9ROMMETHOD_GET_NAME(J9_CLASS_FROM_METHOD(method)->romClass, J9_ROM_METHOD_FROM_RAM_METHOD(method));

            if (J9UTF8_LENGTH(name) == 13)
               {
               char s[15];
               sprintf(s, "%.*s",
                    J9UTF8_LENGTH(name), J9UTF8_DATA(name));
               if (strncmp(s, "specInstance$", 13) == 0)
                  return true;
               }
            }
         }
      }
   return comp->getOptLevel() <= warm &&
          comp->getPersistentInfo()->getJitState() == STARTUP_STATE &&
          isPublic() &&
          (
          strncmp("java/util/AbstractCollection", comp->signature(), 28) == 0 ||
          strncmp("java/util/Hash", comp->signature(), 14) == 0 ||
          strncmp("java/lang/String", comp->signature(), 16) == 0 ||
          strncmp("sun/nio/", comp->signature(), 8) == 0
          );
   }

bool TR_ResolvedJ9Method::isFinal()  { return (methodModifiers() & J9AccFinal) || (classModifiers() & J9AccFinal) ? true : false; }

TR_OpaqueClassBlock *
TR_ResolvedJ9Method::containingClass()
   {
   return _fe->convertClassPtrToClassOffset(constantPoolHdr());
   }

U_16
TR_ResolvedJ9Method::numberOfParameterSlots()
   {
   return _paramSlots + (isStatic()? 0 : 1);
   }

U_16
TR_ResolvedJ9Method::archetypeArgPlaceholderSlot(TR_Memory *mem)
   {
   TR_ASSERT(isArchetypeSpecimen(), "should not be called for non-ArchetypeSpecimen methods");
   // Note that this creates and discards a TR_ResolvedMethod, so it leaks heap memory.
   // TODO: Need a better implementation.  Probably should just re-parse the archetype's signature.
   // Then we won't need the TR_Memory argument anymore either.
   //
   TR_ResolvedMethod *archetype = fej9()->createResolvedMethod(mem, getNonPersistentIdentifier());
   //TR_ASSERT(((TR_ResolvedMethod*)this)->numberOfParameterSlots() == archetype->numberOfParameterSlots(), "not equal %d %d", ((TR_ResolvedMethod*)this)->numberOfParameterSlots(), archetype->numberOfParameterSlots());
   return archetype->numberOfParameterSlots() - 1; // "-1" because the placeholder is a 1-slot type (int)
   }

U_16
TR_ResolvedJ9Method::numberOfTemps()
   {
   return J9_TEMP_COUNT_FROM_ROM_METHOD(romMethod());
   }

U_16
TR_ResolvedJ9Method::numberOfPendingPushes()
   {
   if (_pendingPushSlots < 0)
      _pendingPushSlots = J9_MAX_STACK_FROM_ROM_METHOD(romMethod());
   return _pendingPushSlots;
   }

U_8 *
TR_ResolvedJ9Method::bytecodeStart()
   {
   return J9_BYTECODE_START_FROM_ROM_METHOD(romMethod());
   }

U_32
TR_ResolvedJ9Method::maxBytecodeIndex()
   {
   return (U_32) (J9_BYTECODE_END_FROM_ROM_METHOD(romMethod()) - bytecodeStart());
   }

void *
TR_ResolvedJ9Method::ramConstantPool()
   {
   return literals();
   }

void *
TR_ResolvedJ9Method::constantPool()
   {
   return literals();
   }

J9ClassLoader *
TR_ResolvedJ9Method::getClassLoader()
   {
   return cp()->ramClass->classLoader;
   }

J9ConstantPool *
TR_ResolvedJ9Method::cp()
   {
   return (J9ConstantPool *)literals();
   }

bool
TR_ResolvedJ9Method::isInterpreted()
   {
   if (_fe->tossingCode())
      return true;
   return !(TR::CompilationInfo::isCompiled(ramMethod()));
   }

bool
TR_ResolvedJ9Method::isInterpretedForHeuristics()
   {
   return isInterpreted();
   }

TR_OpaqueMethodBlock *
TR_ResolvedJ9Method::getNonPersistentIdentifier()
   {
   return getPersistentIdentifier();
   }

TR_OpaqueMethodBlock *
TR_ResolvedJ9Method::getPersistentIdentifier()
   {
   return (TR_OpaqueMethodBlock *) ramMethod();
   }

void *
TR_ResolvedJ9Method::resolvedMethodAddress()
   {
   return (void *)getPersistentIdentifier();
   }

void *
TR_ResolvedJ9Method::startAddressForJittedMethod()
   {
   int8_t * address = (int8_t *)TR::CompilationInfo::getJ9MethodStartPC(ramMethod());

   if (!TR::Compiler->target.cpu.isI386() && !(_fe->_jitConfig->runtimeFlags & J9JIT_TESTMODE))
      {
      address += ((*(int32_t *)(address - 4)) >> 16) & 0xFFFF;
      }

   return address;
   }


bool TR_ResolvedJ9Method::isWarmCallGraphTooBig(uint32_t bcIndex, TR::Compilation *comp)
   {
   /*void * startPC = startAddressForJittedMethod();

   traceMsg(comp, " inside inlinesMethod %p, start addr %p\n", ramMethod(), startPC);

   return findIndexInInlineRange((void *) fej9()->getJITMetaData(startPC), bcIndex, comp);*/
   if (fej9()->getIProfiler() &&
       fej9()->getIProfiler()->isWarmCallGraphTooBig((TR_OpaqueMethodBlock *)ramMethod(), bcIndex, comp))
      return true;
   /*
   void * startPC = startAddressForJittedMethod();
   J9TR_MethodMetaData *methodMetaData = (J9TR_MethodMetaData *)fej9()->getJITMetaData(startPC);
   uint32_t methodSize = (methodMetaData->endPC - methodMetaData->startPC);
   static const char * p = feGetEnv("TR_RejectSizeThreshold");
   static uint32_t defaultSizeThreshold = p ? atoi(p) : 355;

   if (methodSize > defaultSizeThreshold)
      {
      TR_PersistentJittedBodyInfo * bodyInfo = TR::Recompilation::getJittedBodyInfoFromPC(startPC);
      if (bodyInfo->getHotness() < warm)
         return true;
      }*/
   return false;
   }

void TR_ResolvedJ9Method::setWarmCallGraphTooBig(uint32_t bcIndex, TR::Compilation *comp)
   {
   if (fej9()->getIProfiler())
      fej9()->getIProfiler()->setWarmCallGraphTooBig((TR_OpaqueMethodBlock *)ramMethod(), bcIndex, comp, true);
   }

void
TR_ResolvedJ9Method::getFaninInfo(uint32_t *count, uint32_t *weight, uint32_t *otherBucketWeight)
   {
   TR_IProfiler *profiler = fej9()->getIProfiler();

   if (!profiler)
      return;

   TR_OpaqueMethodBlock *method = getPersistentIdentifier();
   profiler->getFaninInfo(method, count, weight, otherBucketWeight);
   }

bool
TR_ResolvedJ9Method::getCallerWeight(TR_ResolvedJ9Method *caller, uint32_t *weight, uint32_t pcIndex)
   {
   TR_IProfiler *profiler = fej9()->getIProfiler();

   if (!profiler)
      return false;

   return profiler->getCallerWeight(getPersistentIdentifier(), caller->getPersistentIdentifier(), weight, pcIndex);
   }

void *
TR_ResolvedJ9Method::startAddressForInterpreterOfJittedMethod()
   {
   return TR::CompilationInfo::getJ9MethodStartPC(ramMethod());
   }

void *
TR_ResolvedJ9Method::startAddressForJITInternalNativeMethod()
   {
   return startAddressForJittedMethod();
   }

TR_PersistentJittedBodyInfo *
TR_ResolvedJ9Method::getExistingJittedBodyInfo()
   {
   void *methodAddress = startAddressForInterpreterOfJittedMethod();
   return TR::Recompilation::getJittedBodyInfoFromPC(methodAddress);
   }

int32_t
TR_ResolvedJ9Method::virtualCallSelector(U_32 cpIndex)
   {
   return -(int32_t)(vTableSlot(cpIndex) - J9JIT_INTERP_VTABLE_OFFSET);
   }

bool
TR_ResolvedJ9Method::virtualMethodIsOverridden()
   {
   return (UDATA)ramMethod()->constantPool & J9_STARTPC_METHOD_IS_OVERRIDDEN ? true : false;
   }

void
TR_ResolvedJ9Method::setVirtualMethodIsOverridden()
   {
   UDATA *cp = (UDATA*)&(ramMethod()->constantPool);
   *cp |= J9_STARTPC_METHOD_IS_OVERRIDDEN;
   }

void *
TR_ResolvedJ9Method::addressContainingIsOverriddenBit()
   {
   return &ramMethod()->constantPool;
   }

bool
TR_ResolvedJ9Method::isJNINative()
   {
   if (!supportsFastJNI(_fe))
      {
      return (((UDATA)ramMethod()->constantPool) & J9_STARTPC_JNI_NATIVE) != 0;
      }
   return _jniTargetAddress != NULL;
   }

bool
TR_ResolvedJ9Method::isJITInternalNative()
   {
   return isNative() && !isJNINative() && !isInterpreted();
   }

bool
TR_J9MethodBase::isUnsafeCAS(TR::Compilation * c)
   {
   TR::RecognizedMethod rm = getRecognizedMethod();
   switch (rm)
      {
      case TR::sun_misc_Unsafe_compareAndSwapInt_jlObjectJII_Z:
      case TR::sun_misc_Unsafe_compareAndSwapLong_jlObjectJJJ_Z:
      case TR::sun_misc_Unsafe_compareAndSwapObject_jlObjectJjlObjectjlObject_Z:
         return true;
      }

   return false;
   }

bool
//TR_ResolvedJ9Method::isUnsafeWithObjectArg(TR::Compilation * c)
TR_J9MethodBase::isUnsafeWithObjectArg(TR::Compilation * c)
   {
   //TR::RecognizedMethod rm = TR_ResolvedMethod::getRecognizedMethod();
   TR::RecognizedMethod rm = getRecognizedMethod();
   switch (rm)
      {
      case TR::sun_misc_Unsafe_putByte_jlObjectJB_V:
      case TR::sun_misc_Unsafe_putBoolean_jlObjectJZ_V:
      case TR::sun_misc_Unsafe_putChar_jlObjectJC_V:
      case TR::sun_misc_Unsafe_putShort_jlObjectJS_V:
      case TR::sun_misc_Unsafe_putInt_jlObjectJI_V:
      case TR::sun_misc_Unsafe_putLong_jlObjectJJ_V:
      case TR::sun_misc_Unsafe_putFloat_jlObjectJF_V:
      case TR::sun_misc_Unsafe_putDouble_jlObjectJD_V:
      case TR::sun_misc_Unsafe_putObject_jlObjectJjlObject_V:
      case TR::sun_misc_Unsafe_getBoolean_jlObjectJ_Z:
      case TR::sun_misc_Unsafe_getByte_jlObjectJ_B:
      case TR::sun_misc_Unsafe_getChar_jlObjectJ_C:
      case TR::sun_misc_Unsafe_getShort_jlObjectJ_S:
      case TR::sun_misc_Unsafe_getInt_jlObjectJ_I:
      case TR::sun_misc_Unsafe_getLong_jlObjectJ_J:
      case TR::sun_misc_Unsafe_getFloat_jlObjectJ_F:
      case TR::sun_misc_Unsafe_getDouble_jlObjectJ_D:
      case TR::sun_misc_Unsafe_getObject_jlObjectJ_jlObject:
      case TR::sun_misc_Unsafe_putByteVolatile_jlObjectJB_V:
      case TR::sun_misc_Unsafe_putBooleanVolatile_jlObjectJZ_V:
      case TR::sun_misc_Unsafe_putCharVolatile_jlObjectJC_V:
      case TR::sun_misc_Unsafe_putShortVolatile_jlObjectJS_V:
      case TR::sun_misc_Unsafe_putIntVolatile_jlObjectJI_V:
      case TR::sun_misc_Unsafe_putLongVolatile_jlObjectJJ_V:
      case TR::sun_misc_Unsafe_putFloatVolatile_jlObjectJF_V:
      case TR::sun_misc_Unsafe_putDoubleVolatile_jlObjectJD_V:
      case TR::sun_misc_Unsafe_putObjectVolatile_jlObjectJjlObject_V:
      case TR::sun_misc_Unsafe_getBooleanVolatile_jlObjectJ_Z:
      case TR::sun_misc_Unsafe_getByteVolatile_jlObjectJ_B:
      case TR::sun_misc_Unsafe_getCharVolatile_jlObjectJ_C:
      case TR::sun_misc_Unsafe_getShortVolatile_jlObjectJ_S:
      case TR::sun_misc_Unsafe_getIntVolatile_jlObjectJ_I:
      case TR::sun_misc_Unsafe_getLongVolatile_jlObjectJ_J:
      case TR::sun_misc_Unsafe_getFloatVolatile_jlObjectJ_F:
      case TR::sun_misc_Unsafe_getDoubleVolatile_jlObjectJ_D:
      case TR::sun_misc_Unsafe_getObjectVolatile_jlObjectJ_jlObject:
      case TR::sun_misc_Unsafe_putByteOrdered_jlObjectJB_V:
      case TR::sun_misc_Unsafe_putBooleanOrdered_jlObjectJZ_V:
      case TR::sun_misc_Unsafe_putCharOrdered_jlObjectJC_V:
      case TR::sun_misc_Unsafe_putShortOrdered_jlObjectJS_V:
      case TR::sun_misc_Unsafe_putIntOrdered_jlObjectJI_V:
      case TR::sun_misc_Unsafe_putLongOrdered_jlObjectJJ_V:
      case TR::sun_misc_Unsafe_putFloatOrdered_jlObjectJF_V:
      case TR::sun_misc_Unsafe_putDoubleOrdered_jlObjectJD_V:
      case TR::sun_misc_Unsafe_putObjectOrdered_jlObjectJjlObject_V:
         return true;
      default:
         return false;
      }

   return false;
   }

bool
TR_J9MethodBase::isUnsafeGetPutWithObjectArg(TR::RecognizedMethod rm)
   {
   switch (rm)
      {
      case TR::sun_misc_Unsafe_putByte_jlObjectJB_V:
      case TR::sun_misc_Unsafe_putBoolean_jlObjectJZ_V:
      case TR::sun_misc_Unsafe_putChar_jlObjectJC_V:
      case TR::sun_misc_Unsafe_putShort_jlObjectJS_V:
      case TR::sun_misc_Unsafe_putInt_jlObjectJI_V:
      case TR::sun_misc_Unsafe_putLong_jlObjectJJ_V:
      case TR::sun_misc_Unsafe_putFloat_jlObjectJF_V:
      case TR::sun_misc_Unsafe_putDouble_jlObjectJD_V:
      case TR::sun_misc_Unsafe_putObject_jlObjectJjlObject_V:
      case TR::sun_misc_Unsafe_getBoolean_jlObjectJ_Z:
      case TR::sun_misc_Unsafe_getByte_jlObjectJ_B:
      case TR::sun_misc_Unsafe_getChar_jlObjectJ_C:
      case TR::sun_misc_Unsafe_getShort_jlObjectJ_S:
      case TR::sun_misc_Unsafe_getInt_jlObjectJ_I:
      case TR::sun_misc_Unsafe_getLong_jlObjectJ_J:
      case TR::sun_misc_Unsafe_getFloat_jlObjectJ_F:
      case TR::sun_misc_Unsafe_getDouble_jlObjectJ_D:
      case TR::sun_misc_Unsafe_getObject_jlObjectJ_jlObject:
      case TR::sun_misc_Unsafe_putByteVolatile_jlObjectJB_V:
      case TR::sun_misc_Unsafe_putBooleanVolatile_jlObjectJZ_V:
      case TR::sun_misc_Unsafe_putCharVolatile_jlObjectJC_V:
      case TR::sun_misc_Unsafe_putShortVolatile_jlObjectJS_V:
      case TR::sun_misc_Unsafe_putIntVolatile_jlObjectJI_V:
      case TR::sun_misc_Unsafe_putLongVolatile_jlObjectJJ_V:
      case TR::sun_misc_Unsafe_putFloatVolatile_jlObjectJF_V:
      case TR::sun_misc_Unsafe_putDoubleVolatile_jlObjectJD_V:
      case TR::sun_misc_Unsafe_putObjectVolatile_jlObjectJjlObject_V:
      case TR::sun_misc_Unsafe_getBooleanVolatile_jlObjectJ_Z:
      case TR::sun_misc_Unsafe_getByteVolatile_jlObjectJ_B:
      case TR::sun_misc_Unsafe_getCharVolatile_jlObjectJ_C:
      case TR::sun_misc_Unsafe_getShortVolatile_jlObjectJ_S:
      case TR::sun_misc_Unsafe_getIntVolatile_jlObjectJ_I:
      case TR::sun_misc_Unsafe_getLongVolatile_jlObjectJ_J:
      case TR::sun_misc_Unsafe_getFloatVolatile_jlObjectJ_F:
      case TR::sun_misc_Unsafe_getDoubleVolatile_jlObjectJ_D:
      case TR::sun_misc_Unsafe_getObjectVolatile_jlObjectJ_jlObject:
      case TR::sun_misc_Unsafe_putByteOrdered_jlObjectJB_V:
      case TR::sun_misc_Unsafe_putBooleanOrdered_jlObjectJZ_V:
      case TR::sun_misc_Unsafe_putCharOrdered_jlObjectJC_V:
      case TR::sun_misc_Unsafe_putShortOrdered_jlObjectJS_V:
      case TR::sun_misc_Unsafe_putIntOrdered_jlObjectJI_V:
      case TR::sun_misc_Unsafe_putLongOrdered_jlObjectJJ_V:
      case TR::sun_misc_Unsafe_putFloatOrdered_jlObjectJF_V:
      case TR::sun_misc_Unsafe_putDoubleOrdered_jlObjectJD_V:
      case TR::sun_misc_Unsafe_putObjectOrdered_jlObjectJjlObject_V:
         return true;
      default:
         return false;
      }

   return false;
   }

TR::DataType
TR_J9MethodBase::unsafeDataTypeForObject(TR::RecognizedMethod rm)
   {
   switch (rm)
      {
      case TR::sun_misc_Unsafe_getBoolean_jlObjectJ_Z:
      case TR::sun_misc_Unsafe_putBoolean_jlObjectJZ_V:
      case TR::sun_misc_Unsafe_getByte_jlObjectJ_B:
      case TR::sun_misc_Unsafe_putByte_jlObjectJB_V:
      case TR::sun_misc_Unsafe_getChar_jlObjectJ_C:
      case TR::sun_misc_Unsafe_putChar_jlObjectJC_V:
      case TR::sun_misc_Unsafe_getShort_jlObjectJ_S:
      case TR::sun_misc_Unsafe_putShort_jlObjectJS_V:
      case TR::sun_misc_Unsafe_getInt_jlObjectJ_I:
      case TR::sun_misc_Unsafe_putInt_jlObjectJI_V:
      case TR::sun_misc_Unsafe_getBooleanVolatile_jlObjectJ_Z:
      case TR::sun_misc_Unsafe_putBooleanVolatile_jlObjectJZ_V:
      case TR::sun_misc_Unsafe_getByteVolatile_jlObjectJ_B:
      case TR::sun_misc_Unsafe_putByteVolatile_jlObjectJB_V:
      case TR::sun_misc_Unsafe_getCharVolatile_jlObjectJ_C:
      case TR::sun_misc_Unsafe_putCharVolatile_jlObjectJC_V:
      case TR::sun_misc_Unsafe_getShortVolatile_jlObjectJ_S:
      case TR::sun_misc_Unsafe_putShortVolatile_jlObjectJS_V:
      case TR::sun_misc_Unsafe_getIntVolatile_jlObjectJ_I:
      case TR::sun_misc_Unsafe_putIntVolatile_jlObjectJI_V:
         return TR::Int32;
      case TR::sun_misc_Unsafe_getLong_jlObjectJ_J:
      case TR::sun_misc_Unsafe_putLong_jlObjectJJ_V:
      case TR::sun_misc_Unsafe_getLongVolatile_jlObjectJ_J:
      case TR::sun_misc_Unsafe_putLongVolatile_jlObjectJJ_V:
         return TR::Int64;
      case TR::sun_misc_Unsafe_getFloat_jlObjectJ_F:
      case TR::sun_misc_Unsafe_putFloat_jlObjectJF_V:
      case TR::sun_misc_Unsafe_getFloatVolatile_jlObjectJ_F:
      case TR::sun_misc_Unsafe_putFloatVolatile_jlObjectJF_V:
         return TR::Float;
      case TR::sun_misc_Unsafe_getDouble_jlObjectJ_D:
      case TR::sun_misc_Unsafe_putDouble_jlObjectJD_V:
      case TR::sun_misc_Unsafe_getDoubleVolatile_jlObjectJ_D:
      case TR::sun_misc_Unsafe_putDoubleVolatile_jlObjectJD_V:
         return TR::Double;
      case TR::sun_misc_Unsafe_getObject_jlObjectJ_jlObject:
      case TR::sun_misc_Unsafe_putObject_jlObjectJjlObject_V:
      case TR::sun_misc_Unsafe_getObjectVolatile_jlObjectJ_jlObject:
      case TR::sun_misc_Unsafe_putObjectVolatile_jlObjectJjlObject_V:
         return TR::Address;
      default:
         TR_ASSERT(false, "Method is not supported\n");
      }
   return TR::NoType;
   }

TR::DataType
TR_J9MethodBase::unsafeDataTypeForArray(TR::RecognizedMethod rm)
   {
   switch (rm)
      {
      case TR::sun_misc_Unsafe_getBoolean_jlObjectJ_Z:
      case TR::sun_misc_Unsafe_putBoolean_jlObjectJZ_V:
      case TR::sun_misc_Unsafe_getByte_jlObjectJ_B:
      case TR::sun_misc_Unsafe_putByte_jlObjectJB_V:
      case TR::sun_misc_Unsafe_getBooleanVolatile_jlObjectJ_Z:
      case TR::sun_misc_Unsafe_putBooleanVolatile_jlObjectJZ_V:
      case TR::sun_misc_Unsafe_getByteVolatile_jlObjectJ_B:
      case TR::sun_misc_Unsafe_putByteVolatile_jlObjectJB_V:
         return TR::Int8;
      case TR::sun_misc_Unsafe_getChar_jlObjectJ_C:
      case TR::sun_misc_Unsafe_putChar_jlObjectJC_V:
      case TR::sun_misc_Unsafe_getShort_jlObjectJ_S:
      case TR::sun_misc_Unsafe_putShort_jlObjectJS_V:
      case TR::sun_misc_Unsafe_getCharVolatile_jlObjectJ_C:
      case TR::sun_misc_Unsafe_putCharVolatile_jlObjectJC_V:
      case TR::sun_misc_Unsafe_getShortVolatile_jlObjectJ_S:
      case TR::sun_misc_Unsafe_putShortVolatile_jlObjectJS_V:
         return TR::Int16;
      case TR::sun_misc_Unsafe_getInt_jlObjectJ_I:
      case TR::sun_misc_Unsafe_putInt_jlObjectJI_V:
      case TR::sun_misc_Unsafe_getIntVolatile_jlObjectJ_I:
      case TR::sun_misc_Unsafe_putIntVolatile_jlObjectJI_V:
         return TR::Int32;
      case TR::sun_misc_Unsafe_getLong_jlObjectJ_J:
      case TR::sun_misc_Unsafe_putLong_jlObjectJJ_V:
      case TR::sun_misc_Unsafe_getLongVolatile_jlObjectJ_J:
      case TR::sun_misc_Unsafe_putLongVolatile_jlObjectJJ_V:
         return TR::Int64;
      case TR::sun_misc_Unsafe_getFloat_jlObjectJ_F:
      case TR::sun_misc_Unsafe_putFloat_jlObjectJF_V:
      case TR::sun_misc_Unsafe_getFloatVolatile_jlObjectJ_F:
      case TR::sun_misc_Unsafe_putFloatVolatile_jlObjectJF_V:
         return TR::Float;
      case TR::sun_misc_Unsafe_getDouble_jlObjectJ_D:
      case TR::sun_misc_Unsafe_putDouble_jlObjectJD_V:
      case TR::sun_misc_Unsafe_getDoubleVolatile_jlObjectJ_D:
      case TR::sun_misc_Unsafe_putDoubleVolatile_jlObjectJD_V:
         return TR::Double;
      case TR::sun_misc_Unsafe_getObject_jlObjectJ_jlObject:
      case TR::sun_misc_Unsafe_putObject_jlObjectJjlObject_V:
      case TR::sun_misc_Unsafe_getObjectVolatile_jlObjectJ_jlObject:
      case TR::sun_misc_Unsafe_putObjectVolatile_jlObjectJjlObject_V:
         return TR::Address;
      default:
         TR_ASSERT(false, "Method is not supported\n");
      }
   return TR::NoType;
   }

bool
TR_J9MethodBase::isVolatileUnsafe(TR::RecognizedMethod rm)
   {
   switch (rm)
      {
      case TR::sun_misc_Unsafe_getBooleanVolatile_jlObjectJ_Z:
      case TR::sun_misc_Unsafe_getByteVolatile_jlObjectJ_B:
      case TR::sun_misc_Unsafe_getCharVolatile_jlObjectJ_C:
      case TR::sun_misc_Unsafe_getShortVolatile_jlObjectJ_S:
      case TR::sun_misc_Unsafe_getIntVolatile_jlObjectJ_I:
      case TR::sun_misc_Unsafe_getLongVolatile_jlObjectJ_J:
      case TR::sun_misc_Unsafe_getFloatVolatile_jlObjectJ_F:
      case TR::sun_misc_Unsafe_getDoubleVolatile_jlObjectJ_D:
      case TR::sun_misc_Unsafe_getObjectVolatile_jlObjectJ_jlObject:
      case TR::sun_misc_Unsafe_putBooleanVolatile_jlObjectJZ_V:
      case TR::sun_misc_Unsafe_putByteVolatile_jlObjectJB_V:
      case TR::sun_misc_Unsafe_putCharVolatile_jlObjectJC_V:
      case TR::sun_misc_Unsafe_putShortVolatile_jlObjectJS_V:
      case TR::sun_misc_Unsafe_putIntVolatile_jlObjectJI_V:
      case TR::sun_misc_Unsafe_putLongVolatile_jlObjectJJ_V:
      case TR::sun_misc_Unsafe_putFloatVolatile_jlObjectJF_V:
      case TR::sun_misc_Unsafe_putDoubleVolatile_jlObjectJD_V:
      case TR::sun_misc_Unsafe_putObjectVolatile_jlObjectJjlObject_V:
         return true;
      default:
         return false;
      }
   return false;
   }

// Might need to add more unsafe put methods to this list
bool
TR_J9MethodBase::isUnsafePut(TR::RecognizedMethod rm)
   {
   switch (rm)
      {
      case TR::sun_misc_Unsafe_compareAndSwapInt_jlObjectJII_Z:
      case TR::sun_misc_Unsafe_compareAndSwapLong_jlObjectJJJ_Z:
      case TR::sun_misc_Unsafe_compareAndSwapObject_jlObjectJjlObjectjlObject_Z:
      case TR::sun_misc_Unsafe_getAndAddInt:
      case TR::sun_misc_Unsafe_getAndAddLong:
      case TR::sun_misc_Unsafe_getAndSetInt:
      case TR::sun_misc_Unsafe_getAndSetLong:
      case TR::sun_misc_Unsafe_putAddress_JJ_V:
      case TR::sun_misc_Unsafe_putBooleanOrdered_jlObjectJZ_V:
      case TR::sun_misc_Unsafe_putBooleanVolatile_jlObjectJZ_V:
      case TR::sun_misc_Unsafe_putBoolean_jlObjectJZ_V:
      case TR::sun_misc_Unsafe_putByteOrdered_jlObjectJB_V:
      case TR::sun_misc_Unsafe_putByteVolatile_jlObjectJB_V:
      case TR::sun_misc_Unsafe_putByte_JB_V:
      case TR::sun_misc_Unsafe_putByte_jlObjectJB_V:
      case TR::sun_misc_Unsafe_putCharOrdered_jlObjectJC_V:
      case TR::sun_misc_Unsafe_putCharVolatile_jlObjectJC_V:
      case TR::sun_misc_Unsafe_putChar_JC_V:
      case TR::sun_misc_Unsafe_putChar_jlObjectJC_V:
      case TR::sun_misc_Unsafe_putDoubleOrdered_jlObjectJD_V:
      case TR::sun_misc_Unsafe_putDoubleVolatile_jlObjectJD_V:
      case TR::sun_misc_Unsafe_putDouble_JD_V:
      case TR::sun_misc_Unsafe_putDouble_jlObjectJD_V:
      case TR::sun_misc_Unsafe_putFloatOrdered_jlObjectJF_V:
      case TR::sun_misc_Unsafe_putFloatVolatile_jlObjectJF_V:
      case TR::sun_misc_Unsafe_putFloat_JF_V:
      case TR::sun_misc_Unsafe_putFloat_jlObjectJF_V:
      case TR::sun_misc_Unsafe_putIntOrdered_jlObjectJI_V:
      case TR::sun_misc_Unsafe_putIntVolatile_jlObjectJI_V:
      case TR::sun_misc_Unsafe_putInt_JI_V:
      case TR::sun_misc_Unsafe_putInt_jlObjectII_V:
      case TR::sun_misc_Unsafe_putInt_jlObjectJI_V:
      case TR::sun_misc_Unsafe_putLongOrdered_jlObjectJJ_V:
      case TR::sun_misc_Unsafe_putLongVolatile_jlObjectJJ_V:
      case TR::sun_misc_Unsafe_putLong_JJ_V:
      case TR::sun_misc_Unsafe_putLong_jlObjectJJ_V:
      case TR::sun_misc_Unsafe_putObjectOrdered_jlObjectJjlObject_V:
      case TR::sun_misc_Unsafe_putObjectVolatile_jlObjectJjlObject_V:
      case TR::sun_misc_Unsafe_putObject_jlObjectJjlObject_V:
      case TR::sun_misc_Unsafe_putShortOrdered_jlObjectJS_V:
      case TR::sun_misc_Unsafe_putShortVolatile_jlObjectJS_V:
      case TR::sun_misc_Unsafe_putShort_JS_V:
      case TR::sun_misc_Unsafe_putShort_jlObjectJS_V:
         return true;
      default:
         return false;
      }
   return false;
   }

bool
TR_J9MethodBase::isVarHandleOperationMethod(TR::RecognizedMethod rm)
   {
   switch (rm)
      {
      case TR::java_lang_invoke_ArrayVarHandle_ArrayVarHandleOperations_OpMethod:
      case TR::java_lang_invoke_StaticFieldVarHandle_StaticFieldVarHandleOperations_OpMethod:
      case TR::java_lang_invoke_InstanceFieldVarHandle_InstanceFieldVarHandleOperations_OpMethod:
      case TR::java_lang_invoke_ByteArrayViewVarHandle_ByteArrayViewVarHandleOperations_OpMethod:
         return true;
      default:
         return false;
      }
   return false;
   }

bool
TR_J9MethodBase::isVarHandleAccessMethod(TR::Compilation * comp)
   {
   TR::RecognizedMethod rm = getMandatoryRecognizedMethod();
   switch (rm)
      {
      case TR::java_lang_invoke_VarHandle_get:
      case TR::java_lang_invoke_VarHandle_set:
      case TR::java_lang_invoke_VarHandle_getVolatile:
      case TR::java_lang_invoke_VarHandle_setVolatile:
      case TR::java_lang_invoke_VarHandle_getOpaque:
      case TR::java_lang_invoke_VarHandle_setOpaque:
      case TR::java_lang_invoke_VarHandle_getAcquire:
      case TR::java_lang_invoke_VarHandle_setRelease:
      case TR::java_lang_invoke_VarHandle_compareAndSet:
      case TR::java_lang_invoke_VarHandle_compareAndExchange:
      case TR::java_lang_invoke_VarHandle_compareAndExchangeAcquire:
      case TR::java_lang_invoke_VarHandle_compareAndExchangeRelease:
      case TR::java_lang_invoke_VarHandle_weakCompareAndSet:
      case TR::java_lang_invoke_VarHandle_weakCompareAndSetAcquire:
      case TR::java_lang_invoke_VarHandle_weakCompareAndSetRelease:
      case TR::java_lang_invoke_VarHandle_weakCompareAndSetPlain:
      case TR::java_lang_invoke_VarHandle_getAndSet:
      case TR::java_lang_invoke_VarHandle_getAndSetAcquire:
      case TR::java_lang_invoke_VarHandle_getAndSetRelease:
      case TR::java_lang_invoke_VarHandle_getAndAdd:
      case TR::java_lang_invoke_VarHandle_getAndAddAcquire:
      case TR::java_lang_invoke_VarHandle_getAndAddRelease:
      case TR::java_lang_invoke_VarHandle_getAndBitwiseAnd:
      case TR::java_lang_invoke_VarHandle_getAndBitwiseAndAcquire:
      case TR::java_lang_invoke_VarHandle_getAndBitwiseAndRelease:
      case TR::java_lang_invoke_VarHandle_getAndBitwiseOr:
      case TR::java_lang_invoke_VarHandle_getAndBitwiseOrAcquire:
      case TR::java_lang_invoke_VarHandle_getAndBitwiseOrRelease:
      case TR::java_lang_invoke_VarHandle_getAndBitwiseXor:
      case TR::java_lang_invoke_VarHandle_getAndBitwiseXorAcquire:
      case TR::java_lang_invoke_VarHandle_getAndBitwiseXorRelease:
        return true;
      default:
         return false;
      }

   return false;
   }


bool
TR_ResolvedJ9Method::methodIsNotzAAPEligible()
   {
   return ((UDATA)ramMethod()->constantPool & J9_STARTPC_NATIVE_REQUIRES_SWITCHING) ? true : false;
   }

U_8 *
TR_ResolvedJ9Method::allocateException(uint32_t numBytes, TR::Compilation *comp)
   {
   J9JITExceptionTable *eTbl;
   uint32_t size = 0;
   bool shouldRetryAllocation;
   eTbl = (J9JITExceptionTable *)_fe->allocateDataCacheRecord(numBytes, comp, _fe->needsContiguousAllocation(), &shouldRetryAllocation,
                                                              J9_JIT_DCE_EXCEPTION_INFO, &size);
   if (!eTbl)
      {
      if (shouldRetryAllocation)
         {
         comp->failCompilation<J9::RecoverableDataCacheError>("Failed to allocate exception table");
         }
      comp->failCompilation<J9::DataCacheError>("Failed to allocate exception table");
      }
   memset((uint8_t *)eTbl, 0, size);

   #if defined(J9VM_RAS_EYECATCHERS)
   eTbl->className       = J9ROMCLASS_CLASSNAME(romClassPtr());
   eTbl->methodName      = J9ROMMETHOD_GET_NAME(romClassPtr(), romMethod());// J9ROMMETHOD_NAME(romMethod());
   eTbl->methodSignature = J9ROMMETHOD_GET_SIGNATURE(romClassPtr(), romMethod());   //J9ROMMETHOD_SIGNATURE(romMethod());
   #endif

   J9ConstantPool *cpool;
   if (isNewInstanceImplThunk())
      {
      TR_ASSERT(_j9classForNewInstance, "Must have the class for the newInstance");
      //J9Class *clazz = (J9Class*) ((intptrj_t)_ramMethod->extra & ~J9_STARTPC_NOT_TRANSLATED);

      // Primitives and arrays don't have constant pool, use the constant pool of java/lang/Class
      if (TR::Compiler->cls.isPrimitiveClass(comp, (TR_OpaqueClassBlock*)_j9classForNewInstance) ||
          TR::Compiler->cls.isClassArray(comp, (TR_OpaqueClassBlock*)_j9classForNewInstance))
         cpool = cp();
      else
         cpool = (J9ConstantPool *) fej9()->getConstantPoolFromClass((TR_OpaqueClassBlock *) _j9classForNewInstance);
      }
   else
      cpool = cp();

   TR_ASSERT(cpool, "Constant pool cannot be null");

   // fill in the reserved slots in the newly allocated table
   eTbl->constantPool = cpool;
   eTbl->ramMethod = _ramMethod;
   return (U_8 *) eTbl;
   }

extern "C" J9Method * getNewInstancePrototype(J9VMThread * context);

bool
TR_ResolvedJ9Method::isNewInstanceImplThunk()
   {
   return (_j9classForNewInstance != NULL);
   //return getNewInstancePrototype(_fe->vmThread()) == ramMethod();
   }

char *
TR_ResolvedJ9Method::fieldOrStaticNameChars(I_32 cpIndex, int32_t & len)
   {
   return cpIndex >= 0 ? utf8Data(J9ROMNAMEANDSIGNATURE_NAME(J9ROMFIELDREF_NAMEANDSIGNATURE(&romCPBase()[cpIndex])), len) : 0;
   }

char *
TR_ResolvedJ9Method::fieldNameChars(I_32 cpIndex, int32_t & len)
   {
   return fieldOrStaticNameChars(cpIndex, len);
   }

char *
TR_ResolvedJ9Method::staticNameChars(I_32 cpIndex, int32_t & len)
   {
   return fieldOrStaticNameChars(cpIndex, len);
   }

char *
TR_ResolvedJ9Method::fieldOrStaticSignatureChars(I_32 cpIndex, int32_t & len)
   {
   return cpIndex >= 0 ? utf8Data(J9ROMNAMEANDSIGNATURE_SIGNATURE(J9ROMFIELDREF_NAMEANDSIGNATURE(&romCPBase()[cpIndex])), len) : 0;
   }

char *
TR_ResolvedJ9Method::fieldSignatureChars(I_32 cpIndex, int32_t & len)
   {
   return cpIndex > 0 ? fieldOrStaticSignatureChars(cpIndex, len) : 0;
   }

char *
TR_ResolvedJ9Method::staticSignatureChars(I_32 cpIndex, int32_t & len)
   {
   return cpIndex >= 0 ? fieldOrStaticSignatureChars(cpIndex, len) : 0;
   }

TR_OpaqueClassBlock *
TR_ResolvedJ9Method::getClassOfStaticFromCP(TR_J9VMBase *fej9, J9ConstantPool *cp, int32_t cpIndex)
   {
   TR::VMAccessCriticalSection classOfStatic(fej9);
   TR_OpaqueClassBlock *result;
   result = fej9->convertClassPtrToClassOffset(cpIndex >= 0 ? jitGetClassOfFieldFromCP(fej9->vmThread(), cp, cpIndex) : 0);
   return result;
   }

TR_OpaqueClassBlock *
TR_ResolvedJ9Method::classOfStatic(I_32 cpIndex, bool returnClassForAOT)
   {
   return getClassOfStaticFromCP(fej9(), cp(), cpIndex);
   }

TR_OpaqueClassBlock *
TR_ResolvedJ9Method::classOfMethod()
   {
   if (isNewInstanceImplThunk())
      {
      TR_ASSERT(_j9classForNewInstance, "Must have the class for the newInstance");
      //J9Class * clazz = (J9Class *)((intptrj_t)ramMethod()->extra & ~J9_STARTPC_NOT_TRANSLATED);
      return _fe->convertClassPtrToClassOffset(_j9classForNewInstance);//(TR_OpaqueClassBlock *&)(rc);
      }

   return _fe->convertClassPtrToClassOffset(J9_CLASS_FROM_METHOD(ramMethod()));
   }

uint32_t
TR_ResolvedJ9Method::classCPIndexOfMethod(uint32_t methodCPIndex)
   {
   uint32_t realCPIndex = jitGetRealCPIndex(_fe->vmThread(), romClassPtr(), methodCPIndex);
   uint32_t classIndex = ((J9ROMMethodRef *) cp()->romConstantPool)[realCPIndex].classRefCPIndex;
   return classIndex;
   }

void * &
TR_ResolvedJ9Method::addressOfClassOfMethod()
   {
   if (isNewInstanceImplThunk())
      {
      TR_ASSERT(false, "This should not be called\n");
      return (void*&)_j9classForNewInstance;
      }
   else
      return (void*&)J9_CLASS_FROM_METHOD(ramMethod());
   }


void
TR_ResolvedJ9Method::setClassForNewInstance(J9Class *c)
   {
   _j9classForNewInstance = c;
   }

I_32
TR_ResolvedJ9Method::exceptionData(I_32 exceptionNumber, I_32 * startIndex, I_32 * endIndex, I_32 * catchType)
   {
   J9ExceptionHandler * exceptionHandler = J9EXCEPTIONINFO_HANDLERS(J9_EXCEPTION_DATA_FROM_ROM_METHOD(romMethod()));
   return TR_ResolvedJ9MethodBase::exceptionData(exceptionHandler, 0, exceptionNumber, startIndex, endIndex, catchType);
   }

U_32
TR_ResolvedJ9Method::numberOfExceptionHandlers()
   {
   return J9ROMMETHOD_HAS_EXCEPTION_INFO(romMethod()) ? J9_EXCEPTION_DATA_FROM_ROM_METHOD(romMethod())->catchCount : 0;
   }

TR::DataType
TR_ResolvedJ9Method::getLDCType(I_32 cpIndex)
   {
   TR_ASSERT(cpIndex != -1, "cpIndex shouldn't be -1");
   UDATA cpType = J9_CP_TYPE(J9ROMCLASS_CPSHAPEDESCRIPTION(romClassPtr()), cpIndex);
   return cpType2trType(cpType);
   }

bool
TR_ResolvedJ9Method::isClassConstant(int32_t cpIndex)
   {
   UDATA cpType = J9_CP_TYPE(J9ROMCLASS_CPSHAPEDESCRIPTION(romClassPtr()), cpIndex);
   return cpType == J9CPTYPE_CLASS;
   }

bool
TR_ResolvedJ9Method::isStringConstant(int32_t cpIndex)
   {
   UDATA cpType = J9_CP_TYPE(J9ROMCLASS_CPSHAPEDESCRIPTION(romClassPtr()), cpIndex);
   return (cpType == J9CPTYPE_STRING) || (cpType == J9CPTYPE_ANNOTATION_UTF8);
   }

bool
TR_ResolvedJ9Method::isMethodTypeConstant(int32_t cpIndex)
   {
   UDATA cpType = J9_CP_TYPE(J9ROMCLASS_CPSHAPEDESCRIPTION(romClassPtr()), cpIndex);
   return cpType == J9CPTYPE_METHOD_TYPE;
   }

bool
TR_ResolvedJ9Method::isMethodHandleConstant(int32_t cpIndex)
   {
   UDATA cpType = J9_CP_TYPE(J9ROMCLASS_CPSHAPEDESCRIPTION(romClassPtr()), cpIndex);
   return cpType == J9CPTYPE_METHODHANDLE;
   }

SYS_FLOAT *
TR_ResolvedJ9Method::doubleConstant(I_32 cpIndex, TR_Memory * m)
   {
   TR_ASSERT(cpIndex != -1, "cpIndex shouldn't be -1");
   return (SYS_FLOAT*)&romLiterals()[cpIndex];
   }

uint64_t
TR_ResolvedJ9Method::longConstant(I_32 cpIndex)
   {
   return *((uint64_t *) & romLiterals()[cpIndex]);
   }

void *
TR_ResolvedJ9Method::getConstantDynamicTypeFromCP(I_32 cpIndex)
   {
   return jitGetConstantDynamicTypeFromCP(fej9()->vmThread(), cp(), cpIndex);
   }

bool
TR_ResolvedJ9Method::isConstantDynamic(I_32 cpIndex)
   {
   TR_ASSERT_FATAL(cpIndex != -1, "ConstantDynamic cpIndex shouldn't be -1");
   UDATA cpType = J9_CP_TYPE(J9ROMCLASS_CPSHAPEDESCRIPTION(cp()->ramClass->romClass), cpIndex);
   return (J9CPTYPE_CONSTANT_DYNAMIC == cpType);
   }

// Both value and exception slots are of object pointer type.
// If first slot is non null, the CP entry is resolved to a non-null value.
// Else if second slot is the class object of j/l/Void, the CP entry is resolved to null (0) value.
// We retrieve the Void class object via javaVM->voidReflectClass->classObject,
// which is protected by VMAccessCrtitical section to ensure vm access.
// Other casese, the CP entry is considered unresolved.
bool
TR_ResolvedJ9Method::isUnresolvedConstantDynamic(I_32 cpIndex)
   {
   TR_ASSERT(cpIndex != -1, "ConstantDynamic cpIndex shouldn't be -1");
   if (((J9RAMConstantDynamicRef *) literals())[cpIndex].value != 0)
      {
      return false;
      }
   if (((J9RAMConstantDynamicRef *) literals())[cpIndex].exception == 0)
      {
      return true;
      }

   TR::VMAccessCriticalSection voidClassObjectCritSec(fej9()); 
   J9JavaVM * javaVM = fej9()->_jitConfig->javaVM;
   j9object_t voidClassObject = javaVM->voidReflectClass->classObject;
   j9object_t slot2 = ((J9RAMConstantDynamicRef *) literals())[cpIndex].exception;

   return (voidClassObject != slot2);
   }

void *
TR_ResolvedJ9Method::dynamicConstant(I_32 cpIndex)
   {
   TR_ASSERT_FATAL(cpIndex != -1, "ConstantDynamic cpIndex shouldn't be -1");
   return &((J9RAMConstantDynamicRef *) literals())[cpIndex].value;
   }

bool
TR_ResolvedJ9Method::isUnresolvedString(I_32 cpIndex, bool optimizeForAOT)
   {
   TR_ASSERT(cpIndex != -1, "cpIndex shouldn't be -1");
   return (bool) (((J9RAMStringRef *) literals())[cpIndex].stringObject == 0);
   }

float *
TR_ResolvedJ9Method::floatConstant(I_32 cpIndex)
   {
   TR_ASSERT(cpIndex != -1, "cpIndex shouldn't be -1");
   return ((float *) &romLiterals()[cpIndex]);
   }

U_32
TR_ResolvedJ9Method::intConstant(I_32 cpIndex)
   {
   TR_ASSERT(cpIndex != -1, "cpIndex shouldn't be -1");
   return *((U_32 *) & romLiterals()[cpIndex]);
   }

void *
TR_ResolvedJ9Method::stringConstant(I_32 cpIndex)
   {
   TR_ASSERT(cpIndex != -1, "cpIndex shouldn't be -1");
   return &((J9RAMStringRef *) literals())[cpIndex].stringObject;
   }

void *
TR_ResolvedJ9Method::methodTypeConstant(I_32 cpIndex)
   {
   TR_ASSERT(!TR::CompilationInfo::getStream(), "no server");
   TR_ASSERT(cpIndex != -1, "cpIndex shouldn't be -1");
   J9RAMMethodTypeRef *ramMethodTypeRef = (J9RAMMethodTypeRef *)(literals() + cpIndex);
   return &ramMethodTypeRef->type;
   }

bool
TR_ResolvedJ9Method::isUnresolvedMethodType(I_32 cpIndex)
   {
   TR_ASSERT(!TR::CompilationInfo::getStream(), "no server");
   TR_ASSERT(cpIndex != -1, "cpIndex shouldn't be -1");
   return *(intptrj_t*)methodTypeConstant(cpIndex) == 0;
   }

void *
TR_ResolvedJ9Method::methodHandleConstant(I_32 cpIndex)
   {
   TR_ASSERT(!TR::CompilationInfo::getStream(), "no server");
   TR_ASSERT(cpIndex != -1, "cpIndex shouldn't be -1");
   J9RAMMethodHandleRef *ramMethodHandleRef = (J9RAMMethodHandleRef *)(literals() + cpIndex);
   return &ramMethodHandleRef->methodHandle;
   }

bool
TR_ResolvedJ9Method::isUnresolvedMethodHandle(I_32 cpIndex)
   {
   TR_ASSERT(!TR::CompilationInfo::getStream(), "no server");
   TR_ASSERT(cpIndex != -1, "cpIndex shouldn't be -1");
   return *(intptrj_t*)methodHandleConstant(cpIndex) == 0;
   }

void *
TR_ResolvedJ9Method::callSiteTableEntryAddress(int32_t callSiteIndex)
   {
   J9Class *ramClass = constantPoolHdr();
   return ramClass->callSites + callSiteIndex;
   }

bool
TR_ResolvedJ9Method::isUnresolvedCallSiteTableEntry(int32_t callSiteIndex)
   {
   return *(j9object_t*)callSiteTableEntryAddress(callSiteIndex) == NULL;
   }

void *
TR_ResolvedJ9Method::varHandleMethodTypeTableEntryAddress(int32_t cpIndex)
   {
   TR_ASSERT(!TR::CompilationInfo::getStream(), "no server");
   TR_ASSERT(cpIndex != -1, "cpIndex shouldn't be -1");

   J9Class *ramClass = constantPoolHdr();
   J9ROMClass *romClass = ramClass->romClass;
   U_16 *varHandleMethodTypeLookupTable = NNSRP_GET(romClass->varHandleMethodTypeLookupTable, U_16*);
   U_16 high = romClass->varHandleMethodTypeCount - 1;
   U_16 methodTypeIndex = high / 2;
   U_16 low = 0;

   /* Lookup MethodType cache location using binary search */
   while (varHandleMethodTypeLookupTable[methodTypeIndex] != cpIndex && high >= low)
      {
      if (varHandleMethodTypeLookupTable[methodTypeIndex] > cpIndex)
         high = methodTypeIndex - 1;
      else
         low = methodTypeIndex + 1;
      methodTypeIndex = (high + low) / 2;
      }

   // Assert when the lookup table is not properly initialized or not ordered
   TR_ASSERT(varHandleMethodTypeLookupTable[methodTypeIndex] == cpIndex, "Could not find the VarHandle callsite MethodType");

   return ramClass->varHandleMethodTypes + methodTypeIndex;
   }

#if defined(J9VM_OPT_REMOVE_CONSTANT_POOL_SPLITTING)
void *
TR_ResolvedJ9Method::methodTypeTableEntryAddress(int32_t cpIndex)
   {
   UDATA methodTypeIndex = (((J9RAMMethodRef*) literals())[cpIndex]).methodIndexAndArgCount;
   methodTypeIndex >>= 8;
   J9Class *ramClass = constantPoolHdr();
   return ramClass->methodTypes + methodTypeIndex;
   }

bool
TR_ResolvedJ9Method::isUnresolvedMethodTypeTableEntry(int32_t cpIndex)
   {
   return *(j9object_t*)methodTypeTableEntryAddress(cpIndex) == NULL;
   }
#endif

TR_OpaqueClassBlock *
TR_ResolvedJ9Method::getClassFromCP(TR_J9VMBase *fej9, J9ConstantPool *cp, TR::Compilation *comp, uint32_t cpIndex)
   {
   TR::VMAccessCriticalSection getClassFromConstantPool(fej9);
   TR_OpaqueClassBlock *result = 0;
   INCREMENT_COUNTER(fej9, totalClassRefs);
   J9Class * resolvedClass;
   if (cpIndex != -1 &&
       !((fej9->_jitConfig->runtimeFlags & J9JIT_RUNTIME_RESOLVE) &&
         !comp->ilGenRequest().details().isMethodHandleThunk() && // cmvc 195373
         performTransformation(comp, "Setting as unresolved class from CP cpIndex=%d\n",cpIndex) )&&
       (resolvedClass = fej9->_vmFunctionTable->resolveClassRef(fej9->vmThread(), cp, cpIndex, J9_RESOLVE_FLAG_JIT_COMPILE_TIME)))
      {
      result = fej9->convertClassPtrToClassOffset(resolvedClass);
      }
   else
      {
      INCREMENT_COUNTER(fej9, unresolvedClassRefs);
      }
   return result;
   }

TR_OpaqueClassBlock *
TR_ResolvedJ9Method::getClassFromConstantPool(TR::Compilation * comp, uint32_t cpIndex, bool)
   {
   return getClassFromCP(fej9(), cp(), comp, cpIndex);
   }

/*
TR_OpaqueClassBlock *
TR_ResolvedJ9Method::getClassFromConstantPoolForCheckcast(TR::Compilation *comp, uint32_t cpIndex)
   {
   //TODO: increment some stat
   //((TR_JitPrivateConfig *)javaVM->jitConfig->privateConfig)->aotStats->numInlinedMethodOverridden++;

   J9Class *resolvedClass= (J9Class*)TR_ResolvedJ9Method::getClassFromConstantPool(comp, cpIndex);
   if (resolvedClass)
      {
      bool validated = validateClassFromConstantPoolForCheckcast(comp, resolvedClass, cpIndex);
      if (validated)
         {
         return (TR_OpaqueClassBlock*)resolvedClass;
         }
      }
   return 0;
   }
*/

bool
TR_ResolvedJ9Method::validateClassFromConstantPool(TR::Compilation *comp, J9Class *clazz, uint32_t cpIndex, TR_ExternalRelocationTargetKind reloKind)
   {
   return true;
   }

bool
TR_ResolvedJ9Method::validateArbitraryClass(TR::Compilation *comp, J9Class *clazz)
   {
   return true;
   }


char *
TR_ResolvedJ9Method::getClassNameFromConstantPool(uint32_t cpIndex, uint32_t &length)
   {
   TR_ASSERT(cpIndex != -1, "cpIndex shouldn't be -1");
   return utf8Data(J9ROMCLASSREF_NAME((J9ROMClassRef *) &romLiterals()[cpIndex]), length);
   }

const char *
TR_ResolvedJ9Method::newInstancePrototypeSignature(TR_Memory * m, TR_AllocationKind allocKind)
   {
   int32_t  clen;
   TR_ASSERT(_j9classForNewInstance, "Must have the class for newInstance");
   J9Class * clazz = _j9classForNewInstance; //((J9Class*)((uintptrj_t)(ramMethod()->extra) & ~J9_STARTPC_NOT_TRANSLATED);
   char    * className = fej9()->getClassNameChars(_fe->convertClassPtrToClassOffset(clazz), clen);
   char    * s = (char *)m->allocateMemory(clen+nameLength()+signatureLength()+3, allocKind);
   sprintf(s, "%.*s.%.*s%.*s", clen, className, nameLength(), nameChars(), signatureLength(), signatureChars());
   return s;
   }

void *
TR_ResolvedJ9Method::startAddressForJNIMethod(TR::Compilation * comp)
   {
   // This is a FastJNI method, address is directly callable
   if (_jniProperties)
      return _jniTargetAddress;

   char *address = (char *)TR::CompilationInfo::getJ9MethodExtra(ramMethod());

   if (isInterpreted())
      return (void*)((intptrj_t)address & ~J9_STARTPC_NOT_TRANSLATED);

   return *(void * *)(TR::CompilationInfo::getJ9MethodExtra(ramMethod()) - (TR::Compiler->target.is64Bit() ? 12 : 8));
   }

U_32
TR_ResolvedJ9Method::vTableSlot(U_32 cpIndex)
   {
   TR_ASSERT(cpIndex != -1, "cpIndex shouldn't be -1");
   //UDATA vTableSlot = ((J9RAMVirtualMethodRef *)literals())[cpIndex].methodIndexAndArgCount >> 8;
   TR_ASSERT(_vTableSlot, "vTableSlot called for unresolved method");
   return _vTableSlot;
   }

bool
TR_ResolvedJ9Method::isCompilable(TR_Memory * trMemory)
   {
   if (!TR_ResolvedJ9MethodBase::isCompilable(trMemory))
      return false;

   /* Don't compile methods with stripped bytecodes */
   if (J9_BYTECODE_SIZE_FROM_ROM_METHOD(romMethod()) == 0)
      return false;

   // The following methods are magic and require reaches for arg2 (hence require a stack frame)
   // java/security/AccessController.doPrivileged(Ljava/security/PrivilegedAction;Ljava/security/AccessControlContext;)Ljava/lang/Object;
   // java/security/AccessController.doPrivileged(Ljava/security/PrivilegedExceptionAction;Ljava/security/AccessControlContext;)Ljava/lang/Object;

   /* AOT handles this by having the names in the string compare list */
   J9JavaVM * javaVM = _fe->_jitConfig->javaVM;
   J9JNIMethodID * magic = (J9JNIMethodID *) javaVM->doPrivilegedWithContextMethodID1;
   if (magic && ramMethod() == magic->method)
      return false;

   magic = (J9JNIMethodID *) javaVM->doPrivilegedWithContextMethodID2;
   if (magic && ramMethod() == magic->method)
      return false;

   magic = (J9JNIMethodID *) javaVM->doPrivilegedWithContextPermissionMethodID1;
   if (magic && ramMethod() == magic->method)
      return false;

   magic = (J9JNIMethodID *) javaVM->doPrivilegedWithContextPermissionMethodID2;
   if (magic && ramMethod() == magic->method)
      return false;

   return true;
   }

bool
TR_ResolvedJ9Method::isInvokePrivateVTableOffset(UDATA vTableOffset)
   {
#if defined(J9VM_OPT_VALHALLA_NESTMATES)
   return vTableOffset == J9VTABLE_INVOKE_PRIVATE_OFFSET;
#else
   return false;
#endif
   }

TR_OpaqueMethodBlock *
TR_ResolvedJ9Method::getVirtualMethod(TR_J9VMBase *fej9, J9ConstantPool *cp, I_32 cpIndex, UDATA *vTableOffset, bool *unresolvedInCP)
   {
   J9RAMConstantPoolItem *literals = (J9RAMConstantPoolItem *)cp;
   J9Method * ramMethod = NULL;

   *vTableOffset = (((J9RAMVirtualMethodRef*) literals)[cpIndex]).methodIndexAndArgCount;
   *vTableOffset >>= 8;
   if (J9VTABLE_INITIAL_VIRTUAL_OFFSET == *vTableOffset)
      {
      TR::VMAccessCriticalSection resolveVirtualMethodRef(fej9);
      *vTableOffset = fej9->_vmFunctionTable->resolveVirtualMethodRefInto(fej9->vmThread(), cp, cpIndex, J9_RESOLVE_FLAG_JIT_COMPILE_TIME, &ramMethod, NULL);
      }
   else if (!isInvokePrivateVTableOffset(*vTableOffset))
      {
      // go fishing for the J9Method...
      uint32_t classIndex = ((J9ROMMethodRef *) cp->romConstantPool)[cpIndex].classRefCPIndex;
      J9Class * classObject = (((J9RAMClassRef*) literals)[classIndex]).value;
      ramMethod = *(J9Method **)((char *)classObject + *vTableOffset);
      if (unresolvedInCP)
         *unresolvedInCP = false;
      }

   if (isInvokePrivateVTableOffset(*vTableOffset))
      ramMethod = (((J9RAMVirtualMethodRef*) literals)[cpIndex]).method;

   return (TR_OpaqueMethodBlock *)ramMethod;
   }

TR_OpaqueClassBlock *
TR_ResolvedJ9Method::getInterfaceITableIndexFromCP(TR_J9VMBase *fej9, J9ConstantPool *cp, int32_t cpIndex, UDATA *pITableIndex)
   {
   INCREMENT_COUNTER(fej9, totalInterfaceMethodRefs);
   INCREMENT_COUNTER(fej9, unresolvedInterfaceMethodRefs);

   if (cpIndex == -1)
      return NULL;

   TR::VMAccessCriticalSection getResolvedInterfaceMethod(fej9);
   return (TR_OpaqueClassBlock *)jitGetInterfaceITableIndexFromCP(fej9->vmThread(), cp, cpIndex, pITableIndex);
   }

TR_OpaqueClassBlock *
TR_ResolvedJ9Method::getResolvedInterfaceMethod(I_32 cpIndex, UDATA *pITableIndex)
   {
   TR_OpaqueClassBlock *result;
   TR_ASSERT(cpIndex != -1, "cpIndex shouldn't be -1");

#if TURN_OFF_INLINING
   return 0;
#else

   result = getInterfaceITableIndexFromCP(fej9(), cp(), cpIndex, pITableIndex);

   TR::Compilation *comp = TR::comp();
   if (comp && comp->compileRelocatableCode() && comp->getOption(TR_UseSymbolValidationManager))
      {
      if (!comp->getSymbolValidationManager()->addClassFromITableIndexCPRecord(result, cp(), cpIndex))
         result = NULL;
      }

   return result;
#endif
   }

U_32
TR_ResolvedJ9Method::getResolvedInterfaceMethodOffset(TR_OpaqueClassBlock * classObject, I_32 cpIndex)
   {
   TR_ASSERT(cpIndex != -1, "cpIndex shouldn't be -1");
   // the classObject is the fixed type of the this pointer.  The result of this method is going to be
   // used to call the interface function directly.
   UDATA vTableOffset = 0;
#if TURN_OFF_INLINING
   return 0;
#else
   INCREMENT_COUNTER(_fe, unresolvedInterfaceMethodRefs);
   INCREMENT_COUNTER(_fe, totalInterfaceMethodRefs);

      {
      TR::VMAccessCriticalSection getResolvedInterfaceMethodOffset(fej9());
      vTableOffset = jitGetInterfaceVTableOffsetFromCP(_fe->vmThread(), cp(), cpIndex, TR::Compiler->cls.convertClassOffsetToClassPtr(classObject));
      }

   return (J9JIT_INTERP_VTABLE_OFFSET - vTableOffset);
#endif
   }

/* Only returns non-null if the method is not to be dispatched by itable, i.e.
 * if it is:
 * - private (isPrivate()), using direct dispatch;
 * - a final method of Object (isFinalInObject()), using direct dispatch; or
 * - a non-final method of Object, using virtual dispatch.
 */
TR_ResolvedMethod *
TR_ResolvedJ9Method::getResolvedImproperInterfaceMethod(TR::Compilation * comp, I_32 cpIndex)
   {
   TR_ASSERT(cpIndex != -1, "cpIndex shouldn't be -1");
#if TURN_OFF_INLINING
   return 0;
#else
   INCREMENT_COUNTER(_fe, unresolvedInterfaceMethodRefs);
   INCREMENT_COUNTER(_fe, totalInterfaceMethodRefs);

   J9Method *j9method = NULL;
   if ((_fe->_jitConfig->runtimeFlags & J9JIT_RUNTIME_RESOLVE) == 0)
      {
      TR::VMAccessCriticalSection getResolvedPrivateInterfaceMethodOffset(fej9());
      j9method = jitGetImproperInterfaceMethodFromCP(_fe->vmThread(), cp(), cpIndex);
      }

   if (comp->getOption(TR_UseSymbolValidationManager) && j9method)
      {
      if (!comp->getSymbolValidationManager()->addImproperInterfaceMethodFromCPRecord((TR_OpaqueMethodBlock *)j9method, cp(), cpIndex))
         j9method = NULL;
      }

   if (j9method == NULL)
      return NULL;
   else
      return createResolvedMethodFromJ9Method(comp, cpIndex, 0, j9method, NULL, NULL);
#endif
   }

TR_ResolvedMethod *
TR_ResolvedJ9Method::getResolvedInterfaceMethod(TR::Compilation * comp, TR_OpaqueClassBlock * classObject, I_32 cpIndex)
   {
   TR_J9VMBase *fej9 = (TR_J9VMBase *)_fe;
   J9Method * ramMethod =
      (J9Method *)fej9->getResolvedInterfaceMethod(getPersistentIdentifier(), classObject, cpIndex);

   // If the method ref is unresolved, the bytecodes of the ramMethod will be NULL.
   // IFF resolved, then we can look at the rest of the ref.
   //
   if (ramMethod && J9_BYTECODE_START_FROM_RAM_METHOD(ramMethod))
      {
      TR_AOTInliningStats *aotStats = NULL;
      if (comp->getOption(TR_EnableAOTStats))
         aotStats = & (((TR_JitPrivateConfig *)_fe->_jitConfig->privateConfig)->aotStats->interfaceMethods);
      TR_ResolvedMethod *m = createResolvedMethodFromJ9Method(comp, cpIndex, 0, ramMethod, NULL, aotStats);

      TR_OpaqueClassBlock *c = NULL;
      if (m)
         {
         c = m->classOfMethod();
         if (c && !fej9->isInterfaceClass(c))
            {
            TR::DebugCounter::incStaticDebugCounter(comp, "resources.resolvedMethods/interface");
            TR::DebugCounter::incStaticDebugCounter(comp, "resources.resolvedMethods/interface:#bytes", sizeof(TR_ResolvedJ9Method));
            return m;
         }
      }
      }

   TR::DebugCounter::incStaticDebugCounter(comp, "resources.resolvedMethods/interface/null");
   return 0;
   }

TR_ResolvedMethod *
TR_ResolvedJ9Method::getResolvedStaticMethod(TR::Compilation * comp, I_32 cpIndex, bool * unresolvedInCP)
   {
   TR_ResolvedMethod *resolvedMethod = NULL;

   TR_ASSERT(cpIndex != -1, "cpIndex shouldn't be -1");

   INCREMENT_COUNTER(_fe, totalStaticMethodRefs);

#if !TURN_OFF_INLINING
   // See if the constant pool entry is already resolved or not
   //
   J9Method * ramMethod;
   if (unresolvedInCP)
      {
      ramMethod = jitGetJ9MethodUsingIndex(_fe->vmThread(), cp(), cpIndex);
      *unresolvedInCP = !ramMethod || !J9_BYTECODE_START_FROM_RAM_METHOD(ramMethod);
      }

      {
      TR::VMAccessCriticalSection getResolvedStaticMethod(fej9());
      ramMethod = jitResolveStaticMethodRef(_fe->vmThread(), cp(), cpIndex, J9_RESOLVE_FLAG_JIT_COMPILE_TIME);
      }

   if (comp->compileRelocatableCode() && comp->getOption(TR_UseSymbolValidationManager) && ramMethod)
      {
      if (!comp->getSymbolValidationManager()->addStaticMethodFromCPRecord((TR_OpaqueMethodBlock *)ramMethod, cp(), cpIndex))
         ramMethod = NULL;
      }

   bool skipForDebugging = doResolveAtRuntime(ramMethod, cpIndex, comp);
   if (isArchetypeSpecimen())
      {
      // ILGen macros currently must be resolved for correctness, or else they
      // are not recognized and expanded.  If we have unresolved calls, we can't
      // tell whether they're ilgen macros because the recognized-method system
      // only works on resovled methods.
      //
      if (ramMethod)
         skipForDebugging = false;
      else
         {
         comp->failCompilation<TR::ILGenFailure>("Can't compile an archetype specimen with unresolved calls");
         }
      }

   if (ramMethod && !skipForDebugging)
      {
      TR_AOTInliningStats *aotStats = NULL;
      if (comp->getOption(TR_EnableAOTStats))
         aotStats = & (((TR_JitPrivateConfig *)_fe->_jitConfig->privateConfig)->aotStats->staticMethods);
      resolvedMethod = createResolvedMethodFromJ9Method(comp, cpIndex, 0, ramMethod, unresolvedInCP, aotStats);
      if (unresolvedInCP)
         *unresolvedInCP = false;
      }

   if (resolvedMethod == NULL)
      {
      INCREMENT_COUNTER(_fe, unresolvedStaticMethodRefs);
      if (unresolvedInCP)
         handleUnresolvedStaticMethodInCP(cpIndex, unresolvedInCP);
      }

#endif

   return resolvedMethod;
   }

TR_ResolvedMethod *
TR_ResolvedJ9Method::getResolvedSpecialMethod(TR::Compilation * comp, I_32 cpIndex, bool * unresolvedInCP)
   {
   TR_ResolvedMethod *resolvedMethod = NULL;

   TR_ASSERT(cpIndex != -1, "cpIndex shouldn't be -1");

#if !TURN_OFF_INLINING

   INCREMENT_COUNTER(_fe, totalSpecialMethodRefs);

   // See if the constant pool entry is already resolved or not
   //
   J9Method * ramMethod;
   if (unresolvedInCP)
      {
      ramMethod = jitGetJ9MethodUsingIndex(_fe->vmThread(), cp(), cpIndex);
      //*unresolvedInCP = !ramMethod || !J9_BYTECODE_START_FROM_RAM_METHOD(ramMethod);
      //we init the CP with a special magic method, which has no bytecodes (hence bytecode start is NULL)
      //i.e. the CP will always contain a method for special and static methods
      *unresolvedInCP = true;
      }

   if (!((_fe->_jitConfig->runtimeFlags & J9JIT_RUNTIME_RESOLVE) &&
         !comp->ilGenRequest().details().isMethodHandleThunk() && // cmvc 195373
         performTransformation(comp, "Setting as unresolved special call cpIndex=%d\n",cpIndex) ))
      {
      TR::VMAccessCriticalSection resolveSpecialMethodRef(fej9());

      ramMethod = jitResolveSpecialMethodRef(_fe->vmThread(), cp(), cpIndex, J9_RESOLVE_FLAG_JIT_COMPILE_TIME);
      if (ramMethod)
         {
         bool createResolvedMethod = true;

         if (comp->getOption(TR_UseSymbolValidationManager))
            {
            if (!comp->getSymbolValidationManager()->addSpecialMethodFromCPRecord((TR_OpaqueMethodBlock *)ramMethod, cp(), cpIndex))
               createResolvedMethod = false;
            }

         TR_AOTInliningStats *aotStats = NULL;
         if (comp->getOption(TR_EnableAOTStats))
            aotStats = & (((TR_JitPrivateConfig *)_fe->_jitConfig->privateConfig)->aotStats->specialMethods);
         if (createResolvedMethod)
            resolvedMethod = createResolvedMethodFromJ9Method(comp, cpIndex, 0, ramMethod, unresolvedInCP, aotStats);
         if (unresolvedInCP)
            *unresolvedInCP = false;
         }
      }

   if (resolvedMethod == NULL)
      {
      INCREMENT_COUNTER(_fe, unresolvedSpecialMethodRefs);
      if (unresolvedInCP)
         handleUnresolvedVirtualMethodInCP(cpIndex, unresolvedInCP);
      }

#endif

   return resolvedMethod;
   }

TR_ResolvedMethod *
TR_ResolvedJ9Method::getResolvedPossiblyPrivateVirtualMethod(TR::Compilation * comp, I_32 cpIndex, bool ignoreRtResolve, bool * unresolvedInCP)
   {
   TR_ASSERT(cpIndex != -1, "cpIndex shouldn't be -1");
#if TURN_OFF_INLINING
   return 0;
#else
   INCREMENT_COUNTER(_fe, totalVirtualMethodRefs);

   TR_ResolvedMethod *resolvedMethod = NULL;

   // See if the constant pool entry is already resolved or not
   //
   if (unresolvedInCP)
       *unresolvedInCP = true;

   if (!((_fe->_jitConfig->runtimeFlags & J9JIT_RUNTIME_RESOLVE) &&
         !comp->ilGenRequest().details().isMethodHandleThunk() && // cmvc 195373
         performTransformation(comp, "Setting as unresolved virtual call cpIndex=%d\n",cpIndex) ) || ignoreRtResolve)
      {
      // only call the resolve if unresolved
      UDATA vTableOffset;
      J9Method * ramMethod = (J9Method *)getVirtualMethod(_fe, cp(), cpIndex, &vTableOffset, unresolvedInCP);
      bool createResolvedMethod = true;

      if (comp->compileRelocatableCode() && ramMethod && comp->getOption(TR_UseSymbolValidationManager))
         {
         if (!comp->getSymbolValidationManager()->addVirtualMethodFromCPRecord((TR_OpaqueMethodBlock *)ramMethod, cp(), cpIndex))
            createResolvedMethod = false;
         }

      if (vTableOffset)
         {
         TR_AOTInliningStats *aotStats = NULL;
         if (comp->getOption(TR_EnableAOTStats))
            aotStats = & (((TR_JitPrivateConfig *)_fe->_jitConfig->privateConfig)->aotStats->virtualMethods);
         if (createResolvedMethod)
            resolvedMethod = createResolvedMethodFromJ9Method(comp, cpIndex, vTableOffset, ramMethod, unresolvedInCP, aotStats);
         }

      }

   if (resolvedMethod == NULL)
      {
      TR::DebugCounter::incStaticDebugCounter(comp, "resources.resolvedMethods/virtual/null");
      INCREMENT_COUNTER(_fe, unresolvedVirtualMethodRefs);
      if (unresolvedInCP)
         handleUnresolvedVirtualMethodInCP(cpIndex, unresolvedInCP);
      }
   else
      {
      if (((TR_ResolvedJ9Method*)resolvedMethod)->isVarHandleAccessMethod())
         {
         // VarHandle access methods are resolved to *_impl()V, restore their signatures to obtain function correctness in the Walker
         J9ROMMethodRef *romMethodRef = (J9ROMMethodRef *)(cp()->romConstantPool + cpIndex);
         J9ROMNameAndSignature *nameAndSig = J9ROMFIELDREF_NAMEANDSIGNATURE(romMethodRef);
         int32_t signatureLength;
         char   *signature = utf8Data(J9ROMNAMEANDSIGNATURE_SIGNATURE(nameAndSig), signatureLength);
         ((TR_ResolvedJ9Method *)resolvedMethod)->setSignature(signature, signatureLength, comp->trMemory());
         }

      TR::DebugCounter::incStaticDebugCounter(comp, "resources.resolvedMethods/virtual");
      TR::DebugCounter::incStaticDebugCounter(comp, "resources.resolvedMethods/virtual:#bytes", sizeof(TR_ResolvedJ9Method));
      }

   return resolvedMethod;
#endif
   }

TR_ResolvedMethod *
TR_ResolvedJ9Method::getResolvedVirtualMethod(
   TR::Compilation * comp,
   I_32 cpIndex,
   bool ignoreRtResolve,
   bool * unresolvedInCP)
   {
   TR_ResolvedMethod *method = getResolvedPossiblyPrivateVirtualMethod(
      comp,
      cpIndex,
      ignoreRtResolve,
      unresolvedInCP);

   return (method == NULL || method->isPrivate()) ? NULL : method;
   }

TR_ResolvedMethod *
TR_ResolvedJ9Method::createResolvedMethodFromJ9Method(TR::Compilation *comp, I_32 cpIndex, uint32_t vTableSlot, J9Method *j9Method, bool * unresolvedInCP, TR_AOTInliningStats *aotStats)
   {
   TR_ResolvedMethod *m = new (comp->trHeapMemory()) TR_ResolvedJ9Method((TR_OpaqueMethodBlock *) j9Method, _fe, comp->trMemory(), this, vTableSlot);
   return m;
   }

void
TR_ResolvedJ9Method::handleUnresolvedStaticMethodInCP(int32_t cpIndex, bool * unresolvedInCP)
   {
   }

void
TR_ResolvedJ9Method::handleUnresolvedSpecialMethodInCP(int32_t cpIndex, bool * unresolvedInCP)
   {
   }

void
TR_ResolvedJ9Method::handleUnresolvedVirtualMethodInCP(int32_t cpIndex, bool * unresolvedInCP)
   {
   }

TR_ResolvedMethod *
TR_ResolvedJ9Method::getResolvedDynamicMethod(TR::Compilation * comp, I_32 callSiteIndex, bool * unresolvedInCP)
   {
   TR_ASSERT(callSiteIndex != -1, "callSiteIndex shouldn't be -1");

#if TURN_OFF_INLINING
   return 0;
#else
   TR_ResolvedMethod *result = NULL;

   // JSR292: "Dynamic methods" differ from other kinds because the bytecode doesn't
   // contain a CP index.  Rather, it contains an index into the class's call site table,
   // which it a table used only for invokedynamic.

   // Note: invokeDynamic resolves operate by resolving the CallSite table entry.
   // Therefore we always return a TR_ResolvedMethod regardless of whether
   // the CP entry is resolved, even in rtResolve mode.

   // See if the constant pool entry is already resolved or not
      {
      TR::VMAccessCriticalSection getResolvedDynamicMethod(fej9());

      J9Class    *ramClass = constantPoolHdr();
      J9ROMClass *romClass = romClassPtr();

      if (unresolvedInCP)
         {
         // "unresolvedInCP" is a bit of a misnomer here, but we can describe
         // something equivalent by checking the callSites table.
         //
         *unresolvedInCP = (ramClass->callSites[callSiteIndex] == NULL);
         }

      J9SRP                 *namesAndSigs = (J9SRP*)J9ROMCLASS_CALLSITEDATA(romClass);
      J9ROMNameAndSignature *nameAndSig   = NNSRP_GET(namesAndSigs[callSiteIndex], J9ROMNameAndSignature*);
      J9UTF8                *signature    = J9ROMNAMEANDSIGNATURE_SIGNATURE(nameAndSig);

      TR_OpaqueMethodBlock *dummyInvokeExact = _fe->getMethodFromName("java/lang/invoke/MethodHandle", "invokeExact", JSR292_invokeExactSig, getNonPersistentIdentifier());
      result = _fe->createResolvedMethodWithSignature(comp->trMemory(), dummyInvokeExact, NULL, utf8Data(signature), J9UTF8_LENGTH(signature), this);
      }

   return result;
#endif
   }

TR_ResolvedMethod *
TR_ResolvedJ9Method::getResolvedHandleMethod(TR::Compilation * comp, I_32 cpIndex, bool * unresolvedInCP)
   {
   TR_ASSERT(cpIndex != -1, "cpIndex shouldn't be -1");

#if TURN_OFF_INLINING
   return 0;
#else
   TR_ResolvedMethod *result = NULL;

   // JSR292: "Handle methods" differ from other kinds because the CP entry is
   // not a MethodRef, but rather a MethodTypeRef.

   // Note: invokeHandle resolves operate by resolving the load of the MethodType
   // from the constant pool, not by resolving the method symbol itself.
   // Therefore we always return a TR_ResolvedMethod regardless of whether
   // the CP entry is resolved, even in rtResolve mode.

   // See if the constant pool entry is already resolved or not
      {
      TR::VMAccessCriticalSection getResolvedHandleMethod(fej9());

#if defined(J9VM_OPT_REMOVE_CONSTANT_POOL_SPLITTING)
      if (unresolvedInCP)
         *unresolvedInCP = isUnresolvedMethodTypeTableEntry(cpIndex);
      TR_OpaqueMethodBlock *dummyInvokeExact = _fe->getMethodFromName("java/lang/invoke/MethodHandle", "invokeExact", JSR292_invokeExactSig, getNonPersistentIdentifier());
      J9ROMMethodRef *romMethodRef = (J9ROMMethodRef *)(cp()->romConstantPool + cpIndex);
      J9ROMNameAndSignature *nameAndSig = J9ROMMETHODREF_NAMEANDSIGNATURE(romMethodRef);
      int32_t signatureLength;
      char   *signature = utf8Data(J9ROMNAMEANDSIGNATURE_SIGNATURE(nameAndSig), signatureLength);
#else
      if (unresolvedInCP)
         *unresolvedInCP = isUnresolvedMethodType(cpIndex);
      TR_OpaqueMethodBlock *dummyInvokeExact = _fe->getMethodFromName("java/lang/invoke/MethodHandle", "invokeExact", JSR292_invokeExactSig, getNonPersistentIdentifier());
      J9ROMMethodTypeRef *romMethodTypeRef = (J9ROMMethodTypeRef *)(cp()->romConstantPool + cpIndex);
      int32_t signatureLength;
      char   *signature = utf8Data(J9ROMMETHODTYPEREF_SIGNATURE(romMethodTypeRef), signatureLength);
#endif
      result = _fe->createResolvedMethodWithSignature(comp->trMemory(), dummyInvokeExact, NULL, signature, signatureLength, this);
      }

   return result;
#endif
   }

TR_ResolvedMethod *
TR_ResolvedJ9Method::getResolvedHandleMethodWithSignature(TR::Compilation * comp, I_32 cpIndex, char *signature)
   {
#if TURN_OFF_INLINING
   return 0;
#else
   // TODO:JSR292: Dummy would be unnecessary if we could create a TR_ResolvedJ9Method without a j9method
   TR_OpaqueMethodBlock *dummyInvokeExact = _fe->getMethodFromName("java/lang/invoke/MethodHandle", "invokeExact", JSR292_invokeExactSig, getNonPersistentIdentifier());
   TR_ResolvedMethod    *resolvedMethod   = _fe->createResolvedMethodWithSignature(comp->trMemory(), dummyInvokeExact, NULL, signature, strlen(signature), this);
   return resolvedMethod;
#endif
   }

TR_ResolvedMethod *
TR_ResolvedJ9Method::getResolvedVirtualMethod(TR::Compilation * comp, TR_OpaqueClassBlock * classObject, I_32 virtualCallOffset, bool ignoreRtResolve)
   {
   TR_J9VMBase *fej9 = (TR_J9VMBase *)_fe;
   void * ramMethod = fej9->getResolvedVirtualMethod(classObject, virtualCallOffset, ignoreRtResolve);
   TR_ResolvedMethod *m;
   if (_fe->isAOT_DEPRECATED_DO_NOT_USE())
      {
      m = ramMethod ? new (comp->trHeapMemory()) TR_ResolvedRelocatableJ9Method((TR_OpaqueMethodBlock *) ramMethod, _fe, comp->trMemory(), this) : 0;
      }
   else
      {
      m = ramMethod ? new (comp->trHeapMemory()) TR_ResolvedJ9Method((TR_OpaqueMethodBlock *) ramMethod, _fe, comp->trMemory(), this) : 0;
      }
   return m;
   }

bool
TR_ResolvedJ9Method::fieldsAreSame(I_32 cpIndex1, TR_ResolvedMethod * m2, I_32 cpIndex2, bool &sigSame)
   {
   TR_J9VMBase *fej9 = (TR_J9VMBase *)_fe;
   if (!fej9->sameClassLoaders(classOfMethod(), m2->classOfMethod()))
      return false;

   if (cpIndex1 == -1 || cpIndex2 == -1)
      return false;

   TR_ResolvedJ9Method * method2 = (TR_ResolvedJ9Method *)m2;

   if (cpIndex1 == cpIndex2 && this == method2) // should probably be ramMethod() == method2->ramMethod()
      return true;

   // fetch name and sigs of fieldRefs from constant pool, they refer to the same field if both the field names and
   // declaring class names match
   //
   J9ROMFieldRef * ref1 = &(((J9ROMFieldRef *) romLiterals())[cpIndex1]);
   J9ROMFieldRef * ref2 = &(((J9ROMFieldRef *) method2->romLiterals())[cpIndex2]);

   J9ROMNameAndSignature * nameAndSignature1 = J9ROMFIELDREF_NAMEANDSIGNATURE(ref1);
   J9ROMNameAndSignature * nameAndSignature2 = J9ROMFIELDREF_NAMEANDSIGNATURE(ref2);

   if (utf8Matches(J9ROMNAMEANDSIGNATURE_NAME(nameAndSignature1), J9ROMNAMEANDSIGNATURE_NAME(nameAndSignature2)) &&
       utf8Matches(J9ROMNAMEANDSIGNATURE_SIGNATURE(nameAndSignature1), J9ROMNAMEANDSIGNATURE_SIGNATURE(nameAndSignature2)))
      {
      J9ROMClassRef * classref1 = &(((J9ROMClassRef *) romLiterals())[ref1->classRefCPIndex]);
      J9ROMClassRef * classref2 = &(((J9ROMClassRef *) method2->romLiterals())[ref2->classRefCPIndex]);
      J9UTF8 * declaringClassName1 = J9ROMCLASSREF_NAME(classref1);
      J9UTF8 * declaringClassName2 = J9ROMCLASSREF_NAME(classref2);

      if (utf8Matches(declaringClassName1, declaringClassName2))
         return true;
      }
   else
      sigSame = false;

   return false;
   }

bool
TR_ResolvedJ9Method::staticsAreSame(I_32 cpIndex1, TR_ResolvedMethod * m2, I_32 cpIndex2, bool &sigSame)
   {
   TR_J9VMBase *fej9 = (TR_J9VMBase *)_fe;
   if (!fej9->sameClassLoaders(classOfMethod(), m2->classOfMethod()))
      return false;

   if (cpIndex1 == -1 || cpIndex2 == -1)
      return false;

   TR_ResolvedJ9Method * method2 = (TR_ResolvedJ9Method *)m2;

   if (cpIndex1 == cpIndex2 && this == method2) // should probably be ramMethod() == method2->ramMethod()
      return true;

   // note addresses are not valid if not resolved (and of course if not loaded)
   //

   J9RAMStaticFieldRef * ramCPBase1 = (J9RAMStaticFieldRef*)literals();
   J9RAMStaticFieldRef * ramCPBase2 = (J9RAMStaticFieldRef*)method2->literals();

   if (J9RAMSTATICFIELDREF_IS_RESOLVED(ramCPBase1 + cpIndex1) && J9RAMSTATICFIELDREF_IS_RESOLVED(ramCPBase2 + cpIndex2))
        {
        UDATA dataAddress1 = (UDATA) J9RAMSTATICFIELDREF_VALUEADDRESS(ramCPBase1 + cpIndex1);
        UDATA dataAddress2 = (UDATA) J9RAMSTATICFIELDREF_VALUEADDRESS(ramCPBase2 + cpIndex2);

        // both fields are resolved -- equality requires identical addresses
        //
        return dataAddress1 == dataAddress2 ? true : false;
        }

   // one or more fields unresolved -- do slower class, name & signature comparison
   //
   J9ROMFieldRef * ref1 = &(((J9ROMFieldRef *) romLiterals())[cpIndex1]);
   J9ROMFieldRef * ref2 = &(((J9ROMFieldRef *) method2->romLiterals())[cpIndex2]);
   J9ROMClassRef * classref1 = &(((J9ROMClassRef *) romLiterals())[ref1->classRefCPIndex]);
   J9ROMClassRef * classref2 = &(((J9ROMClassRef *) method2->romLiterals())[ref2->classRefCPIndex]);

   J9ROMNameAndSignature *nameAndSignature1 = J9ROMFIELDREF_NAMEANDSIGNATURE(ref1);
   J9ROMNameAndSignature *nameAndSignature2 = J9ROMFIELDREF_NAMEANDSIGNATURE(ref2);

   if (utf8Matches(J9ROMNAMEANDSIGNATURE_NAME(nameAndSignature1), J9ROMNAMEANDSIGNATURE_NAME(nameAndSignature2)) &&
       utf8Matches(J9ROMNAMEANDSIGNATURE_SIGNATURE(nameAndSignature1), J9ROMNAMEANDSIGNATURE_SIGNATURE(nameAndSignature2)))
      {
      if (utf8Matches(J9ROMCLASSREF_NAME(classref1), J9ROMCLASSREF_NAME(classref2)))
          return true;
      }
   else
      sigSame = false;

   return false;
   }

//returns true if this field is resolved, false otherwise
//991124 Note the wrong type is returned by this routine for array of int, type is int, not object (address)

bool
TR_ResolvedJ9Method::fieldAttributes(TR::Compilation * comp, I_32 cpIndex, U_32 * fieldOffset, TR::DataType * type, bool * volatileP, bool * isFinal, bool * isPrivate, bool isStore, bool * unresolvedInCP, bool needAOTValidation)
   {
   TR_ASSERT(cpIndex != -1, "cpIndex shouldn't be -1");

   INCREMENT_COUNTER(_fe, totalInstanceFieldRefs);

   // See if the constant pool entry is already resolved or not
   //
   bool isUnresolvedInCP = !J9RAMFIELDREF_IS_RESOLVED(((J9RAMFieldRef*)cp()) + cpIndex);
   if (unresolvedInCP)
      *unresolvedInCP = isUnresolvedInCP;

   bool isColdOrReducedWarm = (comp->getMethodHotness() < warm) || (comp->getMethodHotness() == warm && comp->getOption(TR_NoOptServer));

   //Instance fields in MethodHandle thunks should be resolved at compile time
   bool doRuntimeResolveForEarlyCompilation = isUnresolvedInCP && isColdOrReducedWarm && !comp->ilGenRequest().details().isMethodHandleThunk();

   IDATA offset;
   J9ROMFieldShape *fieldShape;
   if (!doRuntimeResolveForEarlyCompilation)
      {
      TR::VMAccessCriticalSection resolveForEarlyCompilation(fej9());
      offset = jitCTResolveInstanceFieldRefWithMethod(_fe->vmThread(), ramMethod(), cpIndex, isStore, &fieldShape);
      if (offset == J9JIT_RESOLVE_FAIL_COMPILE)
         {
         comp->failCompilation<TR::CompilationException>("offset == J9JIT_RESOLVE_FAIL_COMPILE");
         }
      }
   else
      {
      offset = -1;
      }

   bool resolved;
   UDATA ltype;

   static char *dontResolveJITField = feGetEnv("TR_JITDontResolveField");

   if (offset >= 0 &&
       !dontResolveJITField &&
       (!(_fe->_jitConfig->runtimeFlags & J9JIT_RUNTIME_RESOLVE) || // TODO: Probably more useful not to mark JSR292-related fields as unresolved
         comp->ilGenRequest().details().isMethodHandleThunk() || // cmvc 195373
        !performTransformation(comp, "Setting as unresolved field attributes cpIndex=%d\n",cpIndex)))
      {
      resolved = true;
      ltype = fieldShape->modifiers;
      //ltype = (((J9RAMFieldRef*) literals())[cpIndex]).flags;
      *volatileP = (ltype & J9AccVolatile) ? true : false;
      *fieldOffset = offset + sizeof(J9Object);  // add header size

      if (isFinal) *isFinal = (ltype & J9AccFinal) ? true : false;
      if (isPrivate) *isPrivate = (ltype & J9AccPrivate) ? true : false;
      }
   else
      {
      resolved = false;
      INCREMENT_COUNTER(_fe, unresolvedInstanceFieldRefs);

         {
         TR::VMAccessCriticalSection getFieldType(fej9());
         ltype = (jitGetFieldType) (cpIndex, ramMethod());     // get callers definition of the field type
         }

      *volatileP = true;                              // assume worst case, necessary?
      *fieldOffset = sizeof(J9Object);
      ltype = ltype << 16;
      if (isFinal) *isFinal = false;
      }

   *type = decodeType(ltype);
   return resolved;
   }

bool
TR_ResolvedJ9Method::staticAttributes(TR::Compilation * comp, I_32 cpIndex, void * * address, TR::DataType * type, bool * volatileP, bool * isFinal, bool * isPrivate, bool isStore, bool * unresolvedInCP, bool needAOTValidation)
   {
   TR_ASSERT(cpIndex != -1, "cpIndex shouldn't be -1");

   INCREMENT_COUNTER(_fe, totalStaticVariableRefs);

   // See if the constant pool entry is already resolved or not
   //
   bool isUnresolvedInCP = !J9RAMSTATICFIELDREF_IS_RESOLVED(((J9RAMStaticFieldRef*)cp()) + cpIndex);
   if (unresolvedInCP)
       *unresolvedInCP = isUnresolvedInCP;

   bool isColdOrReducedWarm = (comp->getMethodHotness() < warm) || (comp->getMethodHotness() == warm && comp->getOption(TR_NoOptServer));
   bool doRuntimeResolveForEarlyCompilation = isUnresolvedInCP && isColdOrReducedWarm;

   void *backingStorage;
   J9ROMFieldShape *fieldShape;
   if (!doRuntimeResolveForEarlyCompilation)
      {
      TR::VMAccessCriticalSection resolveForEarlyCompilation(fej9());
      backingStorage = jitCTResolveStaticFieldRefWithMethod(_fe->vmThread(), ramMethod(), cpIndex, isStore, &fieldShape);
      if (backingStorage == (void *) J9JIT_RESOLVE_FAIL_COMPILE)
         {
         comp->failCompilation<TR::CompilationException>("backingStorage == J9JIT_RESOLVE_FAIL_COMPILE");
         }
      }
   else
      {
      backingStorage = NULL;
      }

   bool resolved;
   UDATA ltype;

   static char *dontResolveJITStaticField = feGetEnv("TR_JITDontResolveStaticField");

   if (backingStorage &&
       !dontResolveJITStaticField &&
       (!(_fe->_jitConfig->runtimeFlags & J9JIT_RUNTIME_RESOLVE) ||
         comp->ilGenRequest().details().isMethodHandleThunk() || // cmvc 195373
        !performTransformation(comp, "Setting as unresolved static attributes cpIndex=%d\n",cpIndex)))
      {
      resolved = true;
      ltype = fieldShape->modifiers;
      *volatileP = (ltype & J9AccVolatile) ? true : false;
      if (isFinal) *isFinal = (ltype & J9AccFinal) ? true : false;
      if (isPrivate) *isPrivate = (ltype & J9AccPrivate) ? true : false;
      *address = backingStorage;
      }
   else
      {
      INCREMENT_COUNTER(_fe, unresolvedStaticVariableRefs);
      resolved = false;
      *volatileP = true;
      if (isFinal) *isFinal = false;

         {
         TR::VMAccessCriticalSection getFieldType(fej9());
         ltype = (jitGetFieldType) (cpIndex, ramMethod()); // fetch caller type info
         }

      ltype = ltype << 16;
      *address = 0;
      }

   *type = decodeType(ltype);
   return resolved;
   }


bool
TR_ResolvedJ9Method::fieldIsFromLocalClass(int32_t cpIndex)
   {
   J9ROMConstantPoolItem *cpItem = (J9ROMConstantPoolItem *)romLiterals();
   J9ROMFieldRef *fieldRef = (J9ROMFieldRef *)(cpItem + cpIndex);
   J9ROMClassRef *romClassRef = (J9ROMClassRef *)(cpItem  + fieldRef->classRefCPIndex);
   J9UTF8 *romClassName = J9ROMCLASS_CLASSNAME(romClassPtr());
   J9UTF8 *romClassRefName = J9ROMCLASSREF_NAME(romClassRef);

   if (J9UTF8_EQUALS(romClassRefName, romClassName))
      return true;
   else
      return false;
   }


TR_OpaqueMethodBlock *
TR_J9VMBase::getResolvedVirtualMethod(TR_OpaqueClassBlock * classObject, I_32 virtualCallOffset, bool ignoreRtResolve)
   {
   // the classObject is the fixed type of the this pointer.  The result of this method is going to be
   // used to call the virtual function directly.
   //
   // virtualCallOffset = -(vTableSlot(vmMethod, cpIndex) - J9JIT_INTERP_VTABLE_OFFSET);
   //
   if (isInterfaceClass(classObject))
      return 0;

   INCREMENT_COUNTER(this, totalVirtualMethodRefs);

   J9Method * ramMethod = *(J9Method **)((char *)TR::Compiler->cls.convertClassOffsetToClassPtr(classObject) + virtualCallOffsetToVTableSlot(virtualCallOffset));

   TR_ASSERT(ramMethod, "getResolvedVirtualMethod should always find a ramMethod in the vtable slot");

   if (ramMethod &&
       (!(_jitConfig->runtimeFlags & J9JIT_RUNTIME_RESOLVE) ||
         ignoreRtResolve) &&
       J9_BYTECODE_START_FROM_RAM_METHOD(ramMethod))
      return (TR_OpaqueMethodBlock* ) ramMethod;

   INCREMENT_COUNTER(this, unresolvedVirtualMethodRefs);
   return 0;
   }

TR_OpaqueMethodBlock *
TR_J9VMBase::getResolvedInterfaceMethod(J9ConstantPool *ownerCP, TR_OpaqueClassBlock * classObject, int32_t cpIndex)
   {
   TR::VMAccessCriticalSection getResolvedInterfaceMethod(this);
   TR_ASSERT(cpIndex != -1, "cpIndex shouldn't be -1");

   // the classObject is the fixed type of the this pointer.  The result of this method is going to be
   // used to call the interface function directly.
   //
   INCREMENT_COUNTER(this, unresolvedInterfaceMethodRefs);
   INCREMENT_COUNTER(this, totalInterfaceMethodRefs);

   J9Method * ramMethod = jitGetInterfaceMethodFromCP(vmThread(),
                                                      ownerCP,
                                                      cpIndex,
                                                      TR::Compiler->cls.convertClassOffsetToClassPtr(classObject));

   return (TR_OpaqueMethodBlock *)ramMethod;
   }

TR_OpaqueMethodBlock *
TR_J9VMBase::getResolvedInterfaceMethod(TR_OpaqueMethodBlock *interfaceMethod, TR_OpaqueClassBlock * classObject, I_32 cpIndex)
   {
   return getResolvedInterfaceMethod((J9ConstantPool *)(J9_CP_FROM_METHOD((J9Method*)interfaceMethod)),
                                                        classObject,
                                                        cpIndex);

   }

TR_OpaqueMethodBlock *
TR_J9SharedCacheVM::getResolvedVirtualMethod(TR_OpaqueClassBlock * classObject, I_32 virtualCallOffset, bool ignoreRtResolve)
   {
   TR_OpaqueMethodBlock *ramMethod = TR_J9VMBase::getResolvedVirtualMethod(classObject, virtualCallOffset, ignoreRtResolve);
   TR::Compilation *comp = TR::comp();
   if (comp && comp->getOption(TR_UseSymbolValidationManager))
      {
      if (!comp->getSymbolValidationManager()->addVirtualMethodFromOffsetRecord(ramMethod, classObject, virtualCallOffset, ignoreRtResolve))
         return NULL;
      }

   return ramMethod;
   }

TR_OpaqueMethodBlock *
TR_J9SharedCacheVM::getResolvedInterfaceMethod(TR_OpaqueMethodBlock *interfaceMethod, TR_OpaqueClassBlock * classObject, I_32 cpIndex)
   {
   TR_OpaqueMethodBlock *ramMethod = TR_J9VMBase::getResolvedInterfaceMethod(interfaceMethod, classObject, cpIndex);
   TR::Compilation *comp = TR::comp();
   if (comp && comp->getOption(TR_UseSymbolValidationManager))
      {
      if (!comp->getSymbolValidationManager()->addInterfaceMethodFromCPRecord(ramMethod,
                                                                              (TR_OpaqueClassBlock *)J9_CLASS_FROM_METHOD((J9Method*)interfaceMethod),
                                                                              classObject,
                                                                              cpIndex))
         {
         return NULL;
         }
      }
   return ramMethod;
   }

TR_OpaqueClassBlock *
TR_ResolvedRelocatableJ9Method::getDeclaringClassFromFieldOrStatic(TR::Compilation *comp, int32_t cpIndex)
   {
   TR_OpaqueClassBlock *definingClass = TR_ResolvedJ9MethodBase::getDeclaringClassFromFieldOrStatic(comp, cpIndex);
   if (comp->getOption(TR_UseSymbolValidationManager))
      {
      if (!comp->getSymbolValidationManager()->addDeclaringClassFromFieldOrStaticRecord(definingClass, cp(), cpIndex))
         return NULL;
      }
   return definingClass;
   }


J9UTF8 * getSignatureFromTR_VMMethod(TR_OpaqueMethodBlock *vmMethod)
   {
   TR_ASSERT(0, "I don't think these are used");
   return 0;
   }

J9UTF8 * getNameFromTR_VMMethod(TR_OpaqueMethodBlock *vmMethod)
   {
   TR_ASSERT(0, "I don't think these are used");
   return 0;
   }

J9UTF8 * getClassNameFromTR_VMMethod(TR_OpaqueMethodBlock *vmMethod)
   {
   TR_ASSERT(0, "I don't think these are used");
   return 0;
   }

J9Class * getRAMClassFromTR_ResolvedVMMethod(TR_OpaqueMethodBlock *vmMethod)
   {
   return (J9Class *) ((TR_ResolvedMethod *)vmMethod)->addressOfClassOfMethod();
   }

// these two should be member functions of TR::ResolvedMethodSymbol

bool mightWalkTheStackToGetToUserCode(TR::MethodSymbol * sym)
   {
   return true;
   }

TR_J9MethodParameterIterator::TR_J9MethodParameterIterator(TR_J9MethodBase &j9Method, TR::Compilation& comp, TR_ResolvedMethod *resolvedMethod) :
   TR_MethodParameterIterator(comp),
   _j9Method(j9Method), _sig(j9Method.signatureChars()),
   _resolvedMethod(resolvedMethod)
   {
   TR_ASSERT(*_sig == '(', "Bad signature passed to TR_J9MethodParameterIterator");
   ++_sig;
   _nextIncrBy = 0;
   }

TR::DataType TR_J9MethodParameterIterator::getDataType()
   {
   if (*_sig == 'L' || *_sig == '[')
      {
      _nextIncrBy = 0;
      while (_sig[_nextIncrBy] == '[')
    {
    ++_nextIncrBy;
    }
      if (_sig[_nextIncrBy] != 'L')
    {
    // Primitive array
    ++_nextIncrBy;
    }
      else
    {
    while (_sig[_nextIncrBy++] != ';') ;
    }
      return TR::Aggregate;
      }
   else
      {
      _nextIncrBy = 1;
      if (*_sig == 'Z')
    {
    return TR::Int8;
    }
      else if (*_sig == 'B')
    {
    return TR::Int8;
    }
      else if (*_sig == 'C')
    {
    return TR::Int16;
    }
      else if (*_sig == 'S')
    {
    return TR::Int16;
    }
      else if (*_sig == 'I')
    {
    return TR::Int32;
    }
      else if (*_sig == 'J')
    {
    return TR::Int64;
    }
      else if (*_sig == 'F')
    {
    return TR::Float;
    }
      else if (*_sig == 'D')
    {
    return TR::Double;
    }
      else
    {
    TR_ASSERT(0, "Unknown character in Java signature.");
    return TR::NoType;
    }
      }
   }

TR_OpaqueClassBlock * TR_J9MethodParameterIterator::getOpaqueClass()
   {
   TR_J9VMBase *fej9 = (TR_J9VMBase *)(_comp.fe());
   TR_ASSERT(*_sig == '[' || *_sig == 'L', "Asked for class of incorrect Java parameter.");
   if (_nextIncrBy == 0) getDataType();
   return _resolvedMethod == NULL ? NULL :
      fej9->getClassFromSignature(_sig, _nextIncrBy, _resolvedMethod);
   }

char *  TR_J9MethodParameterIterator::getUnresolvedJavaClassSignature(uint32_t& len)
   {
   len = _nextIncrBy;
   return _sig;
   }

bool TR_J9MethodParameterIterator::isArray()
   {
   return (*_sig == '[');
   }

bool TR_J9MethodParameterIterator::isClass()
   {
   return (*_sig == 'L');
   }

bool TR_J9MethodParameterIterator::atEnd()
   {
   return (*_sig == ')');
   }

void TR_J9MethodParameterIterator::advanceCursor()
   {
   if (_nextIncrBy == 0) getDataType();
   _sig += _nextIncrBy;
   _nextIncrBy = 0;
   return;
   }

//////////////////////////////////////////////////////////
// ILGen
//////////////////////////////////////////////////////////

static J9::MethodHandleThunkDetails *
getMethodHandleThunkDetails(TR_J9ByteCodeIlGenerator *ilgen, TR::Compilation *comp, TR::SymbolReference *macro)
   {
   TR_J9VMBase *fej9 = (TR_J9VMBase *)(comp->fe());
   TR::IlGeneratorMethodDetails & details = ilgen->methodDetails();
   if (details.isMethodHandleThunk())
      {
      return & static_cast<J9::MethodHandleThunkDetails &>(details);
      }
   else if (comp->isPeekingMethod())
      {
      if (comp->getOption(TR_TraceILGen))
         traceMsg(comp, "  Conservatively leave ILGen macro '%s' as a native call for peeking\n", comp->getDebug()->getName(macro));
      }
   else
      {
      if (comp->getOption(TR_TraceILGen))
         traceMsg(comp, "  Conservatively abort compile due to presence of ILGen macro '%s'\n", comp->getDebug()->getName(macro));
      comp->failCompilation<TR::ILGenFailure>("Found a call to an ILGen macro requiring a MethodHandle");
      }

   return NULL;
   }

bool
TR_J9ByteCodeIlGenerator::runFEMacro(TR::SymbolReference *symRef)
   {
   TR::MethodSymbol * symbol = symRef->getSymbol()->castToMethodSymbol();
   int32_t archetypeParmCount = symbol->getMethod()->numberOfExplicitParameters() + (symbol->isStatic() ? 0 : 1);

   // Random handy variables
   bool isVirtual = false;
   bool isInterface = false;
   bool isIndirect = false;
   bool returnFromArchetype = false;
   char *nextHandleSignature = NULL;

   TR_J9VMBase *fej9 = (TR_J9VMBase *)fe();

   switch (symRef->getSymbol()->castToMethodSymbol()->getMandatoryRecognizedMethod())
      {
      case TR::java_lang_invoke_CollectHandle_numArgsToPassThrough:
      case TR::java_lang_invoke_CollectHandle_numArgsToCollect:
      case TR::java_lang_invoke_CollectHandle_collectionStart:
      case TR::java_lang_invoke_CollectHandle_numArgsAfterCollectArray:
         {
         TR_ASSERT(archetypeParmCount == 0, "assertion failure");

         J9::MethodHandleThunkDetails *thunkDetails = getMethodHandleThunkDetails(this, comp(), symRef);
         if (!thunkDetails)
            return false;

         uintptrj_t methodHandle;
         int32_t collectArraySize;
         int32_t collectionStart;
         uintptrj_t arguments;
         int32_t numArguments;

         bool getCollectPosition = (symRef->getSymbol()->castToMethodSymbol()->getMandatoryRecognizedMethod() ==
                                    TR::java_lang_invoke_CollectHandle_collectionStart)
                                   || (symRef->getSymbol()->castToMethodSymbol()->getMandatoryRecognizedMethod() ==
                                    TR::java_lang_invoke_CollectHandle_numArgsAfterCollectArray);

         if (auto stream = TR::CompilationInfo::getStream())
            {
            stream->write(JITaaS::J9ServerMessageType::runFEMacro_invokeCollectHandleNumArgsToCollect,
                          thunkDetails->getHandleRef(), getCollectPosition);
            auto recv = stream->read<int32_t, int32_t, int32_t>();
            collectArraySize = std::get<0>(recv);
            numArguments = std::get<1>(recv);
            collectionStart = std::get<2>(recv);
            }
         else
            {
            TR::VMAccessCriticalSection invokeCollectHandleNumArgsToCollect(fej9);
            methodHandle = *thunkDetails->getHandleRef();
            collectArraySize = fej9->getInt32Field(methodHandle, "collectArraySize");
            if (getCollectPosition)
               collectionStart = fej9->getInt32Field(methodHandle, "collectPosition");
            arguments = fej9->getReferenceField(fej9->getReferenceField(methodHandle, "type", "Ljava/lang/invoke/MethodType;"), "arguments", "[Ljava/lang/Class;");
            numArguments = (int32_t)fej9->getArrayLengthInElements(arguments);
            }

         switch (symRef->getSymbol()->castToMethodSymbol()->getMandatoryRecognizedMethod())
            {
            case TR::java_lang_invoke_CollectHandle_numArgsToPassThrough:
               loadConstant(TR::iconst, numArguments - collectArraySize);
               break;
            case TR::java_lang_invoke_CollectHandle_numArgsToCollect:
               loadConstant(TR::iconst, collectArraySize);
               break;
            case TR::java_lang_invoke_CollectHandle_collectionStart:
               loadConstant(TR::iconst, collectionStart);
               break;
            case TR::java_lang_invoke_CollectHandle_numArgsAfterCollectArray:
               loadConstant(TR::iconst, numArguments - collectionStart - collectArraySize);
               break;
            default:
                break;
            }
         return true;
         }
      case TR::java_lang_invoke_AsTypeHandle_convertArgs:
      case TR::java_lang_invoke_ExplicitCastHandle_convertArgs:
         {
         bool isExplicit = symRef->getSymbol()->castToMethodSymbol()->getMandatoryRecognizedMethod() == TR::java_lang_invoke_ExplicitCastHandle_convertArgs;

         // Get source and target signature strings
         //
         char *sourceSig = _methodSymbol->getResolvedMethod()->signatureChars() + 1; // skip parenthesis

         J9::MethodHandleThunkDetails *thunkDetails = getMethodHandleThunkDetails(this, comp(), symRef);
         if (!thunkDetails)
            return false;

         uintptrj_t methodHandle;
         uintptrj_t methodDescriptorRef;
         intptrj_t methodDescriptorLength;
         char *methodDescriptor;
         
         if (auto stream = TR::CompilationInfo::getStream())
            {
            stream->write(JITaaS::J9ServerMessageType::runFEMacro_invokeExplicitCastHandleConvertArgs, thunkDetails->getHandleRef());
            auto recv = stream->read<std::string>();
            std::string methodDescriptorString = std::get<0>(recv);
            methodDescriptorLength = methodDescriptorString.length();
            methodDescriptor = (char*)alloca(methodDescriptorLength+1);
            memcpy(methodDescriptor, &methodDescriptorString[0], methodDescriptorLength);
            methodDescriptor[methodDescriptorLength] = 0;
            }
         else
            {
            TR::VMAccessCriticalSection invokeExplicitCastHandleConvertArgs(fej9);
            methodHandle = *thunkDetails->getHandleRef();
            methodDescriptorRef = fej9->getReferenceField(fej9->getReferenceField(fej9->getReferenceField(
               methodHandle,
               "next",             "Ljava/lang/invoke/MethodHandle;"),
               "type",             "Ljava/lang/invoke/MethodType;"),
               "methodDescriptor", "Ljava/lang/String;");
            methodDescriptorLength = fej9->getStringUTF8Length(methodDescriptorRef);
            methodDescriptor = (char*)alloca(methodDescriptorLength+1);
            fej9->getStringUTF8(methodDescriptorRef, methodDescriptor, methodDescriptorLength+1);
            }

         // Create a placeholder to cause argument expressions to be expanded
         //
         TR::Node *placeholder = genNodeAndPopChildren(TR::icall, 1, placeholderWithDummySignature());

         // For each child, call the appropriate convert method
         //
         char *targetSig = methodDescriptor+1; // skip parenthesis
         int firstArgSlot = _methodSymbol->isStatic()? 0 : 1;
         for (
            int32_t argIndex = 0;
            sourceSig[0] != ')';
            argIndex++, sourceSig = nextSignatureArgument(sourceSig), targetSig = nextSignatureArgument(targetSig)
            ){
            TR::Node *argValue = placeholder->getChild(argIndex);

            // Inspect source and target types and decide what to do
            //
            char sourceBuf[2], targetBuf[2];
            char *sourceName = sourceBuf; char *sourceType = sourceBuf;
            char *targetName = targetBuf; char *targetType = targetBuf;
            switch (sourceSig[0])
               {
               case 'L':
               case '[':
                  sourceName = "object";
                  sourceType = "Ljava/lang/Object;";
                  break;
               default:
                  sprintf(sourceBuf, "%c", sourceSig[0]);
                  break;
               }
            switch (targetSig[0])
               {
               case 'L':
               case '[':
                  targetName = "object";
                  targetType = "Ljava/lang/Object;";
                  break;
               default:
                  sprintf(targetBuf, "%c", targetSig[0]);
                  break;
               }

            // Call converter function if types are different
            //
            if (strcmp(sourceType, targetType))
               {
               char methodName[30], methodSignature[50];
               if (sourceType[0] == 'L' && isExplicit)
                  sprintf(methodName, "explicitObject2%s", targetName);
               else
                  sprintf(methodName, "%s2%s", sourceName, targetName);
               sprintf(methodSignature, "(%s)%s", sourceType, targetType);
               TR::SymbolReference *methodSymRef = comp()->getSymRefTab()->methodSymRefFromName(_methodSymbol,
                                                                                                "java/lang/invoke/ConvertHandle$FilterHelpers",
                                                                                                methodName,
                                                                                                methodSignature,
                                                                                                TR::MethodSymbol::Static);
               TR_ASSERT(methodSymRef, "assertion failure");

               argValue = TR::Node::createWithSymRef(methodSymRef->getSymbol()->castToMethodSymbol()->getMethod()->directCallOpCode(),
                  1, 1,
                  argValue,
                  methodSymRef);
               genTreeTop(argValue);
               }

            // Address conversions need a downcast after the call
            //
            if (targetType[0] == 'L')
               {
               uintptrj_t methodHandle;
               uintptrj_t arguments;
               TR_OpaqueClassBlock *parmClass;

               if (auto stream = TR::CompilationInfo::getStream())
                  {
                  stream->write(JITaaS::J9ServerMessageType::runFEMacro_targetTypeL, thunkDetails->getHandleRef(), argIndex);
                  auto recv = stream->read<TR_OpaqueClassBlock*>();
                  parmClass = std::get<0>(recv);
                  }
               else
                  {
                  TR::VMAccessCriticalSection targetTypeL(fej9);
                  // We've already loaded the handle once, but must reload it because we released VM access in between.
                  methodHandle = *thunkDetails->getHandleRef();
                  arguments = fej9->getReferenceField(fej9->getReferenceField(fej9->getReferenceField(
                     methodHandle,
                     "next",             "Ljava/lang/invoke/MethodHandle;"),
                     "type",             "Ljava/lang/invoke/MethodType;"),
                     "arguments",        "[Ljava/lang/Class;");
                  parmClass = (TR_OpaqueClassBlock*)(intptrj_t)fej9->getInt64Field(fej9->getReferenceElement(arguments, argIndex),
                                                                                   "vmRef" /* should use fej9->getOffsetOfClassFromJavaLangClassField() */);
                  }

               if (fej9->isInterfaceClass(parmClass) && isExplicit)
                  {
                  // explicitCastArguments specifies that we must not checkcast interfaces
                  }
               else
                  {
                  push(argValue);
                  loadClassObject(parmClass);
                  genCheckCast();
                  pop();
                  }
               }

            // If we did anything, replace the placeholder's child with the converted value
            //
            if (argValue != placeholder->getChild(argIndex))
               {
               placeholder->getAndDecChild(argIndex);
               placeholder->setAndIncChild(argIndex, argValue);
               }
            }

         // Correct the placeholder's signature.
         // Arg types match the target type; return type (as for all placeholders) is int.
         //
         placeholder->setSymbolReference(symRefWithArtificialSignature(placeholder->getSymbolReference(),
            "(.*)I", methodDescriptor, 0));

         // Placeholder now contains the conversion calls we want to pass on.
         //
         push(placeholder);
         }
         return true;
      case TR::java_lang_invoke_ILGenMacros_invokeExact_X:
         returnFromArchetype = true;
         // fall through
      case TR::java_lang_invoke_ILGenMacros_invokeExactAndFixup:
         {
         // We have a child claiming to return an int, and a parent claiming to
         // take an int, but the actual type is something else.

         J9::MethodHandleThunkDetails *thunkDetails = getMethodHandleThunkDetails(this, comp(), symRef);
         if (!thunkDetails)
            return false;

         TR::Node *methodHandleExpression = _stack->element(_stack->size() - archetypeParmCount);

         // Grab the proper return type signature string from the methodHandleExpression
         //
         uintptrj_t receiverHandle;
         uintptrj_t methodHandle;
         uintptrj_t methodDescriptorRef;
         intptrj_t methodDescriptorLength;
         char *methodDescriptor;

         if (auto stream = TR::CompilationInfo::getStream())
            {
            stream->write(JITaaS::J9ServerMessageType::runFEMacro_derefUintptrjPtr, thunkDetails->getHandleRef());
            receiverHandle = std::get<0>(stream->read<uintptrj_t>());
            methodHandle = returnFromArchetype ? receiverHandle : walkReferenceChain(methodHandleExpression, receiverHandle);
            stream->write(JITaaS::J9ServerMessageType::runFEMacro_invokeILGenMacrosInvokeExactAndFixup, methodHandle);
            auto recv = stream->read<std::string>();
            std::string methodDescriptorString = std::get<0>(recv);
            methodDescriptorLength = methodDescriptorString.length();
            methodDescriptor = (char*)alloca(methodDescriptorLength+1);
            memcpy(methodDescriptor, &methodDescriptorString[0], methodDescriptorLength);
            methodDescriptor[methodDescriptorLength] = 0;
            }
         else
            {
            TR::VMAccessCriticalSection invokeILGenMacrosInvokeExactAndFixup(fej9);
            receiverHandle = *thunkDetails->getHandleRef();
            methodHandle = returnFromArchetype ? receiverHandle : walkReferenceChain(methodHandleExpression, receiverHandle);
            methodDescriptorRef = fej9->getReferenceField(fej9->getReferenceField(
               methodHandle,
               "type",             "Ljava/lang/invoke/MethodType;"),
               "methodDescriptor", "Ljava/lang/String;");
            methodDescriptorLength = fej9->getStringUTF8Length(methodDescriptorRef);
            methodDescriptor = (char*)alloca(methodDescriptorLength+1);
            fej9->getStringUTF8(methodDescriptorRef, methodDescriptor, methodDescriptorLength+1);
            }

         char *returnType = strchr(methodDescriptor, ')') + 1;
         if (comp()->getOption(TR_TraceILGen))
            traceMsg(comp(), "  invokeExactAndFixup: return type of %p is %s\n", methodHandle, returnType); // Technically methodHandle could be stale here

         // Generate an invokeHandle using a symref with the proper return type
         //
         push(methodHandleExpression); // genInvokeHandle needs this on top of stack
         TR_ResolvedMethod  *invokeExactMacro = symRef->getSymbol()->castToResolvedMethodSymbol()->getResolvedMethod();
         TR::SymbolReference *invokeExact = comp()->getSymRefTab()->methodSymRefFromName(_methodSymbol, JSR292_MethodHandle, JSR292_invokeExact, JSR292_invokeExactSig, TR::MethodSymbol::ComputedVirtual);
         TR::SymbolReference *invokeExactWithSig = symRefWithArtificialSignature(
            invokeExact,
            "(.*).?",
            invokeExactMacro->signatureChars(), 1, // skip explicit MethodHandle argument -- the real invokeExact has it as a receiver
            returnType);
         TR::Node *invokeExactCall = genInvokeHandle(invokeExactWithSig);

         // Edit the call opcode
         //
         TR::ILOpCodes callOp;
         switch (returnType[0])
            {
            case 'Z':
            case 'B':
            case 'S':
            case 'C':
            case 'I':
               callOp = TR::icalli;
               break;
            case 'J':
               callOp = TR::lcalli;
               break;
            case 'F':
               callOp = TR::fcalli;
               break;
            case 'D':
               callOp = TR::dcalli;
               break;
            case 'L':
            case '[':
               callOp = TR::acalli;
               break;
            case 'V':
               callOp = TR::calli;
               break;
            default:
               TR_ASSERT(0, "Unknown return type '%s'", returnType);
               callOp = invokeExactCall->getOpCodeValue();
               break;
            }
         TR::Node::recreate(invokeExactCall, callOp);

         if (returnFromArchetype)
            {
            // The archetype will use the right return opcode; nothing to do here.
            }
         else
            {
            // Cap invokeExactCall with a placeholder so parent nodes will edit their own signatures
            //
            if (callOp == TR::calli)
               {
               TR::SymbolReference *placeholder = symRefWithArtificialSignature(placeholderWithDummySignature(), "()I");
               push(genNodeAndPopChildren(TR::icall, 0, placeholder));
               }
            else
               {
               TR::SymbolReference *placeholder = symRefWithArtificialSignature(placeholderWithDummySignature(), "(.?)I", returnType);
               push(genNodeAndPopChildren(TR::icall, 1, placeholder));
               }
            }
         }
         return true;
      case TR::java_lang_invoke_ArgumentMoverHandle_permuteArgs:
         {
         J9::MethodHandleThunkDetails *thunkDetails = getMethodHandleThunkDetails(this, comp(), symRef);
         if (!thunkDetails)
            return false;

         uintptrj_t methodHandle;
         uintptrj_t methodDescriptorRef;
         intptrj_t methodDescriptorLength;

         if (auto stream = TR::CompilationInfo::getStream())
            {
            stream->write(JITaaS::J9ServerMessageType::runFEMacro_invokeArgumentMoverHandlePermuteArgs, thunkDetails->getHandleRef());
            std::string methodDescString = std::get<0>(stream->read<std::string>());
            methodDescriptorLength = methodDescString.size();
            nextHandleSignature = (char*)alloca(methodDescriptorLength+1);
            memcpy(nextHandleSignature, &methodDescString[0], methodDescriptorLength);
            nextHandleSignature[methodDescriptorLength] = 0;
            }
         else
            {
            TR::VMAccessCriticalSection invokeArgumentMoverHandlePermuteArgs(fej9);
            methodHandle = *thunkDetails->getHandleRef();
            methodDescriptorRef = fej9->getReferenceField(fej9->getReferenceField(fej9->getReferenceField(
               methodHandle,
               "next",             "Ljava/lang/invoke/MethodHandle;"),
               "type",             "Ljava/lang/invoke/MethodType;"),
               "methodDescriptor", "Ljava/lang/String;");
            methodDescriptorLength = fej9->getStringUTF8Length(methodDescriptorRef);
            nextHandleSignature = (char*)alloca(methodDescriptorLength+1);
            fej9->getStringUTF8(methodDescriptorRef, nextHandleSignature, methodDescriptorLength+1);
            }

         if (comp()->getOption(TR_TraceILGen))
            traceMsg(comp(), "  permuteArgs: nextHandleSignature is %s\n", nextHandleSignature);
         }
         // FALL THROUGH
      case TR::java_lang_invoke_PermuteHandle_permuteArgs:
         {
         J9::MethodHandleThunkDetails *thunkDetails = getMethodHandleThunkDetails(this, comp(), symRef);
         if (!thunkDetails)
            return false;

         // Grab the permute array.  Note we don't release access until we're done with the array.
         //
         int32_t i;
         int32_t permuteLength;
         TR::Node *originalArgs;
         char * oldSignature;
         char * newSignature;

         if (auto stream = TR::CompilationInfo::getStream())
            {
            stream->write(JITaaS::J9ServerMessageType::runFEMacro_invokePermuteHandlePermuteArgs, thunkDetails->getHandleRef());

            // Do the client-side operations
            auto recv = stream->read<int32_t, std::vector<int32_t>>();
            permuteLength = std::get<0>(recv);
            std::vector<int32_t> argIndices = std::get<1>(recv);

            // Do the server-side operations
            originalArgs = genNodeAndPopChildren(TR::icall, 1, placeholderWithDummySignature());
            oldSignature = originalArgs->getSymbolReference()->getSymbol()->getResolvedMethodSymbol()->getResolvedMethod()->signatureChars();
            newSignature = "()I";
            if (comp()->getOption(TR_TraceILGen))
               traceMsg(comp(), "  permuteArgs: oldSignature is %s\n", oldSignature);
            for (i=0; i < permuteLength; i++)
               {
               auto argIndex = argIndices[i];
               if (argIndex >= 0)
                  {
                  newSignature = artificialSignature(stackAlloc, "(.*.@)I",
                     newSignature, 0,
                     oldSignature, argIndex);
                  push(originalArgs->getChild(argIndex));
                  if (comp()->getOption(TR_TraceILGen))
                     traceMsg(comp(), "  permuteArgs:   %d: incoming argument\n", argIndex);
                  }
               else
                  {
                  newSignature = artificialSignature(stackAlloc, "(.*.@)I",
                     newSignature, 0,
                     nextHandleSignature, i);
                  char *argType = nthSignatureArgument(i, nextHandleSignature+1);
                  char  extraName[10];
                  char *extraSignature;
                  switch (argType[0])
                     {
                     case 'L':
                     case '[':
                        sprintf(extraName, "extra_L");
                        extraSignature = artificialSignature(stackAlloc, "(L" JSR292_ArgumentMoverHandle ";I)Ljava/lang/Object;");
                        break;
                     default:
                        sprintf(extraName, "extra_%c", argType[0]);
                        extraSignature = artificialSignature(stackAlloc, "(L" JSR292_ArgumentMoverHandle ";I).@", nextHandleSignature, i);
                        break;
                     }
                  if (comp()->getOption(TR_TraceILGen))
                     traceMsg(comp(), "  permuteArgs:   %d: call to %s.%s%s\n", argIndex, JSR292_ArgumentMoverHandle, extraName, extraSignature);
                  TR::SymbolReference *extra = comp()->getSymRefTab()->methodSymRefFromName(_methodSymbol, JSR292_ArgumentMoverHandle, extraName, extraSignature, TR::MethodSymbol::Static);
                  loadAuto(TR::Address, 0);
                  loadConstant(TR::iconst, argIndex);
                  genInvokeDirect(extra);
                  }
               }
            if (comp()->getOption(TR_TraceILGen))
               traceMsg(comp(), "  permuteArgs: permuted placeholder signature is %s\n", newSignature);
            }
         else
            {
            TR::VMAccessCriticalSection invokePermuteHandlePermuteArgs(fej9);
            uintptrj_t methodHandle = *thunkDetails->getHandleRef();
            uintptrj_t permuteArray = fej9->getReferenceField(methodHandle, "permute", "[I");

            // Create temporary placeholder to cause argument expressions to be expanded
            //
           originalArgs = genNodeAndPopChildren(TR::icall, 1, placeholderWithDummySignature());

            // Push args while computing the result placeholder's signature
            //
            oldSignature = originalArgs->getSymbolReference()->getSymbol()->getResolvedMethodSymbol()->getResolvedMethod()->signatureChars();
            newSignature = "()I";
            permuteLength = fej9->getArrayLengthInElements(permuteArray);
            if (comp()->getOption(TR_TraceILGen))
               traceMsg(comp(), "  permuteArgs: oldSignature is %s\n", oldSignature);
            for (i=0; i < permuteLength; i++)
               {
               int32_t argIndex = fej9->getInt32Element(permuteArray, i);
               if (argIndex >= 0)
                  {
                  newSignature = artificialSignature(stackAlloc, "(.*.@)I",
                     newSignature, 0,
                     oldSignature, argIndex);
                  push(originalArgs->getChild(argIndex));
                  if (comp()->getOption(TR_TraceILGen))
                     traceMsg(comp(), "  permuteArgs:   %d: incoming argument\n", argIndex);
                  }
               else
                  {
                  newSignature = artificialSignature(stackAlloc, "(.*.@)I",
                     newSignature, 0,
                     nextHandleSignature, i);
                  char *argType = nthSignatureArgument(i, nextHandleSignature+1);
                  char  extraName[10];
                  char *extraSignature;
                  switch (argType[0])
                     {
                     case 'L':
                     case '[':
                        sprintf(extraName, "extra_L");
                        extraSignature = artificialSignature(stackAlloc, "(L" JSR292_ArgumentMoverHandle ";I)Ljava/lang/Object;");
                        break;
                     default:
                        sprintf(extraName, "extra_%c", argType[0]);
                        extraSignature = artificialSignature(stackAlloc, "(L" JSR292_ArgumentMoverHandle ";I).@", nextHandleSignature, i);
                        break;
                     }
                  if (comp()->getOption(TR_TraceILGen))
                     traceMsg(comp(), "  permuteArgs:   %d: call to %s.%s%s\n", argIndex, JSR292_ArgumentMoverHandle, extraName, extraSignature);
                  TR::SymbolReference *extra = comp()->getSymRefTab()->methodSymRefFromName(_methodSymbol, JSR292_ArgumentMoverHandle, extraName, extraSignature, TR::MethodSymbol::Static);
                  loadAuto(TR::Address, 0);
                  loadConstant(TR::iconst, argIndex);
                  genInvokeDirect(extra);
                  }
               }
            if (comp()->getOption(TR_TraceILGen))
               traceMsg(comp(), "  permuteArgs: permuted placeholder signature is %s\n", newSignature);

            // We're done with the permute array
            //
            permuteArray = 0;
            }

         // Push a placeholder with the permuted args as children
         //
         TR::SymbolReference *placeholder = symRefWithArtificialSignature(placeholderWithDummySignature(), newSignature);
         push(genNodeAndPopChildren(TR::icall, permuteLength, placeholder));

         // Clean up the temporary placeholder
         //
         for (i=0; i < originalArgs->getNumChildren(); i++)
            originalArgs->getAndDecChild(i);

         }
         return true;
      case TR::java_lang_invoke_GuardWithTestHandle_numGuardArgs:
         {
         TR_ASSERT(archetypeParmCount == 0, "assertion failure");

         J9::MethodHandleThunkDetails *thunkDetails = getMethodHandleThunkDetails(this, comp(), symRef);
         if (!thunkDetails)
            return false;

         uintptrj_t methodHandle;
         uintptrj_t guardArgs;
         int32_t numGuardArgs;

         if (auto stream = TR::CompilationInfo::getStream())
            {
            stream->write(JITaaS::J9ServerMessageType::runFEMacro_invokeGuardWithTestHandleNumGuardArgs, thunkDetails->getHandleRef());
            numGuardArgs = std::get<0>(stream->read<int32_t>());
            }
         else
            {
            TR::VMAccessCriticalSection invokeGuardWithTestHandleNumGuardArgs(fej9);
            methodHandle = *thunkDetails->getHandleRef();
            guardArgs = fej9->getReferenceField(fej9->methodHandle_type(fej9->getReferenceField(methodHandle,
               "guard", "Ljava/lang/invoke/MethodHandle;")),
               "arguments", "[Ljava/lang/Class;");
            numGuardArgs = (int32_t)fej9->getArrayLengthInElements(guardArgs);
            }

         loadConstant(TR::iconst, numGuardArgs);
         return true;
         }
      case TR::java_lang_invoke_InsertHandle_numPrefixArgs:
      case TR::java_lang_invoke_InsertHandle_numSuffixArgs:
      case TR::java_lang_invoke_InsertHandle_numValuesToInsert:
         {
         J9::MethodHandleThunkDetails *thunkDetails = getMethodHandleThunkDetails(this, comp(), symRef);
         if (!thunkDetails)
            return false;

         uintptrj_t methodHandle;
         int32_t insertionIndex;
         uintptrj_t arguments;
         int32_t numArguments;
         uintptrj_t values;
         int32_t numValues;

         if (auto stream = TR::CompilationInfo::getStream())
            {
            stream->write(JITaaS::J9ServerMessageType::runFEMacro_invokeInsertHandle, thunkDetails->getHandleRef());
            auto recv = stream->read<int32_t, int32_t, int32_t>();
            insertionIndex = std::get<0>(recv);
            numArguments = std::get<1>(recv);
            numValues = std::get<2>(recv);
            }
         else
            {
            TR::VMAccessCriticalSection invokeInsertHandle(fej9);
            methodHandle = *thunkDetails->getHandleRef();
            insertionIndex = fej9->getInt32Field(methodHandle, "insertionIndex");
            arguments = fej9->getReferenceField(fej9->getReferenceField(methodHandle, "type", "Ljava/lang/invoke/MethodType;"), "arguments", "[Ljava/lang/Class;");
            numArguments = (int32_t)fej9->getArrayLengthInElements(arguments);
            values = fej9->getReferenceField(methodHandle, "values", "[Ljava/lang/Object;");
            numValues = (int32_t)fej9->getArrayLengthInElements(values);
            }

         switch (symRef->getSymbol()->castToMethodSymbol()->getMandatoryRecognizedMethod())
            {
            case TR::java_lang_invoke_InsertHandle_numPrefixArgs:
               loadConstant(TR::iconst, insertionIndex);
               break;
            case TR::java_lang_invoke_InsertHandle_numSuffixArgs:
               loadConstant(TR::iconst, numArguments - insertionIndex);
               break;
            case TR::java_lang_invoke_InsertHandle_numValuesToInsert:
               loadConstant(TR::iconst, numValues);
               break;
            default:
               break;
            }
         }
         return true;
      case TR::java_lang_invoke_InterfaceHandle_interfaceCall:
         isInterface = true;
         // fall through
      case TR::java_lang_invoke_VirtualHandle_virtualCall:
         isVirtual = !isInterface;
         isIndirect = true;
         // fall through
      case TR::java_lang_invoke_DirectHandle_directCall:
         {
         J9::MethodHandleThunkDetails *thunkDetails = getMethodHandleThunkDetails(this, comp(), symRef);
         if (!thunkDetails)
            return false;

         TR_OpaqueMethodBlock *j9method;
         uintptrj_t methodHandle;
         int64_t vmSlot;
         uintptrj_t jlClass;

         if (auto stream = TR::CompilationInfo::getStream())
            {
            stream->write(JITaaS::J9ServerMessageType::runFEMacro_invokeDirectHandleDirectCall, thunkDetails->getHandleRef(), isInterface, isVirtual);
            auto recv = stream->read<TR_OpaqueMethodBlock*, int64_t>();
            j9method = std::get<0>(recv);
            vmSlot = std::get<1>(recv);
            }
         else
            {
            TR::VMAccessCriticalSection invokeDirectHandleDirectCall(fej9);
            methodHandle   = *thunkDetails->getHandleRef();
            vmSlot         = fej9->getInt64Field(methodHandle, "vmSlot");


            jlClass = fej9->getReferenceField(methodHandle, "defc", "Ljava/lang/Class;");
            if (isInterface)
                {
                TR_OpaqueClassBlock *clazz = fej9->getClassFromJavaLangClass(jlClass);
                j9method = (TR_OpaqueMethodBlock*)&(((J9Class *)clazz)->ramMethods[vmSlot]);
                }
            else if (isVirtual)
               {
               TR_OpaqueMethodBlock **vtable = (TR_OpaqueMethodBlock**)(((uintptrj_t)fej9->getClassFromJavaLangClass(jlClass)) + J9JIT_INTERP_VTABLE_OFFSET);
               int32_t index = (int32_t)((vmSlot - J9JIT_INTERP_VTABLE_OFFSET) / sizeof(vtable[0]));
               j9method = vtable[index];
               }
            else
               {
               j9method = (TR_OpaqueMethodBlock*)(intptrj_t)vmSlot;
               }
            }

         TR_ASSERT(j9method, "Must have a j9method to generate a custom call");

         TR_ResolvedMethod *method = fej9->createResolvedMethod(comp()->trMemory(), j9method);
         TR::Node *callNode;
         if (isIndirect)
            {
            callNode = genNodeAndPopChildren(method->indirectCallOpCode(), archetypeParmCount+1, symRef, 1);
            TR::Node *vftLoad = TR::Node::createWithSymRef(TR::aloadi, 1, 1, callNode->getArgument(0), symRefTab()->findOrCreateVftSymbolRef());
            callNode->setAndIncChild(0, vftLoad);
            }
         else
            {
            callNode = genNodeAndPopChildren(method->directCallOpCode(), archetypeParmCount, symRef);
            }

         // Note: at this point, the callNode's is a signature-edited version
         // of the ILGen macro's own symref whose signature is "compatible"
         // with the real symref we need to use, in the sense that any
         // differences won't affect argument passing.  There may be some
         // immaterial differences in the precise reference types, and in the
         // sub-integer types.

         // Now we substitute the proper symref
         //
         TR::MethodSymbol::Kinds kind;
         if (isInterface)
            kind = TR::MethodSymbol::Interface;
         else if (isVirtual)
            kind = TR::MethodSymbol::Virtual;
         else if (method->isStatic())
            kind = TR::MethodSymbol::Static;
         else
            kind = TR::MethodSymbol::Special; // TODO: Is this right?  Can I always consider a direct call with a receiver to be special?
         callNode->setSymbolReference(comp()->getSymRefTab()->findOrCreateMethodSymbol(_methodSymbol->getResolvedMethodIndex(), -1, method, kind));

         if (callNode->getDataType() != TR::NoType)
            push(callNode);

         if (isVirtual)
            {
            callNode->getSymbolReference()->setOffset(-(vmSlot - J9JIT_INTERP_VTABLE_OFFSET));
            genTreeTop(genNullCheck(callNode));
            }
         else
            {
            genTreeTop(callNode);
            }
         }
         return true;
      case TR::java_lang_invoke_DirectHandle_isAlreadyCompiled:
      case TR::java_lang_invoke_DirectHandle_compiledEntryPoint:
         {
         // Wow, these are painful.

         TR::SymbolReference *extraField = comp()->getSymRefTab()->findOrCreateJ9MethodExtraFieldSymbolRef(offsetof(struct J9Method, extra));
         TR::Node *j9methodAddress = pop();
         if (TR::Compiler->target.is64Bit())
            j9methodAddress = TR::Node::create(TR::l2a, 1, j9methodAddress);
         else
            j9methodAddress = TR::Node::create(TR::i2a, 1, TR::Node::create(TR::l2i, 1, j9methodAddress));
         TR::Node *extra = TR::Node::createWithSymRef(comp()->il.opCodeForIndirectLoad(extraField->getSymbol()->getDataType()), 1, 1, j9methodAddress, extraField);
         TR::Node *result=0;
         switch (symRef->getSymbol()->castToMethodSymbol()->getMandatoryRecognizedMethod())
            {
            case TR::java_lang_invoke_DirectHandle_isAlreadyCompiled:
               {
               TR::ILOpCodes xcmpeq = TR::Compiler->target.is64Bit()? TR::lcmpeq : TR::icmpeq;
               TR::ILOpCodes xand   = TR::Compiler->target.is64Bit()? TR::land   : TR::iand;
               TR::Node *zero = TR::Compiler->target.is64Bit()? TR::Node::lconst(extra, 0) : TR::Node::iconst(extra, 0);
               TR::Node *mask = TR::Compiler->target.is64Bit()? TR::Node::lconst(extra, J9_STARTPC_NOT_TRANSLATED) : TR::Node::iconst(extra, J9_STARTPC_NOT_TRANSLATED);
               result =
                  TR::Node::create(xcmpeq, 2,
                     TR::Node::create(xand, 2, extra, mask),
                     zero);
               }
               break;
            case TR::java_lang_invoke_DirectHandle_compiledEntryPoint:
               if (TR::Compiler->target.cpu.isI386())
                  {
                  // IA32 does not store jitEntryOffset in the linkageInfo word
                  // so it would be incorrect to try to load it from there.
                  // Luckily, jitEntryOffset is always zero, so we can just ignore it.
                  //
                  result = TR::Node::create(TR::i2l, 1, extra);
                  }
               else
                  {
                  TR::SymbolReference *linkageInfoSymRef = comp()->getSymRefTab()->findOrCreateStartPCLinkageInfoSymbolRef(-4);
                  TR::ILOpCodes x2a = TR::Compiler->target.is64Bit()? TR::l2a : TR::i2a;
                  TR::Node *linkageInfo    = TR::Node::createWithSymRef(TR::iloadi, 1, 1, TR::Node::create(x2a, 1, extra), linkageInfoSymRef);
                  TR::Node *jitEntryOffset = TR::Node::create(TR::ishr,   2, linkageInfo, TR::Node::iconst(extra, 16));
                  if (TR::Compiler->target.is64Bit())
                     result = TR::Node::create(TR::ladd, 2, extra, TR::Node::create(TR::i2l, 1, jitEntryOffset));
                  else
                     result = TR::Node::create(TR::iadd, 2, extra, jitEntryOffset);
                  }
               break;
            default:
               break;
            }
         push(result);
         }
         return true;
      case TR::java_lang_invoke_SpreadHandle_arrayArg:
         {
         J9::MethodHandleThunkDetails *thunkDetails = getMethodHandleThunkDetails(this, comp(), symRef);
         if (!thunkDetails)
            return false;

         // Expand args and then discard all but the last one
         //
         uintptrj_t methodHandle;
         uintptrj_t arrayClass;
         J9ArrayClass *arrayJ9Class;
         J9Class *leafClass;
         UDATA arity;
         int32_t spreadPosition = -1;
         char *leafClassNameChars;
         int32_t leafClassNameLength;
         bool isPrimitiveClass;

         if (auto stream = TR::CompilationInfo::getStream())
            {
            stream->write(JITaaS::J9ServerMessageType::runFEMacro_invokeSpreadHandleArrayArg, thunkDetails->getHandleRef());
            auto recv = stream->read<J9ArrayClass *, int32_t, UDATA, J9Class *, std::string, bool>();
            arrayJ9Class = std::get<0>(recv);
            spreadPosition = std::get<1>(recv);
            arity = std::get<2>(recv);
            leafClass = std::get<3>(recv);
            const std::string &leafClassNameStr = std::get<4>(recv);
            leafClassNameChars = (char *) &leafClassNameStr[0];
            leafClassNameLength = leafClassNameStr.length();
            isPrimitiveClass = std::get<5>(recv);
            }
         else
            {
            TR::VMAccessCriticalSection invokeSpreadHandleArrayArg(fej9);
            methodHandle = *thunkDetails->getHandleRef();
            arrayClass   = fej9->getReferenceField(methodHandle, "arrayClass", "Ljava/lang/Class;");
            arrayJ9Class = (J9ArrayClass*)(intptrj_t)fej9->getInt64Field(arrayClass,
                                                                         "vmRef" /* should use fej9->getOffsetOfClassFromJavaLangClassField() */);
            leafClass = arrayJ9Class->leafComponentType;
            arity = arrayJ9Class->arity;
            uint32_t spreadPositionOffset = fej9->getInstanceFieldOffset(fej9->getObjectClass(methodHandle), "spreadPosition", "I");
            if (spreadPositionOffset != ~0)
               spreadPosition = fej9->getInt32FieldAt(methodHandle, spreadPositionOffset);
            
            leafClassNameChars = fej9->getClassNameChars((TR_OpaqueClassBlock*)leafClass, leafClassNameLength); // eww, TR_FrontEnd downcast
            isPrimitiveClass = TR::Compiler->cls.isPrimitiveClass(comp(), (TR_OpaqueClassBlock *) leafClass);
            }

         TR::Node *placeholder = genNodeAndPopChildren(TR::icall, 1, placeholderWithDummySignature());
         if (spreadPosition == -1)
            {
            // TODO: Code for old implementation, delete it when J9 JCL change is delivered
            for (int32_t i = placeholder->getNumChildren()-2; i >= 0; i--)
               placeholder->getAndDecChild(i);
            placeholder->setFirst(placeholder->getLastChild());
            }
         else
            {
            for (int32_t i = 0; i< spreadPosition; i++)
               placeholder->getAndDecChild(i);
            for (int32_t i = placeholder->getNumChildren()-1; i > spreadPosition; i--)
               placeholder->getAndDecChild(i);
            placeholder->setFirst(placeholder->getChild(spreadPosition));
            }
         placeholder->setNumChildren(1);

         // Construct the signature string for the array class
         //
         char *arrayClassSignature = (char*)alloca(arity + leafClassNameLength + 3); // 3 = 'L' + ';' + null terminator
         memset(arrayClassSignature, '[', arity);
         if (isPrimitiveClass)
            {
            // In this case, leafClassName is something like "int" rather than "I".
            // For an array like [[[[I, the rom arrayclass will think its name is [I.
            // We just need to add arity-1 brackets to the start.  Since we've already
            // added arity, we move one character to the left to delete the extra bracket.
            //
            int32_t arrayRomClassNameLength;
            char *arrayRomClassNameChars = fej9->getClassNameChars((TR_OpaqueClassBlock*)arrayJ9Class, arrayRomClassNameLength);
            TR_ASSERT(arrayRomClassNameLength == 2, "Every array romclass '%.*s' should be of the form [X where X is a single character", arrayRomClassNameLength, arrayRomClassNameChars);
            sprintf(arrayClassSignature+arity-1, "%.*s", arrayRomClassNameLength, arrayRomClassNameChars);
            }
         else
            {
            sprintf(arrayClassSignature+arity, "L%.*s;", leafClassNameLength, leafClassNameChars);
            }

         if (comp()->getOption(TR_TraceILGen))
            traceMsg(comp(), "  SpreadHandle.arrayArg: Array class name is '%s'\n", arrayClassSignature);

         // Edit placeholder signature to give the right class for the array
         placeholder->setSymbolReference(symRefWithArtificialSignature(placeholder->getSymbolReference(),
            "(.?)I", arrayClassSignature));

         push(placeholder);
         return true;
         }
      case TR::java_lang_invoke_SpreadHandle_numArgsToPassThrough:
      case TR::java_lang_invoke_SpreadHandle_numArgsToSpread:
      case TR::java_lang_invoke_SpreadHandle_numArgsAfterSpreadArray:
      case TR::java_lang_invoke_SpreadHandle_spreadStart:
         {
         TR_ASSERT(archetypeParmCount == 0, "assertion failure");

         J9::MethodHandleThunkDetails *thunkDetails = getMethodHandleThunkDetails(this, comp(), symRef);
         if (!thunkDetails)
            return false;

         uintptrj_t methodHandle;
         uintptrj_t arguments;
         int32_t numArguments;
         uintptrj_t next;
         uintptrj_t nextArguments;
         int32_t numNextArguments;
         int32_t spreadStart;

         bool getSpreadPos = symRef->getSymbol()->castToMethodSymbol()->getMandatoryRecognizedMethod() == TR::java_lang_invoke_SpreadHandle_spreadStart ||
               symRef->getSymbol()->castToMethodSymbol()->getMandatoryRecognizedMethod() == TR::java_lang_invoke_SpreadHandle_numArgsAfterSpreadArray;
         if (auto stream = TR::CompilationInfo::getStream())
            {
            stream->write(JITaaS::J9ServerMessageType::runFEMacro_invokeSpreadHandle, thunkDetails->getHandleRef(), getSpreadPos);
            auto recv = stream->read<int32_t, int32_t, int32_t>();
            numArguments = std::get<0>(recv);
            numNextArguments = std::get<1>(recv);
            spreadStart = std::get<2>(recv);
            }
         else
            {
            TR::VMAccessCriticalSection invokeSpreadHandle(fej9);
            methodHandle = *thunkDetails->getHandleRef();
            arguments = fej9->getReferenceField(fej9->methodHandle_type(methodHandle), "arguments", "[Ljava/lang/Class;");
            numArguments = (int32_t)fej9->getArrayLengthInElements(arguments);
            next         = fej9->getReferenceField(methodHandle, "next", "Ljava/lang/invoke/MethodHandle;");
            nextArguments = fej9->getReferenceField(fej9->methodHandle_type(next), "arguments", "[Ljava/lang/Class;");
            numNextArguments = (int32_t)fej9->getArrayLengthInElements(nextArguments);
            // Guard to protect old code
            if (symRef->getSymbol()->castToMethodSymbol()->getMandatoryRecognizedMethod() == TR::java_lang_invoke_SpreadHandle_spreadStart ||
                symRef->getSymbol()->castToMethodSymbol()->getMandatoryRecognizedMethod() == TR::java_lang_invoke_SpreadHandle_numArgsAfterSpreadArray)
               spreadStart = fej9->getInt32Field(methodHandle, "spreadPosition");
            }

         switch (symRef->getSymbol()->castToMethodSymbol()->getMandatoryRecognizedMethod())
            {
            case TR::java_lang_invoke_SpreadHandle_numArgsToPassThrough:
               loadConstant(TR::iconst, numArguments-1);
               break;
            case TR::java_lang_invoke_SpreadHandle_numArgsToSpread:
               loadConstant(TR::iconst, numNextArguments - (numArguments-1));
               break;
            case TR::java_lang_invoke_SpreadHandle_spreadStart:
               loadConstant(TR::iconst, spreadStart);
               break;
            case TR::java_lang_invoke_SpreadHandle_numArgsAfterSpreadArray:
               loadConstant(TR::iconst, numArguments - 1 - spreadStart);
               break;
            default:
               break;
            }
         return true;
         }
      case TR::java_lang_invoke_FoldHandle_argIndices:
         {
         TR_ASSERT(archetypeParmCount == 0, "assertion failure"); // The number of arguments for argIndices()
         J9::MethodHandleThunkDetails *thunkDetails = getMethodHandleThunkDetails(this, comp(), symRef);
         if (!thunkDetails)
            return false;

         uintptrj_t methodHandle;
         uintptrj_t argIndices;

         if (auto stream = TR::CompilationInfo::getStream())
            {
            stream->write(JITaaS::J9ServerMessageType::runFEMacro_invokeFoldHandle, thunkDetails->getHandleRef());
            auto recv = stream->read<std::vector<int32_t>, int32_t, int32_t>();

            std::vector<int32_t> indices = std::get<0>(recv);
            int32_t foldPosition = std::get<1>(recv);
            int32_t numArgs = std::get<2>(recv);
            int32_t arrayLength = indices.size();

            if (arrayLength != 0)
               {
               // Push the indices in reverse order
               for (int i = arrayLength-1; i>=0; i--)
                  {
                  int32_t index = indices[i];
                  // Argument index from user is relative to arguments for target handle
                  // Convert it to be relative to arguments of the resulting FoldHandle (i.e. argPlaceholder)
                  if (index > foldPosition)
                     index = index - 1;
                  loadConstant(TR::iconst, index);
                  }
               loadConstant(TR::iconst, arrayLength); // number of arguments
               }
            else
               {
               // Push the indices in reverse order
               for (int i=foldPosition+numArgs-1; i>=foldPosition; i--)
                   loadConstant(TR::iconst, i);
               loadConstant(TR::iconst, numArgs); // number of arguments
               }
            }
         else
            {
            TR::VMAccessCriticalSection invokeFoldHandle(fej9);
            methodHandle = *thunkDetails->getHandleRef();
            argIndices = fej9->getReferenceField(methodHandle, "argumentIndices", "[I");
            int32_t arrayLength = (int32_t)fej9->getArrayLengthInElements(argIndices);
            int32_t foldPosition = fej9->getInt32Field(methodHandle, "foldPosition");
            if (arrayLength != 0)
               {
               // Push the indices in reverse order
               for (int i = arrayLength-1; i>=0; i--)
                  {
                  int32_t index = fej9->getInt32Element(argIndices, i);
                  // Argument index from user is relative to arguments for target handle
                  // Convert it to be relative to arguments of the resulting FoldHandle (i.e. argPlaceholder)
                  if (index > foldPosition)
                     index = index - 1;
                  loadConstant(TR::iconst, index);
                  }
               loadConstant(TR::iconst, arrayLength); // number of arguments
               }
            else
               {
               uintptrj_t combiner         = fej9->getReferenceField(methodHandle, "combiner", "Ljava/lang/invoke/MethodHandle;");
               uintptrj_t combinerArguments = fej9->getReferenceField(fej9->methodHandle_type(combiner), "arguments", "[Ljava/lang/Class;");
               int32_t numArgs = (int32_t)fej9->getArrayLengthInElements(combinerArguments);
               // Push the indices in reverse order
               for (int i=foldPosition+numArgs-1; i>=foldPosition; i--)
                   loadConstant(TR::iconst, i);
               loadConstant(TR::iconst, numArgs); // number of arguments
               }
            }
         return true;
         }
      case TR::java_lang_invoke_FoldHandle_foldPosition:
         {
         TR_ASSERT(archetypeParmCount == 0, "assertion failure"); // The number of arguments for foldPosition()

         J9::MethodHandleThunkDetails *thunkDetails = getMethodHandleThunkDetails(this, comp(), symRef);
         if (!thunkDetails)
            return false;

         uintptrj_t methodHandle;
         int32_t foldPosition;

         if (auto stream = TR::CompilationInfo::getStream())
            {
            stream->write(JITaaS::J9ServerMessageType::runFEMacro_invokeFoldHandle2, thunkDetails->getHandleRef());
            foldPosition = std::get<0>(stream->read<int32_t>());
            }
         else
            {
            TR::VMAccessCriticalSection invokeFoldHandle(fej9);
            methodHandle = *thunkDetails->getHandleRef();
            foldPosition = fej9->getInt32Field(methodHandle, "foldPosition");
            }

         loadConstant(TR::iconst, foldPosition);
         return true;
         }
      case TR::java_lang_invoke_FoldHandle_argumentsForCombiner:
         {
         TR::Node *placeholder = genNodeAndPopChildren(TR::icall, 1, placeholderWithDummySignature());

         char *placeholderSignature = placeholder->getSymbol()->castToMethodSymbol()->getMethod()->signatureChars();
         // The top of the stack should be the number of arguments
         int32_t numCombinerArgs = pop()->getInt();
         // Preserve the arguments of placeholder call so that their ref counts don't temporarily get to 0
         TR::Node *dummyAnchor = TR::Node::create(TR::icall, placeholder->getNumChildren());
         TR::Node *dummyTreeTopNode = TR::Node::create(TR::treetop, 1, dummyAnchor);
         for (int i=0; i<placeholder->getNumChildren(); i++)
             {
             dummyAnchor->setAndIncChild(i,placeholder->getChild(i));
             placeholder->getAndDecChild(i);
             }

         char * newSignature = "()I";
         // The rest of the stack should be the arg positions if there are any
         for (int i=0; i<numCombinerArgs; i++)
             {
             int32_t index = pop()->getInt();
             placeholder->setAndIncChild(i, dummyAnchor->getChild(index));
             newSignature = artificialSignature(stackAlloc, "(.*.@)I",
                                            newSignature, 0,
                                            placeholderSignature, index);
             }
         placeholder->setNumChildren(numCombinerArgs);
         placeholder->setSymbolReference(symRefWithArtificialSignature(placeholder->getSymbolReference(), newSignature));
         dummyTreeTopNode->recursivelyDecReferenceCount();
         push(placeholder);

         return true;
         }
      case TR::java_lang_invoke_FinallyHandle_numFinallyTargetArgsToPassThrough:
         {
         TR_ASSERT(archetypeParmCount == 0, "assertion failure"); // The number of arguments for numFinallyTargetArgsToPassThrough()

         J9::MethodHandleThunkDetails *thunkDetails = getMethodHandleThunkDetails(this, comp(), symRef);
         if (!thunkDetails)
            return false;

         int32_t numArgsPassToFinallyTarget;
         char *methodDescriptor;

         if (auto stream = TR::CompilationInfo::getStream())
            {
            stream->write(JITaaS::J9ServerMessageType::runFEMacro_invokeFinallyHandle, thunkDetails->getHandleRef());
            auto recv = stream->read<int32_t, std::string>();
            numArgsPassToFinallyTarget = std::get<0>(recv);
            std::string methodDescriptorString = std::get<1>(recv);
            int methodDescriptorLength = methodDescriptorString.size();
            methodDescriptor = (char*)alloca(methodDescriptorLength+1);
            memcpy(methodDescriptor, &methodDescriptorString[0], methodDescriptorLength);
            methodDescriptor[methodDescriptorLength] = 0;
            }
         else
            {
            TR::VMAccessCriticalSection invokeFinallyHandle(fej9);
            uintptrj_t methodHandle = *thunkDetails->getHandleRef();
            uintptrj_t finallyTarget = fej9->getReferenceField(methodHandle, "finallyTarget", "Ljava/lang/invoke/MethodHandle;");
            uintptrj_t finallyType = fej9->getReferenceField(finallyTarget, "type", "Ljava/lang/invoke/MethodType;");
            uintptrj_t arguments        = fej9->getReferenceField(finallyType, "arguments", "[Ljava/lang/Class;");
            numArgsPassToFinallyTarget = (int32_t)fej9->getArrayLengthInElements(arguments);

            uintptrj_t methodDescriptorRef = fej9->getReferenceField(finallyType, "methodDescriptor", "Ljava/lang/String;");
            int methodDescriptorLength = fej9->getStringUTF8Length(methodDescriptorRef);
            methodDescriptor = (char*)alloca(methodDescriptorLength+1);
            fej9->getStringUTF8(methodDescriptorRef, methodDescriptor, methodDescriptorLength+1);
            }

         char *returnType = strchr(methodDescriptor, ')') + 1;
         if (returnType[0] == 'V')
            numArgsPassToFinallyTarget -= 1;
         else
            numArgsPassToFinallyTarget -= 2;

         loadConstant(TR::iconst, numArgsPassToFinallyTarget);
         return true;
         }

      case TR::java_lang_invoke_FilterArgumentsHandle_numPrefixArgs:
      case TR::java_lang_invoke_FilterArgumentsHandle_numSuffixArgs:
      case TR::java_lang_invoke_FilterArgumentsHandle_numArgsToFilter:
         {
         TR_ASSERT(archetypeParmCount == 0, "assertion failure");

         J9::MethodHandleThunkDetails *thunkDetails = getMethodHandleThunkDetails(this, comp(), symRef);
         if (!thunkDetails)
            return false;

         uintptrj_t methodHandle;
         uintptrj_t arguments;
         int32_t numArguments;
         int32_t startPos;
         uintptrj_t filters;
         int32_t numFilters;

         if (auto stream = TR::CompilationInfo::getStream())
            {
            stream->write(JITaaS::J9ServerMessageType::runFEMacro_invokeFilterArgumentsHandle2, thunkDetails->getHandleRef());
            auto recv = stream->read<int32_t, int32_t, int32_t>();
            numArguments = std::get<0>(recv);
            startPos = std::get<1>(recv);
            numFilters = std::get<2>(recv);
            }
         else
            {
            TR::VMAccessCriticalSection invokeFilterArgumentsHandle2(fej9);
            methodHandle = *thunkDetails->getHandleRef();
            arguments = fej9->getReferenceField(fej9->methodHandle_type(methodHandle), "arguments", "[Ljava/lang/Class;");
            numArguments = (int32_t)fej9->getArrayLengthInElements(arguments);
            startPos     = (int32_t)fej9->getInt32Field(methodHandle, "startPos");
            filters = fej9->getReferenceField(methodHandle, "filters", "[Ljava/lang/invoke/MethodHandle;");
            numFilters = fej9->getArrayLengthInElements(filters);
            }

         switch (symRef->getSymbol()->castToMethodSymbol()->getMandatoryRecognizedMethod())
            {
            case TR::java_lang_invoke_FilterArgumentsHandle_numPrefixArgs:
               loadConstant(TR::iconst, startPos);
               break;
            case TR::java_lang_invoke_FilterArgumentsHandle_numSuffixArgs:
               loadConstant(TR::iconst, numArguments - numFilters - startPos);
               break;
            case TR::java_lang_invoke_FilterArgumentsHandle_numArgsToFilter:
               loadConstant(TR::iconst, numFilters);
               break;
            default:
               break;
            }
         return true;
         }
      case TR::java_lang_invoke_FilterArgumentsHandle_filterArguments:
         {
         TR_ASSERT(archetypeParmCount == 2, "assertion failure");

         J9::MethodHandleThunkDetails *thunkDetails = getMethodHandleThunkDetails(this, comp(), symRef);
         if (!thunkDetails)
            return false;

         // This is required beyond the scope of the stack memory region
         TR::Node *placeholder = NULL;
         char * newSignature = "()I";

         {
         TR::StackMemoryRegion stackMemoryRegion(*comp()->trMemory());

         int32_t startPos;
         TR::KnownObjectTable::Index *filterIndexList;
         bool *haveFilter = NULL;
         bool knotEnabled = !comp()->getOption(TR_DisableKnownObjectTable);
         char *nextSignature;

         if (auto stream = TR::CompilationInfo::getStream())
            {
            stream->write(JITaaS::J9ServerMessageType::runFEMacro_invokeFilterArgumentsHandle, thunkDetails->getHandleRef());
            auto recv = stream->read<int32_t, std::vector<TR::KnownObjectTable::Index>, std::string>();
            startPos = std::get<0>(recv);
            std::vector<TR::KnownObjectTable::Index> filterIndices = std::get<1>(recv);
            std::string nextSigStr = std::get<2>(recv);

            // copy the next signature
            intptrj_t methodDescriptorLength = nextSigStr.size();
            nextSignature = (char*)alloca(methodDescriptorLength+1);
            memcpy(nextSignature, &nextSigStr[0], methodDescriptorLength);
            nextSignature[methodDescriptorLength] = 0;

            // copy the filter indices
            int32_t numFilters = filterIndices.size();
            filterIndexList = (TR::KnownObjectTable::Index *) comp()->trMemory()->allocateMemory(sizeof(TR::KnownObjectTable::Index) * numFilters, stackAlloc);
            for (int i = 0; i <numFilters; i++)
               {
               filterIndexList[i] = filterIndices[i];
               }
            }
         else
            {
            TR::VMAccessCriticalSection invokeFilterArgumentsHandle(fej9);
            uintptrj_t methodHandle = *thunkDetails->getHandleRef();
            uintptrj_t filters = fej9->getReferenceField(methodHandle, "filters", "[Ljava/lang/invoke/MethodHandle;");
            int32_t numFilters = fej9->getArrayLengthInElements(filters);
            filterIndexList = knotEnabled ? (TR::KnownObjectTable::Index *) comp()->trMemory()->allocateMemory(sizeof(TR::KnownObjectTable::Index) * numFilters, stackAlloc) : NULL;
            haveFilter = (bool *) comp()->trMemory()->allocateMemory(sizeof(bool) * numFilters, stackAlloc);
            TR::KnownObjectTable *knot = knotEnabled ? comp()->getOrCreateKnownObjectTable() : NULL;
            for (int i = 0; i <numFilters; i++)
               {
               // copy filters in a list, so that we don't have to use filterIndexList
               // to determine if a filter is null later on
               haveFilter[i] = fej9->getReferenceElement(filters, i) != NULL;
               if (knotEnabled)
                  filterIndexList[i] = knot->getIndex(fej9->getReferenceElement(filters, i));
               }

            startPos = (int32_t)fej9->getInt32Field(methodHandle, "startPos");
            uintptrj_t methodDescriptorRef = fej9->getReferenceField(fej9->getReferenceField(fej9->getReferenceField(
               methodHandle,
               "next",             "Ljava/lang/invoke/MethodHandle;"),
               "type",             "Ljava/lang/invoke/MethodType;"),
               "methodDescriptor", "Ljava/lang/String;");
            intptrj_t methodDescriptorLength = fej9->getStringUTF8Length(methodDescriptorRef);
            nextSignature = (char*)alloca(methodDescriptorLength+1);
            fej9->getStringUTF8(methodDescriptorRef, nextSignature, methodDescriptorLength+1);
            }

         placeholder = genNodeAndPopChildren(TR::icall, 1, placeholderWithDummySignature());
         char *placeholderSignature = placeholder->getSymbol()->castToMethodSymbol()->getMethod()->signatureChars();
         TR::Node *filterArray = pop();

         if (comp()->getOption(TR_TraceILGen))
            {
            traceMsg(comp(), "  FilterArgumentsHandle.filterArgument:\n");
            traceMsg(comp(), "    filterArray node is %p\n", filterArray);
            traceMsg(comp(), "    placeholder children: %d sig: %.*s\n", placeholder->getNumChildren(), placeholder->getSymbol()->castToMethodSymbol()->getMethod()->signatureLength(), placeholderSignature);
            }

         int32_t firstFilteredArgIndex = 0;
         for (int32_t childIndex = firstFilteredArgIndex; childIndex < placeholder->getNumChildren(); childIndex++)
            {
            int32_t arrayIndex = childIndex - firstFilteredArgIndex;
            int32_t argumentIndex = arrayIndex + startPos;
            if(haveFilter[arrayIndex])
               {
               // First arg: receiver method handle comes from filterArray
               //
               push(filterArray);
               loadConstant(TR::iconst, arrayIndex);
               loadArrayElement(TR::Address);

               // genInvokeHandle wants another copy of the receiver at the top of the stack
               dup();
               TR::Node *receiverHandle = pop();
               if (receiverHandle->getOpCode().hasSymbolReference() && receiverHandle->getSymbolReference()->getSymbol()->isArrayShadowSymbol())
                  {
                  if (!knotEnabled || thunkDetails->isShareable())
                     {
                     // First case: If Known Object Table is disabled, can't improve symbol reference.
                     // Second case: Can't set known object information for the filters.  That
                     // would have the effect of hard-coding the object identities
                     // into the jitted code, which would make it unshareable.
                     }
                  else
                     {
                     TR::SymbolReference *improvedSymbol = comp()->getSymRefTab()->findOrCreateSymRefWithKnownObject(receiverHandle->getSymbolReference(), filterIndexList[arrayIndex]);
                     receiverHandle->setSymbolReference(improvedSymbol);
                     }
                  }

               // Second arg: incoming unfiltered arg is a child of the placeholder call
               //
               push(placeholder->getChild(childIndex));

               // Manufacture an invokeExact symbol to convert from the
               // placeholder's argument type to the next Handle's argument type.
               //
               TR::SymbolReference *invokeExact = comp()->getSymRefTab()->methodSymRefFromName(_methodSymbol, JSR292_MethodHandle, JSR292_invokeExact, JSR292_invokeExactSig, TR::MethodSymbol::ComputedVirtual);
               TR::SymbolReference *invokeExactWithSig = symRefWithArtificialSignature(invokeExact,
                  "(.@).@",
                  placeholderSignature, childIndex,
                  nextSignature, argumentIndex
                  );

               push(receiverHandle);
               genInvokeHandle(invokeExactWithSig);

               // Replace placeholder child with the filtered child
               //
               placeholder->getAndDecChild(childIndex);
               placeholder->setAndIncChild(childIndex, pop());
               }

            // Add the filtered child's type to the placeholder's new signature
            //
            newSignature = artificialSignature(stackAlloc, "(.*.@)I",
               newSignature, 0,
               nextSignature, argumentIndex);
            }

         } // scope of the stack memory region

         // Edit placeholder signature to describe the argument types after filtering
         //
         placeholder->setSymbolReference(symRefWithArtificialSignature(placeholder->getSymbolReference(), newSignature));

         push(placeholder);
         return true;
         }
      case TR::java_lang_invoke_CatchHandle_numCatchTargetArgsToPassThrough:
         {
         J9::MethodHandleThunkDetails *thunkDetails = getMethodHandleThunkDetails(this, comp(), symRef);
         if (!thunkDetails)
            return false;

         int32_t numCatchArguments;

         if (auto stream = TR::CompilationInfo::getStream())
            {
            stream->write(JITaaS::J9ServerMessageType::runFEMacro_invokeCatchHandle, thunkDetails->getHandleRef());
            numCatchArguments = std::get<0>(stream->read<int32_t>());
            }
         else
            {
            TR::VMAccessCriticalSection invokeCatchHandle(fej9);
            uintptrj_t methodHandle   = *thunkDetails->getHandleRef();
            uintptrj_t catchTarget    = fej9->getReferenceField(methodHandle, "catchTarget", "Ljava/lang/invoke/MethodHandle;");
            uintptrj_t catchArguments = fej9->getReferenceField(fej9->getReferenceField(
               catchTarget,
               "type", "Ljava/lang/invoke/MethodType;"),
               "arguments", "[Ljava/lang/Class;");
            numCatchArguments = (int32_t)fej9->getArrayLengthInElements(catchArguments);
            }

         loadConstant(TR::iconst, numCatchArguments-1); // First arg is the exception object
         return true;
         }
      case TR::java_lang_invoke_ILGenMacros_parameterCount:
         {
         J9::MethodHandleThunkDetails *thunkDetails = getMethodHandleThunkDetails(this, comp(), symRef);
         if (!thunkDetails)
            return false;

         int32_t parameterCount;

         if (auto stream = TR::CompilationInfo::getStream())
            {
            stream->write(JITaaS::J9ServerMessageType::runFEMacro_derefUintptrjPtr, thunkDetails->getHandleRef());
            uintptrj_t receiverHandle = std::get<0>(stream->read<uintptrj_t>());
            uintptrj_t methodHandle     = walkReferenceChain(pop(), receiverHandle);

            stream->write(JITaaS::J9ServerMessageType::runFEMacro_invokeILGenMacros, methodHandle);
            parameterCount = std::get<0>(stream->read<int32_t>());
            }
         else
            {
            TR::VMAccessCriticalSection invokeILGenMacros(fej9);
            uintptrj_t receiverHandle   = *thunkDetails->getHandleRef();
            uintptrj_t methodHandle     = walkReferenceChain(pop(), receiverHandle);
            uintptrj_t arguments        = fej9->getReferenceField(fej9->getReferenceField(
               methodHandle,
               "type", "Ljava/lang/invoke/MethodType;"),
               "arguments", "[Ljava/lang/Class;");
            parameterCount = (int32_t)fej9->getArrayLengthInElements(arguments);
            }

         loadConstant(TR::iconst, parameterCount);
         return true;
         }
      case TR::java_lang_invoke_ILGenMacros_arrayLength:
         {
         J9::MethodHandleThunkDetails *thunkDetails = getMethodHandleThunkDetails(this, comp(), symRef);
         if (!thunkDetails)
            return false;

         int32_t arrayLength;

         if (auto stream = TR::CompilationInfo::getStream())
            {
            stream->write(JITaaS::J9ServerMessageType::runFEMacro_derefUintptrjPtr, thunkDetails->getHandleRef());
            uintptrj_t receiverHandle = std::get<0>(stream->read<uintptrj_t>());
            uintptrj_t array            = walkReferenceChain(pop(), receiverHandle);
            arrayLength = (int32_t)fej9->getArrayLengthInElements(array);
            }
         else
            {
            TR::VMAccessCriticalSection invokeILGenMacros(fej9);
            uintptrj_t receiverHandle   = *thunkDetails->getHandleRef();
            uintptrj_t array            = walkReferenceChain(pop(), receiverHandle);
            arrayLength = (int32_t)fej9->getArrayLengthInElements(array);
            }

         loadConstant(TR::iconst, arrayLength);
         return true;
         }
      case TR::java_lang_invoke_ILGenMacros_getField:
         {
         J9::MethodHandleThunkDetails *thunkDetails = getMethodHandleThunkDetails(this, comp(), symRef);
         if (!thunkDetails)
            return false;

         TR::Node *fieldLoad = pop();
         TR_ASSERT(fieldLoad->getOpCode().isLoadIndirect(), "Unexpected opcode for ILGenMacros.getField: %s", fieldLoad->getOpCode().getName());
         TR::Node *baseObjectNode = fieldLoad->getFirstChild();
         TR::SymbolReference *fieldSymRef = fieldLoad->getSymbolReference();
         TR::Symbol *fieldSym = fieldSymRef->getSymbol();
         TR_ASSERT(fieldSym->isShadow() && fieldSymRef->getCPIndex() > 0, "ILGenMacros.getField expecting field load; found load of %s", comp()->getDebug()->getName(symRef));
         uintptrj_t fieldOffset = fieldSymRef->getOffset() - sizeof(J9Object); // blah

         int32_t result;

         if (auto stream = TR::CompilationInfo::getStream())
            {
            stream->write(JITaaS::J9ServerMessageType::runFEMacro_derefUintptrjPtr, thunkDetails->getHandleRef());
            uintptrj_t receiverHandle = std::get<0>(stream->read<uintptrj_t>());
            uintptrj_t baseObject       = walkReferenceChain(baseObjectNode, receiverHandle);
            TR_ASSERT(fieldSym->getDataType() == TR::Int32, "ILGenMacros.getField expecting int field; found load of %s", comp()->getDebug()->getName(symRef));
            result = fej9->getInt32FieldAt(baseObject, fieldOffset); // TODO: Handle types other than int32
            }
         else
            {
            TR::VMAccessCriticalSection invokeILGenMacros(fej9);
            uintptrj_t receiverHandle   = *thunkDetails->getHandleRef();
            uintptrj_t baseObject       = walkReferenceChain(baseObjectNode, receiverHandle);
            TR_ASSERT(fieldSym->getDataType() == TR::Int32, "ILGenMacros.getField expecting int field; found load of %s", comp()->getDebug()->getName(symRef));
            result = fej9->getInt32FieldAt(baseObject, fieldOffset); // TODO: Handle types other than int32
            }

         loadConstant(TR::iconst, result);
         return true;
         }
      case TR::java_lang_invoke_ILGenMacros_isCustomThunk:
      case TR::java_lang_invoke_ILGenMacros_isShareableThunk:
         {
         J9::MethodHandleThunkDetails *thunkDetails = getMethodHandleThunkDetails(this, comp(), symRef);
         if (!thunkDetails)
            return false;

         bool actuallyCustom = thunkDetails->isCustom();
         bool queryingCustom = (symRef->getSymbol()->castToMethodSymbol()->getMandatoryRecognizedMethod() == TR::java_lang_invoke_ILGenMacros_isCustomThunk);
         loadConstant(TR::iconst, actuallyCustom == queryingCustom);
         return true;
         }
      default:
         return false;
      }
   return false;
   }

uintptrj_t
TR_J9ByteCodeIlGenerator::walkReferenceChain(TR::Node *node, uintptrj_t receiver)
   {
   TR_J9VMBase *fej9 = (TR_J9VMBase *)(comp()->fe());
   uintptrj_t result = 0;
   switch (node->getOpCodeValue())
      {
      case TR::aload:
         TR_ASSERT(node->getSymbolReference()->getCPIndex() == 0, "walkReferenceChain expecting aload of 'this'; found aload of %s", comp()->getDebug()->getName(node->getSymbolReference()));
         result = receiver;
         break;
      case TR::aloadi:
         {
         TR::SymbolReference *symRef = node->getSymbolReference();
         if (symRef->isUnresolved())
            {
            if (comp()->getOption(TR_TraceILGen))
               traceMsg(comp(), "  walkReferenceChain hit unresolved symref %s; aborting\n", symRef->getName(comp()->getDebug()));
            comp()->failCompilation<TR::ILGenFailure>("Symbol reference is unresolved");
            }
         TR::Symbol *sym = symRef->getSymbol();
         TR_ASSERT(sym->isShadow() && symRef->getCPIndex() > 0, "walkReferenceChain expecting field load; found load of %s", comp()->getDebug()->getName(symRef));
         uintptrj_t fieldOffset = symRef->getOffset() - sizeof(J9Object); // blah
         result = fej9->getReferenceFieldAt(walkReferenceChain(node->getFirstChild(), receiver), fieldOffset);
         }
         break;
      default:
         TR_ASSERT(0, "Unexpected opcode in walkReferenceChain: %s", node->getOpCode().getName());
         comp()->failCompilation<TR::ILGenFailure>("Unexpected opcode in walkReferenceChain");
         break;
      }

   if (comp()->getOption(TR_TraceILGen))
      {
      TR_ASSERT(node->getOpCode().hasSymbolReference(), "Can't get here without a symref");
      traceMsg(comp(), "  walkReferenceChain(%s) = %p // %s\n",
         comp()->getDebug()->getName(node),
         (void*)result,
         comp()->getDebug()->getName(node->getSymbolReference()));
      }

   return result;
   }<|MERGE_RESOLUTION|>--- conflicted
+++ resolved
@@ -787,21 +787,6 @@
    }
 
 
-<<<<<<< HEAD
-uintptr_t
-TR_J9MethodBase::osrFrameSize(J9Method* j9Method)
-   {
-   if (auto stream = TR::compInfoPT->getStream())
-      {
-      stream->write(JITaaS::J9ServerMessageType::ResolvedMethod_osrFrameSize, j9Method);
-      return std::get<0>(stream->read<uintptr_t>());
-      }
-   return ::osrFrameSize(j9Method);
-   }
-
-
-=======
->>>>>>> cea51913
 J9ROMConstantPoolItem *
 TR_ResolvedJ9MethodBase::romLiterals()
    {
