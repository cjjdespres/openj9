--- conflicted
+++ resolved
@@ -4774,7 +4774,7 @@
    TR_PersistentClassInfo *clazzInfo = NULL;
    if (compInfo->getPersistentInfo()->getPersistentCHTable())
       {
-      clazzInfo = compInfo->getPersistentInfo()->getPersistentCHTable()->findClassInfoAfterLocking(clazz, fej9());
+      clazzInfo = compInfo->getPersistentInfo()->getPersistentCHTable()->findClassInfoAfterLocking(clazz, fej9(), true);
       }
 
    if (!clazzInfo)
@@ -4795,21 +4795,7 @@
         TR::Options::getCmdLineOptions()->getOption(TR_EnableHCR) &&
        !isNative())
       {
-<<<<<<< HEAD
       if (shouldFailSetRecognizedMethodInfoBecauseOfHCR())
-=======
-      TR_OpaqueClassBlock *clazz = fej9()->getClassOfMethod(getPersistentIdentifier());
-      J9JITConfig * jitConfig = fej9()->getJ9JITConfig();
-      TR::CompilationInfo * compInfo = TR::CompilationInfo::get(jitConfig);
-      TR_PersistentClassInfo *clazzInfo = NULL;
-      if (compInfo->getPersistentInfo()->getPersistentCHTable())
-         {
-         clazzInfo = compInfo->getPersistentInfo()->getPersistentCHTable()->findClassInfoAfterLocking(clazz, fej9(), true);
-         }
-
-      if (!clazzInfo)
-         {
->>>>>>> 72338d7a
          failBecauseOfHCR = true;
       }
 
@@ -6393,8 +6379,8 @@
    return true;
    }
 
-static bool
-isInvokePrivateVTableOffset(UDATA vTableOffset)
+bool
+TR_ResolvedJ9Method::isInvokePrivateVTableOffset(UDATA vTableOffset)
    {
 #if defined(J9VM_OPT_VALHALLA_NESTMATES)
    return vTableOffset == J9VTABLE_INVOKE_PRIVATE_OFFSET;
@@ -6690,19 +6676,6 @@
    return resolvedMethod;
    }
 
-<<<<<<< HEAD
-bool
-TR_ResolvedJ9Method::isInvokePrivateVTableOffset(UDATA vTableOffset)
-   {
-#if defined(J9VM_OPT_VALHALLA_NESTMATES)
-   return vTableOffset == J9VTABLE_INVOKE_PRIVATE_OFFSET;
-#else
-   return false;
-#endif
-   }
-
-=======
->>>>>>> 72338d7a
 TR_ResolvedMethod *
 TR_ResolvedJ9Method::getResolvedPossiblyPrivateVirtualMethod(TR::Compilation * comp, I_32 cpIndex, bool ignoreRtResolve, bool * unresolvedInCP)
    {
