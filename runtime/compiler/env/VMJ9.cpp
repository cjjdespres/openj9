/*******************************************************************************
 * Copyright (c) 2000, 2018 IBM Corp. and others
 *
 * This program and the accompanying materials are made available under
 * the terms of the Eclipse Public License 2.0 which accompanies this
 * distribution and is available at https://www.eclipse.org/legal/epl-2.0/
 * or the Apache License, Version 2.0 which accompanies this distribution and
 * is available at https://www.apache.org/licenses/LICENSE-2.0.
 *
 * This Source Code may also be made available under the following
 * Secondary Licenses when the conditions for such availability set
 * forth in the Eclipse Public License, v. 2.0 are satisfied: GNU
 * General Public License, version 2 with the GNU Classpath
 * Exception [1] and GNU General Public License, version 2 with the
 * OpenJDK Assembly Exception [2].
 *
 * [1] https://www.gnu.org/software/classpath/license.html
 * [2] http://openjdk.java.net/legal/assembly-exception.html
 *
 * SPDX-License-Identifier: EPL-2.0 OR Apache-2.0 OR GPL-2.0 WITH Classpath-exception-2.0 OR LicenseRef-GPL-2.0 WITH Assembly-exception
 *******************************************************************************/

#define J9_EXTERNAL_TO_VM

#include "env/VMJ9Server.hpp"
#include "env/VMJ9.h"

#include <algorithm>
#include <ctype.h>
#include <limits.h>
#include <string.h>
#include "bcnames.h"
#include "cache.h"
#include "fastJNI.h"
#include "j9cfg.h"
#include "j9comp.h"
#include "j9consts.h"
#include "j9jitnls.h"
#include "j9list.h"
#include "j9modron.h"
#include "j9port.h"
#include "j9protos.h"
#include "j9version.h"
#include "jilconsts.h"
#include "jitprotos.h"
#include "locknursery.h"
#include "stackwalk.h"
#include "thrtypes.h"
#include "vmaccess.h"
#undef min
#undef max
#include "codegen/AheadOfTimeCompile.hpp"
#include "codegen/CodeGenerator.hpp"
#include "env/KnownObjectTable.hpp"
#include "codegen/GCStackMap.hpp"
#include "codegen/GCStackAtlas.hpp"
#include "codegen/Instruction.hpp"
#include "codegen/Snippet.hpp"
#include "compile/Compilation.hpp"
#include "compile/CompilationTypes.hpp"
#include "compile/ResolvedMethod.hpp"
#include "compile/VirtualGuard.hpp"
#include "control/OptionsUtil.hpp"
#include "control/CompilationController.hpp"
#include "env/StackMemoryRegion.hpp"
#include "compile/CompilationException.hpp"
#include "runtime/CodeCacheExceptions.hpp"
#include "exceptions/JITShutDown.hpp"
#include "exceptions/DataCacheError.hpp"
#include "exceptions/AOTFailure.hpp"
#include "env/exports.h"
#include "env/CompilerEnv.hpp"
#include "env/CHTable.hpp"
#include "env/ClassLoaderTable.hpp"
#include "env/IO.hpp"
#include "env/PersistentCHTable.hpp"
#include "env/PersistentInfo.hpp"
#include "env/jittypes.h"
#include "env/VMAccessCriticalSection.hpp"
#include "infra/Monitor.hpp"
#include "infra/MonitorTable.hpp"
#include "il/DataTypes.hpp"
#include "il/Node.hpp"
#include "il/NodePool.hpp"
#include "il/Node_inlines.hpp"
#include "il/Symbol.hpp"
#include "il/symbol/LabelSymbol.hpp"
#include "il/symbol/MethodSymbol.hpp"
#include "il/symbol/ParameterSymbol.hpp"
#include "il/symbol/ResolvedMethodSymbol.hpp"
#include "il/symbol/RegisterMappedSymbol.hpp"
#include "il/symbol/StaticSymbol.hpp"
#include "il/TreeTop.hpp"
#include "il/TreeTop_inlines.hpp"
#include "ilgen/IlGeneratorMethodDetails_inlines.hpp"
#include "ilgen/IlGenRequest.hpp"
#include "infra/SimpleRegex.hpp"
#include "optimizer/Optimizer.hpp"
#include "optimizer/TransformUtil.hpp"
#include "runtime/asmprotos.h"
#include "runtime/CodeCache.hpp"
#include "runtime/CodeCacheManager.hpp"
#include "runtime/codertinit.hpp"
#include "runtime/DataCache.hpp"
#include "runtime/HookHelpers.hpp"
#include "runtime/RelocationRuntime.hpp"
#include "control/CompilationRuntime.hpp"
#include "control/CompilationThread.hpp"
#include "control/MethodToBeCompiled.hpp"
#include "env/J2IThunk.hpp"
#include "env/j9fieldsInfo.h"
#include "env/j9method.h"
#include "env/ut_j9jit.h"
#include "optimizer/J9EstimateCodeSize.hpp"
#include "runtime/J9VMAccess.hpp"
#include "runtime/IProfiler.hpp"
#include "runtime/HWProfiler.hpp"
#include "runtime/J9Profiler.hpp"
#include "env/J9JitMemory.hpp"
#include "infra/Bit.hpp"               //for trailingZeroes

#ifdef LINUX
#include <signal.h>
#endif

#ifdef J9_CODE_CACHE_RECLAMATION
#include "runtime/CodeCacheReclamation.h"
#endif

#if defined(_MSC_VER)
#include <malloc.h>
#endif

#ifndef J9_FINDKNOWNCLASS_FLAG_EXISTING_ONLY
#define J9_FINDKNOWNCLASS_FLAG_EXISTING_ONLY 2
#endif

#define PSEUDO_RANDOM_NUMBER_PREFIX "#num"
#define PSEUDO_RANDOM_STRING_PREFIX "#str"
#define PSEUDO_RANDOM_STRING_PREFIX_LEN 4
#define PSEUDO_RANDOM_SUFFIX '#'


#define REFERENCEFIELD "referent"
#define REFERENCEFIELDLEN 8
#define REFERENCERETURNTYPE "Ljava/lang/Object;"
#define REFERENCERETURNTYPELEN 18

#if SOLARIS || AIXPPC || LINUX
#include <strings.h>
#endif

#define notImplemented(A) TR_ASSERT(0, "TR_FrontEnd::%s is undefined", (A) )

#define FIELD_OFFSET_NOT_FOUND -1
struct TR_MethodToBeCompiled;

enum { IS_VOLATILE=1 };

extern "C" J9Method * getNewInstancePrototype(J9VMThread *context);


// psuedo-call to asm function
extern "C" void _getSTFLEBits(int numDoubleWords, uint64_t * bits);  /* 390 asm stub */
extern "C" bool _isPSWInProblemState();  /* 390 asm stub */

// Returns -1 if given vmThread is not a compilation thread
int32_t
TR_J9VMBase::getCompThreadIDForVMThread(void *vmThread)
   {
   int32_t id = -1; // unknown
   if (vmThread)
      {
      if (_vmThread == (J9VMThread*)vmThread)
         {
         if (_vmThreadIsCompilationThread == TR_yes)
            {
            TR_ASSERT(_compInfoPT, "if this is a verified fe for a comp thread, _compInfoPT must exist");
            id = _compInfoPT->getCompThreadId();
            }
         else if (_vmThreadIsCompilationThread == TR_maybe) // Let's find out the compilation thread and cache it
            {
            _compInfoPT = _compInfo->getCompInfoForThread((J9VMThread*)vmThread);
            id = _compInfoPT ? _compInfoPT->getCompThreadId() : -1;
            }
         }
      else // Thread given as parameter is unrelated to this frontEnd
         {
         TR::CompilationInfoPerThread * cipt = _compInfo->getCompInfoForThread((J9VMThread*)vmThread);
         id = (cipt ? cipt->getCompThreadId() : -1);
         }
      }
   return id;
   }


bool
TR_J9VM::stackWalkerMaySkipFrames(TR_OpaqueMethodBlock *method, TR_OpaqueClassBlock *methodClass)
   {
   if(!method)
      return false;

   TR::VMAccessCriticalSection stackWalkerMaySkipFrames(this);

         // Maybe I should be using isSameMethod ?
   if (vmThread()->javaVM->jlrMethodInvoke == NULL || ((J9Method *)method) == vmThread()->javaVM->jlrMethodInvoke )
      {
      return true;
      }

   if(!methodClass)
      {
      return false;
      }

   if ( ( vmThread()->javaVM->jlrAccessibleObject != NULL) &&
          TR_J9VM::isInstanceOf( methodClass, (TR_OpaqueClassBlock*) J9VM_J9CLASS_FROM_JCLASS(vmThread(), vmThread()->javaVM->jlrAccessibleObject),false) )
      {
      return true;
      }


#if defined(J9VM_OPT_SIDECAR)
   if ( ( vmThread()->javaVM->srMethodAccessor != NULL) &&
          TR_J9VM::isInstanceOf(methodClass, (TR_OpaqueClassBlock*) J9VM_J9CLASS_FROM_JCLASS(vmThread(), vmThread()->javaVM->srMethodAccessor), false) )
      {
      return true;
      }

   if ( ( vmThread()->javaVM->srConstructorAccessor != NULL) &&
          TR_J9VM::isInstanceOf(methodClass, (TR_OpaqueClassBlock*) J9VM_J9CLASS_FROM_JCLASS(vmThread(), vmThread()->javaVM->srConstructorAccessor), false) )
      {
      return true;
      }
#endif // J9VM_OPT_SIDECAR

   return false;
   }

bool
TR_J9VMBase::isMethodBreakpointed(TR_OpaqueMethodBlock *method)
   {
   return jitIsMethodBreakpointed(vmThread(), (J9Method *)method);
   }

bool
TR_J9VMBase::instanceOfOrCheckCast(J9Class *instanceClass, J9Class* castClass)
   {
   return ::instanceOfOrCheckCast(instanceClass, castClass);
   }

// Points to address: what if vmThread is not the compilation thread.
// What if the compilation thread does not have the classUnloadMonitor.
// What if jitConfig does not exist.
// What if we already have the compilationShouldBeInterrupted flag set.
// How do we set the error code when we throw an exception

// IMPORTANT: acquireVMAccessIfNeeded could throw an exception,
// hence it is important to call this within a try block.
bool acquireVMaccessIfNeeded(J9VMThread *vmThread, TR_YesNoMaybe isCompThread)
      {
      bool haveAcquiredVMAccess = false;
      if (TR::Options::getCmdLineOptions() == 0 || // if options haven't been created yet, there is no danger
          TR::Options::getCmdLineOptions()->getOption(TR_DisableNoVMAccess))
          return false; // don't need to acquire VM access

      // we need to test if the thread has VM access
      TR_ASSERT(vmThread, "vmThread must be not null");

      // We need to acquire VMaccess only for the compilation thread
      if (isCompThread == TR_no)
         {
         TR_ASSERT((vmThread->publicFlags & J9_PUBLIC_FLAGS_VM_ACCESS), "Must have vm access if this is not a compilation thread");
         return false;
         }

      // scan all compilation threads
      J9JITConfig        *jitConfig = vmThread->javaVM->jitConfig;
      TR::CompilationInfo *compInfo  = TR::CompilationInfo::get(jitConfig);
      TR::CompilationInfoPerThread *compInfoPT = compInfo->getCompInfoForThread(vmThread);

      // We need to acquire VMaccess only for the compilation thread
      if (isCompThread == TR_maybe)
         {
         if (!compInfoPT)
            {
            TR_ASSERT((vmThread->publicFlags & J9_PUBLIC_FLAGS_VM_ACCESS), "Must have vm access if this is not a compilation thread");
            return false;
            }
         }

      // At this point we know we deal with a compilation thread
      TR_ASSERT(compInfoPT, "A compilation thread must have an associated compilationInfo");

      if (!(vmThread->publicFlags &  J9_PUBLIC_FLAGS_VM_ACCESS)) // I don't already have VM access
         {
         if (0 == vmThread->javaVM->internalVMFunctions->internalTryAcquireVMAccessWithMask(vmThread, J9_PUBLIC_FLAGS_HALT_THREAD_ANY_NO_JAVA_SUSPEND))
            {
            haveAcquiredVMAccess = true;
            }
         else // the GC is having exclusive VM access
            {
            // compilationShouldBeInterrupted flag is reset by the compilation
            // thread when a new compilation starts.

            // must test if we have the class unload monitor
            //vmThread->osThread == classUnloadMonitor->owner()

            bool hadClassUnloadMonitor = false;
#if !defined(J9VM_GC_DYNAMIC_CLASS_UNLOADING)
            if (TR::Options::getCmdLineOptions()->getOption(TR_EnableHCR) || TR::Options::getCmdLineOptions()->getOption(TR_FullSpeedDebug))
#endif
               hadClassUnloadMonitor = TR::MonitorTable::get()->readReleaseClassUnloadMonitor(compInfoPT->getCompThreadId()) >= 0;
#if defined(J9VM_GC_DYNAMIC_CLASS_UNLOADING)
            // We must have had classUnloadMonitor by the way we architected the application
            TR_ASSERT(hadClassUnloadMonitor, "Comp thread must hold classUnloadMonitor when compiling without VMaccess");
#endif

            //--- GC CAN INTERVENE HERE ---

            // fprintf(stderr, "Have released class unload monitor temporarily\n"); fflush(stderr);

            // At this point we must not hold any JIT monitors that can also be accessed by the GC
            // As we don't know how the GC code will be modified in the future we will
            // scan the entire list of known monitors
#if defined(DEBUG) || defined(PROD_WITH_ASSUMES)
            TR::Monitor * heldMonitor = TR::MonitorTable::get()->monitorHeldByCurrentThread();
            TR_ASSERT(!heldMonitor, "Current thread must not hold TR::Monitor %p called %s when trying to acquire VM access\n",
                    heldMonitor, TR_J9VMBase::get(jitConfig, NULL)->getJ9MonitorName((J9ThreadMonitor*)heldMonitor->getVMMonitor()));
#endif // #if defined(DEBUG) || defined(PROD_WITH_ASSUMES)

            if (TR::Options::getCmdLineOptions()->realTimeGC())
               compInfoPT->waitForGCCycleMonitor(false); // used only for real-time

            acquireVMAccessNoSuspend(vmThread);   // blocking. Will wait for the entire GC
            if (hadClassUnloadMonitor)
               {
               TR::MonitorTable::get()->readAcquireClassUnloadMonitor(compInfoPT->getCompThreadId());
               //fprintf(stderr, "Have acquired class unload monitor again\n"); fflush(stderr);
               }

            // Now we can check if the GC has done some unloading or redefinition happened
            if (compInfoPT->compilationShouldBeInterrupted())
               {
               // bail out
               // fprintf(stderr, "Released classUnloadMonitor and will throw an exception because GC unloaded classes\n"); fflush(stderr);
               //TR::MonitorTable::get()->readReleaseClassUnloadMonitor(0); // Main code should do it.
               // releaseVMAccess(vmThread);

               TR::Compilation *comp = compInfoPT->getCompilation();
               if (comp)
                  {
                  comp->failCompilation<TR::CompilationInterrupted>("Compilation interrupted by GC unloading classes");
                  }
               else // I am not sure we are in a compilation; better release the monitor
                  {
                  if (hadClassUnloadMonitor)
                     TR::MonitorTable::get()->readReleaseClassUnloadMonitor(compInfoPT->getCompThreadId()); // Main code should do it.
                  throw TR::CompilationInterrupted();
                  }
               }
            else // GC did not do any unloading
               {
               haveAcquiredVMAccess = true;
               }
            }
         }

      /*
       * At shutdown time the compilation thread executes Java code and it may receive a sample (see D174900)
       * Only abort the compilation if we're explicitly prepared to handle it.
       */
      if (compInfoPT->compilationCanBeInterrupted() && compInfoPT->compilationShouldBeInterrupted())
         {
         TR_ASSERT(compInfoPT->compilationShouldBeInterrupted() != GC_COMP_INTERRUPT, "GC should not have cut in _compInfoPT=%p\n", compInfoPT);
         // in prod builds take some corrective action
         throw J9::JITShutdown();
         }

      return haveAcquiredVMAccess;
      }

void releaseVMaccessIfNeeded(J9VMThread *vmThread, bool haveAcquiredVMAccess)
   {
   if (haveAcquiredVMAccess)
      {
      TR_ASSERT((vmThread->publicFlags &  J9_PUBLIC_FLAGS_VM_ACCESS), "Must have VM access"); // I don't already have VM access
      releaseVMAccess(vmThread);
      }
   }


bool
TR_J9VMBase::isAnyMethodTracingEnabled(TR_OpaqueMethodBlock *method)
   {
   return isMethodEnterTracingEnabled(method) || isMethodExitTracingEnabled(method);
   }


bool TR_J9VMBase::cachedStaticDFPAvailField = false;
int32_t * TR_J9VMBase::staticDFPHWAvailField = NULL;

int32_t * TR_J9VMBase::staticStringEnableCompressionFieldAddr = NULL;

bool
TR_J9VMBase::releaseClassUnloadMonitorAndAcquireVMaccessIfNeeded(TR::Compilation *comp, bool *hadClassUnloadMonitor)
   {
  // When allocating a new code cache we must not hold any monitor because
   // of deadlock possibilities
   // This must be executed on the compilation thread so options must exist at this point
   TR_ASSERT(comp, "Compilation object must always be given as parameter\n");
   *hadClassUnloadMonitor = false;
   bool hadVMAccess = true;
   if (!TR::Options::getCmdLineOptions()->getOption(TR_DisableNoVMAccess))
      {
      TR_ASSERT(_vmThreadIsCompilationThread != TR_no, "releaseClassUnloadMonitorAndAcquireVMaccessIfNeeded should only be called for compilation threads\n");
      // We need to acquire VMaccess only for the compilation thread
      TR_ASSERT(vmThread()==_jitConfig->javaVM->internalVMFunctions->currentVMThread(_jitConfig->javaVM),
        "fe for thread %p is used on thread %p", vmThread(),
        _jitConfig->javaVM->internalVMFunctions->currentVMThread(_jitConfig->javaVM));
      TR_ASSERT(_compInfoPT, "_compInfoPT must exist here\n");
      TR_ASSERT(_compInfo->getCompInfoForThread(vmThread()) == _compInfoPT, "assertion failure");

      if (_vmThreadIsCompilationThread == TR_maybe)
         {
         _vmThreadIsCompilationThread = TR_yes;
         }

#if defined(J9VM_GC_DYNAMIC_CLASS_UNLOADING)
      *hadClassUnloadMonitor = TR::MonitorTable::get()->readReleaseClassUnloadMonitor(_compInfoPT->getCompThreadId()) >= 0;
      TR_ASSERT(*hadClassUnloadMonitor, "releaseClassUnloadMonitorAndAcquireVMaccessIfNeeded without classUnloadMonitor\n");
#else
      // We need to use classUnloadMonitor to stop the Compilation Thread when a class is redefined
      if (TR::Options::getCmdLineOptions()->getOption(TR_EnableHCR) || TR::Options::getCmdLineOptions()->getOption(TR_FullSpeedDebug))
         {
         *hadClassUnloadMonitor = TR::MonitorTable::get()->readReleaseClassUnloadMonitor(_compInfoPT->getCompThreadId()) >= 0;
         TR_ASSERT(*hadClassUnloadMonitor, "releaseClassUnloadMonitorAndAcquireVMaccessIfNeeded without classUnloadMonitor\n");
         }
#endif

      if (!(vmThread()->publicFlags &  J9_PUBLIC_FLAGS_VM_ACCESS)) // I don't already have VM access
         {
         hadVMAccess = false;

#if defined(DEBUG) || defined(PROD_WITH_ASSUMES)
         TR::Monitor * heldMonitor = TR::MonitorTable::get()->monitorHeldByCurrentThread();
         TR_ASSERT(!heldMonitor, "Current thread must not hold TR::Monitor %p called %s when trying to acquire VM access\n",
                  heldMonitor, getJ9MonitorName((J9ThreadMonitor*)heldMonitor->getVMMonitor()));
#endif // #if defined(DEBUG) || defined(PROD_WITH_ASSUMES)

         //--- GC can happen here ---

         acquireVMAccessNoSuspend(vmThread());
         // If the GC unloaded some classes, or HCR happened we must abort this compilation
         if (_compInfoPT->compilationShouldBeInterrupted())
            {
            //releaseVMAccess(vmThread()); // release VM access before blocking on the next acquire operation
            //if (*hadClassUnloadMonitor)
            //   TR::MonitorTable::get()->readAcquireClassUnloadMonitor(_compInfoPT->getCompThreadId());
            comp->failCompilation<TR::CompilationInterrupted>("Compilation interrupted");
            // After the exception throw we will release the classUnloadMonitor and re-acquire the VM access
            }
         }
      else
         {
         hadVMAccess = true;
         }
      }
      return hadVMAccess;
   }


void
TR_J9VMBase::acquireClassUnloadMonitorAndReleaseVMAccessIfNeeded(TR::Compilation *comp, bool hadVMAccess, bool hadClassUnloadMonitor)
   {
   if (TR::Options::getCmdLineOptions() && // if options haven't been created yet, there is no danger
       !TR::Options::getCmdLineOptions()->getOption(TR_DisableNoVMAccess))
      {
      TR_ASSERT(vmThread()->publicFlags &  J9_PUBLIC_FLAGS_VM_ACCESS, "vmThread must have vmAccess at this point");
      if (_compInfoPT->compilationShouldBeInterrupted())
         {
         comp->failCompilation<TR::CompilationInterrupted>("Compilation interrupted");
         }
#if defined(J9VM_GC_DYNAMIC_CLASS_UNLOADING)
      if (hadClassUnloadMonitor)
         TR::MonitorTable::get()->readAcquireClassUnloadMonitor(_compInfoPT->getCompThreadId());
#else
      // We need to use classUnloadMonitor to stop the Compilation Thread when a class is redefined
      if ((TR::Options::getCmdLineOptions()->getOption(TR_EnableHCR) || TR::Options::getCmdLineOptions()->getOption(TR_FullSpeedDebug)) && hadClassUnloadMonitor)
         TR::MonitorTable::get()->readAcquireClassUnloadMonitor(_compInfoPT->getCompThreadId());
#endif // J9VM_GC_DYNAMIC_CLASS_UNLOADING
      if (!hadVMAccess)
         releaseVMAccess(vmThread());
      }
   }

bool
TR_J9SharedCacheVM::shouldDelayAotLoad()
   {
   return isAOT_DEPRECATED_DO_NOT_USE();
   }

J9Class *
TR_J9VMBase::matchRAMclassFromROMclass(J9ROMClass * clazz, TR::Compilation * comp)
   {
   TR::VMAccessCriticalSection matchRAMclassFromROMclass(this);
   J9UTF8 *utf8 = J9ROMCLASS_CLASSNAME(clazz);
   J9Class *ramClass = jitGetClassInClassloaderFromUTF8(vmThread(), ((TR_ResolvedJ9Method *)comp->getCurrentMethod())->getClassLoader(),
      (char *) J9UTF8_DATA(utf8), J9UTF8_LENGTH(utf8));
   if (!ramClass)
      {
      ramClass = jitGetClassInClassloaderFromUTF8(vmThread(), (J9ClassLoader *) vmThread()->javaVM->systemClassLoader,
         (char *) J9UTF8_DATA(utf8), J9UTF8_LENGTH(utf8));
      }
   return ramClass;
   }

J9VMThread *
TR_J9VMBase::getCurrentVMThread()
   {
   return _vmThread ? _vmThread : _jitConfig->javaVM->internalVMFunctions->currentVMThread(_jitConfig->javaVM);
   }

bool
TR_J9VMBase::createGlobalFrontEnd(J9JITConfig * jitConfig, TR::CompilationInfo * compInfo)
   {
   TR_ASSERT(!jitConfig->compilationInfo, "Global front end already exists");
   TR_J9VM * vmWithoutThreadInfo = 0;

#if defined(J9VM_INTERP_AOT_COMPILE_SUPPORT)
   TR_ASSERT(!pointer_cast<J9AOTConfig *>(jitConfig)->aotCompilationInfo, "Global AOT front end already exists");
   TR_J9SharedCacheVM * aotVMWithoutThreadInfo = 0;
#endif

   try
      {
      vmWithoutThreadInfo = new (PERSISTENT_NEW) TR_J9VM(jitConfig, compInfo, NULL);
      if (!vmWithoutThreadInfo) throw std::bad_alloc();

#if defined(J9VM_INTERP_AOT_COMPILE_SUPPORT)
      try
         {
         aotVMWithoutThreadInfo = new (PERSISTENT_NEW) TR_J9SharedCacheVM(jitConfig, compInfo, NULL);
         if (!aotVMWithoutThreadInfo) throw std::bad_alloc();
         }
      catch (...)
         {
         vmWithoutThreadInfo->~TR_J9VM();
         jitPersistentFree(vmWithoutThreadInfo);
         throw;
         }
#endif

      }
   catch (...)
      {
      return false;
      }

   jitConfig->compilationInfo = vmWithoutThreadInfo;

#if defined(J9VM_INTERP_AOT_COMPILE_SUPPORT)
   pointer_cast<J9AOTConfig *>(jitConfig)->aotCompilationInfo = aotVMWithoutThreadInfo;
#endif

   return true;
   }

TR_J9VMBase *
TR_J9VMBase::get(J9JITConfig * jitConfig, J9VMThread * vmThread, VM_TYPE vmType)
   {

#if defined(J9VM_INTERP_AOT_COMPILE_SUPPORT) && !defined (J9VM_OPT_SHARED_CLASSES)
#error "Unsupported AOT configuration"
#endif

   TR_ASSERT(vmThread || vmType==DEFAULT_VM, "Specific VM type ==> must supply vmThread");
   TR_J9VMBase * vmWithoutThreadInfo = static_cast<TR_J9VMBase *>(jitConfig->compilationInfo);
#if defined(J9VM_INTERP_AOT_COMPILE_SUPPORT)
   TR_J9VMBase * aotVMWithoutThreadInfo = static_cast<TR_J9VMBase *>(pointer_cast<J9AOTConfig *>(jitConfig)->aotCompilationInfo);
#endif

   if (vmThread)
      {
      // Check if this thread has cached the frontend inside

#if defined(J9VM_INTERP_AOT_COMPILE_SUPPORT)
      if (vmType==J9_SERVER_VM)
         {
         TR::CompilationInfoPerThread *compInfoPT = nullptr;
         // Get the compInfoPT from the cached J9_VM with thread info
         // or search using the compInfo from the J9_VM without thread info
         if (vmThread->jitVMwithThreadInfo)
            {
            TR_J9VMBase * vmWithThreadInfo = static_cast<TR_J9VMBase *>(vmThread->jitVMwithThreadInfo);
            compInfoPT = vmWithThreadInfo->_compInfoPT;
            }
         if (!compInfoPT && vmWithoutThreadInfo->_compInfo)
            {
            compInfoPT = vmWithoutThreadInfo->_compInfo->getCompInfoForThread(vmThread);
            }
         TR_ASSERT(compInfoPT, "Tried to create a TR_J9ServerVM without compInfoPT");

         TR_J9ServerVM *serverVM = compInfoPT->getServerVM();
         if (!serverVM)
            {
            PORT_ACCESS_FROM_JITCONFIG(jitConfig);
            void * alloc = j9mem_allocate_memory(sizeof(TR_J9ServerVM), J9MEM_CATEGORY_JIT);
            if (alloc)
               serverVM = new (alloc) TR_J9ServerVM(jitConfig, vmWithoutThreadInfo->_compInfo, vmThread);
            if (serverVM)
               {
               serverVM->_vmThreadIsCompilationThread = TR_yes;
               serverVM->_compInfoPT = compInfoPT;
               compInfoPT->setServerVM(serverVM);
               }
            else
               throw std::bad_alloc();
            }
         return serverVM;
         }
      if (vmType==AOT_VM)
         {
         TR_J9VMBase * aotVMWithThreadInfo = static_cast<TR_J9VMBase *>(vmThread->aotVMwithThreadInfo);

         if (!aotVMWithThreadInfo)
            {
            PORT_ACCESS_FROM_JITCONFIG(jitConfig);
            void * alloc = j9mem_allocate_memory(sizeof(TR_J9SharedCacheVM), J9MEM_CATEGORY_JIT);
            if (alloc)
               {
               aotVMWithThreadInfo = new (alloc) TR_J9SharedCacheVM(jitConfig, vmWithoutThreadInfo->_compInfo, vmThread);
               }
            if (aotVMWithThreadInfo)
               {
               vmThread->aotVMwithThreadInfo = aotVMWithThreadInfo;
               if (vmWithoutThreadInfo->_compInfo)
                  {
                  TR::CompilationInfoPerThread *compInfoPT = vmWithoutThreadInfo->_compInfo->getCompInfoForThread(vmThread);
                  aotVMWithThreadInfo->_vmThreadIsCompilationThread = (compInfoPT ? TR_yes : TR_no);
                  aotVMWithThreadInfo->_compInfoPT = compInfoPT;
                  }
               }
            else
               aotVMWithThreadInfo = aotVMWithoutThreadInfo; // may be incorrect because they are of different type
            }
         return aotVMWithThreadInfo;
         }
      else // We need to create a J9_VM
#endif
         {
         TR_J9VMBase * vmWithThreadInfo = (TR_J9VMBase *)vmThread->jitVMwithThreadInfo;
         TR_ASSERT(vmType==DEFAULT_VM || vmType==J9_VM, "assertion failure");
         if (!vmWithThreadInfo) // This thread has not cached a frontend
            {
            PORT_ACCESS_FROM_JITCONFIG(jitConfig);
            void * alloc = j9mem_allocate_memory(sizeof(TR_J9VM), J9MEM_CATEGORY_JIT);
            if (alloc)
               {
               vmWithThreadInfo =  new (alloc) TR_J9VM(jitConfig, vmWithoutThreadInfo->_compInfo, vmThread); // allocate the frontend
               }
            if (vmWithThreadInfo)
               {
               vmThread->jitVMwithThreadInfo = vmWithThreadInfo; // cache it
               // Cache ths compilation thread as well
               if (vmWithoutThreadInfo->_compInfo)
                  {
                  TR::CompilationInfoPerThread *compInfoPT = vmWithoutThreadInfo->_compInfo->getCompInfoForThread(vmThread);
                  vmWithThreadInfo->_vmThreadIsCompilationThread = (compInfoPT ? TR_yes : TR_no);
                  vmWithThreadInfo->_compInfoPT = compInfoPT;
                  }
               }
            else
               vmWithThreadInfo = vmWithoutThreadInfo;
            }
         return vmWithThreadInfo;
         }
      }
   return vmWithoutThreadInfo;
   }

TR_J9VMBase::TR_J9VMBase(
   J9JITConfig * jitConfig,
   TR::CompilationInfo * compInfo,
   J9VMThread * vmThread
   )
   : TR_FrontEnd(),
     _vmThread(vmThread),
     _portLibrary(jitConfig->javaVM->portLibrary),
     _jitConfig(jitConfig),
     _vmFunctionTable(jitConfig->javaVM->internalVMFunctions),
     _compInfo(compInfo),
     _iProfiler(0),
     _hwProfilerShouldNotProcessBuffers(TR::Options::_hwProfilerRIBufferProcessingFrequency),
     _bufferStart(NULL),
     _vmThreadIsCompilationThread(TR_maybe),
     _compInfoPT(NULL),
     _shouldSleep(false)
   {
   for (int32_t i = 0; i < UT_MODULE_INFO.count; ++i)
      if (UT_ACTIVE[i])
         {
         setTraceIsEnabled(true);
         break;
         }

   _sharedCache = NULL;
   if (TR::Options::sharedClassCache())        // shared classes and AOT must be enabled
      {
      _sharedCache = new (PERSISTENT_NEW) TR_J9SharedCache(this);
      if (!_sharedCache)
         {
         TR::Options::getAOTCmdLineOptions()->setOption(TR_NoStoreAOT);
         TR::Options::getAOTCmdLineOptions()->setOption(TR_NoLoadAOT);
         static_cast<TR_JitPrivateConfig *>(jitConfig->privateConfig)->aotValidHeader = TR_no;
         TR_J9SharedCache::setSharedCacheDisabledReason(TR_J9SharedCache::J9_SHARED_CACHE_FAILED_TO_ALLOCATE);
         }
      else
         {
         TR_PersistentMemory * persistentMemory = (TR_PersistentMemory *)(jitConfig->scratchSegment);
         TR_PersistentClassLoaderTable *loaderTable = persistentMemory->getPersistentInfo()->getPersistentClassLoaderTable();
         _sharedCache->setPersistentClassLoaderTable(loaderTable);
         }
      }
   }

void
TR_J9VMBase::freeSharedCache()
   {
   if (_sharedCache)        // shared classes and AOT must be enabled
      {
      TR_ASSERT(TR::Options::sharedClassCache(), "Found shared cache with option disabled");
      jitPersistentFree(_sharedCache);
      _sharedCache = NULL;
      }
   }

TR::CompilationInfo * getCompilationInfo(J9JITConfig * jitConfig)
   {
   return TR::CompilationInfo::get(jitConfig);
   }

J9VMThread *
TR_J9VMBase::vmThread()
   {
   TR_ASSERT(_vmThread, "TR_J9VMBase::vmThread() TR_J9VMBase was created without thread information");
   return _vmThread;
   }

void
TR_J9VMBase::acquireCompilationLock()
   {
   if (_compInfo)
      _compInfo->acquireCompilationLock();
   }

void
TR_J9VMBase::releaseCompilationLock()
   {
   if (_compInfo)
      _compInfo->releaseCompilationLock();
   }

void
TR_J9VMBase::acquireLogMonitor()
   {
   if (_compInfo)
      _compInfo->acquireLogMonitor();
   }

void
TR_J9VMBase::releaseLogMonitor()
   {
   if (_compInfo)
      _compInfo->releaseLogMonitor();
   }

bool
TR_J9VMBase::isAsyncCompilation()
   {
   return _compInfo ? _compInfo->asynchronousCompilation() : false;
   }


uintptrj_t
TR_J9VMBase::getProcessID()
   {
   PORT_ACCESS_FROM_ENV(_jitConfig->javaVM);
   TR::VMAccessCriticalSection getProcessID(this);
   uintptrj_t result = j9sysinfo_get_pid();
   return result;
   }

// static method
char *
TR_J9VMBase::getJ9FormattedName(
      J9JITConfig *jitConfig,
      J9PortLibrary *portLibrary,
      char *buf,
      int32_t bufLength,
      char *name,
      char *format,
      bool suffix)
   {
   PORT_ACCESS_FROM_ENV(jitConfig->javaVM);
   J9StringTokens *tokens;
   I_64 curTime;
   J9VMThread *vmThread = jitConfig->javaVM->internalVMFunctions->currentVMThread(jitConfig->javaVM);
   curTime = j9time_current_time_millis();
   tokens = j9str_create_tokens(curTime);
   if (tokens == NULL)
      {
      return 0;
      }

   char tmp[1025];
   I_32 nameLength = (I_32)strlen(name);

   j9str_subst_tokens(tmp,1025,name,tokens);

   if(!(strcmp(tmp,name)==0))        //only append if there isn't a format specifier
      {
      strncpy(buf,tmp,strlen(tmp)+1);   //+1 to get the null terminator
      }
   else
      {
      strncpy(buf, name, nameLength);
      char *suffixBuf = &(buf[nameLength]);
      if (format)
         j9str_subst_tokens(suffixBuf, (bufLength - nameLength), format, tokens);
      else if(suffix)
         {
         // We have to break the string up to prevent CMVC keyword expansion
         j9str_subst_tokens(suffixBuf, (bufLength - nameLength), ".%Y" "%m" "%d." "%H" "%M" "%S.%pid", tokens);
         }
      else
         buf=name;
      }

   j9str_free_tokens(tokens);
   return buf;
   }


char *
TR_J9VMBase::getFormattedName(char *buf, int32_t bufLength, char *name, char *format, bool suffix)
   {
   return getJ9FormattedName(_jitConfig, _portLibrary, buf, bufLength, name, format, suffix);
   }


void
TR_J9VMBase::invalidateCompilationRequestsForUnloadedMethods(TR_OpaqueClassBlock *clazz, bool hotCodeReplacement)
   {
   // Only called from jitHookClassUnload so we don't need to acquire VM access
   if (_compInfo)
      _compInfo->invalidateRequestsForUnloadedMethods(clazz, vmThread(), hotCodeReplacement);
   }


// -----------------------------------------------------------------------------


void
TR_J9VM::initializeHasResumableTrapHandler()
   {
   TR_ASSERT(_compInfo,"compInfo not defined");
    if(!TR::Options::getCmdLineOptions()->getOption(TR_NoResumableTrapHandler) &&
      portLibCall_sysinfo_has_resumable_trap_handler())
      {
      _compInfo->setHasResumableTrapHandler();
      }
    else
      {
      // In the case where the user specified -Xrs initializeHasResumableTrapHandler
      // will be called twice and we must unset the flag as it will have been set on
      // during the first call.
      _compInfo->setHasResumableTrapHandler(false);
      }
   }

bool
TR_J9VMBase::hasResumableTrapHandler()
   {
   return _compInfo ? _compInfo->getHasResumableTrapHandler() : false;
   }

void
TR_J9VM::initializeHasFixedFrameC_CallingConvention()
   {
   TR_ASSERT(_compInfo,"compInfo not defined");

   if(portLibCall_sysinfo_has_fixed_frame_C_calling_convention())
      {
      _compInfo->setHasFixedFrameC_CallingConvention();
      }
   }

bool
TR_J9VMBase::hasFixedFrameC_CallingConvention()
   {
   return _compInfo ? _compInfo->getHasFixedFrameC_CallingConvention() : false;
   }


bool
TR_J9VMBase::pushesOutgoingArgsAtCallSite(TR::Compilation *comp)
   {
   // TODO: What about cross-compilation?  Is there any way to know whether the
   // target should be using a variable frame even if the host is not?
#if defined(J9SW_NEEDS_JIT_2_INTERP_CALLEE_ARG_POP)
   return true;
#else
   return false;
#endif
   }

bool
TR_J9VMBase::assumeLeftMostNibbleIsZero()
   {
   return false;
   }

// -----------------------------------------------------------------------------

UDATA TR_J9VMBase::thisThreadGetStackLimitOffset()                  {return offsetof(J9VMThread, stackOverflowMark);}
UDATA TR_J9VMBase::thisThreadGetCurrentExceptionOffset()            {return offsetof(J9VMThread, currentException);}
UDATA TR_J9VMBase::thisThreadGetPublicFlagsOffset()                 {return offsetof(J9VMThread, publicFlags);}
UDATA TR_J9VMBase::thisThreadGetJavaPCOffset()                      {return offsetof(J9VMThread, pc);}
UDATA TR_J9VMBase::thisThreadGetJavaSPOffset()                      {return offsetof(J9VMThread, sp);}

UDATA TR_J9VMBase::thisThreadGetSystemSPOffset()
   {
#if defined(J9VM_JIT_FREE_SYSTEM_STACK_POINTER)
   return offsetof(J9VMThread, systemStackPointer);
#else
   notImplemented("thisThreadGetSystemSPOffset"); return 0;
#endif
   }

UDATA TR_J9VMBase::thisThreadGetJavaLiteralsOffset()                {return offsetof(J9VMThread, literals);}
UDATA TR_J9VMBase::thisThreadGetJavaFrameFlagsOffset()              {return offsetof(J9VMThread, jitStackFrameFlags);}
UDATA TR_J9VMBase::thisThreadGetMachineSPOffset()                   {return sizeof(J9VMThread);}
UDATA TR_J9VMBase::thisThreadGetMachineBPOffset(TR::Compilation * comp) {return TR::Compiler->om.sizeofReferenceAddress();}  // DANGER: this is offset from *(machineSP)
UDATA TR_J9VMBase::thisThreadGetCurrentThreadOffset()               {return offsetof(J9VMThread, threadObject);}
UDATA TR_J9VMBase::thisThreadGetFloatTemp1Offset()                  {return offsetof(J9VMThread, floatTemp1);}
UDATA TR_J9VMBase::thisThreadGetFloatTemp2Offset()                  {return offsetof(J9VMThread, floatTemp2);}
UDATA TR_J9VMBase::thisThreadGetTempSlotOffset()                    {return offsetof(J9VMThread, tempSlot);}
UDATA TR_J9VMBase::thisThreadGetReturnValueOffset()                 {return offsetof(J9VMThread, returnValue);}
UDATA TR_J9VMBase::getThreadDebugEventDataOffset(int32_t index) {J9VMThread *dummy=0; return offsetof(J9VMThread, debugEventData1) + (index-1)*sizeof(dummy->debugEventData1);} // index counts from 1
UDATA TR_J9VMBase::getThreadLowTenureAddressPointerOffset()         {return offsetof(J9VMThread, lowTenureAddress);}
UDATA TR_J9VMBase::getThreadHighTenureAddressPointerOffset()        {return offsetof(J9VMThread, highTenureAddress);}
UDATA TR_J9VMBase::getObjectHeaderSizeInBytes()                     {return sizeof(J9Object);}

UDATA TR_J9VMBase::getOffsetOfSuperclassesInClassObject()           {return offsetof(J9Class, superclasses);}
UDATA TR_J9VMBase::getOffsetOfBackfillOffsetField()                 {return offsetof(J9Class, backfillOffset);}

UDATA TR_J9VMBase::getOffsetOfContiguousArraySizeField()            {return TMP_OFFSETOF_J9INDEXABLEOBJECTCONTIGUOUS_SIZE;}
UDATA TR_J9VMBase::getOffsetOfDiscontiguousArraySizeField()         {return TMP_OFFSETOF_J9INDEXABLEOBJECTDISCONTIGUOUS_SIZE;}
UDATA TR_J9VMBase::getJ9ObjectContiguousLength()                    {return offsetof(J9IndexableObjectContiguous, size);}
UDATA TR_J9VMBase::getJ9ObjectDiscontiguousLength()                 {return offsetof(J9IndexableObjectContiguous, size);}

UDATA TR_J9VMBase::getOffsetOfArrayClassRomPtrField()               {return offsetof(J9ArrayClass, romClass);}
UDATA TR_J9VMBase::getOffsetOfClassRomPtrField()                    {return offsetof(J9Class, romClass);}
UDATA TR_J9VMBase::getOffsetOfClassInitializeStatus()               {return offsetof(J9Class, initializeStatus);}
UDATA TR_J9VMBase::getOffsetOfJ9ObjectJ9Class()                     {return offsetof(J9Object, clazz);}
UDATA TR_J9VMBase::getObjectHeaderHasBeenMovedInClass()             {return OBJECT_HEADER_HAS_BEEN_MOVED_IN_CLASS;}
UDATA TR_J9VMBase::getObjectHeaderHasBeenHashedInClass()            {return OBJECT_HEADER_HAS_BEEN_HASHED_IN_CLASS;}
UDATA TR_J9VMBase::getJ9ObjectFlagsMask32()                         {return (J9_REQUIRED_CLASS_ALIGNMENT - 1);}
UDATA TR_J9VMBase::getJ9ObjectFlagsMask64()                         {return (J9_REQUIRED_CLASS_ALIGNMENT - 1);}
UDATA TR_J9VMBase::getOffsetOfJ9ThreadJ9VM()                        {return offsetof(J9VMThread, javaVM);}
UDATA TR_J9VMBase::getOffsetOfJ9ROMArrayClassArrayShape()           {return offsetof(J9ROMArrayClass, arrayShape);}
UDATA TR_J9VMBase::getOffsetOfJavaVMIdentityHashData()              {return offsetof(J9JavaVM, identityHashData);}
UDATA TR_J9VMBase::getOffsetOfJ9IdentityHashData1()                 {return offsetof(J9IdentityHashData, hashData1);}
UDATA TR_J9VMBase::getOffsetOfJ9IdentityHashData2()                 {return offsetof(J9IdentityHashData, hashData2);}
UDATA TR_J9VMBase::getOffsetOfJ9IdentityHashData3()                 {return offsetof(J9IdentityHashData, hashData3);}
UDATA TR_J9VMBase::getOffsetOfJ9IdentityHashDataHashSaltTable()     {return offsetof(J9IdentityHashData, hashSaltTable);}
UDATA TR_J9VMBase::getJ9IdentityHashSaltPolicyStandard()            {return J9_IDENTITY_HASH_SALT_POLICY_STANDARD;}
UDATA TR_J9VMBase::getJ9IdentityHashSaltPolicyRegion()              {return J9_IDENTITY_HASH_SALT_POLICY_REGION;}
UDATA TR_J9VMBase::getJ9IdentityHashSaltPolicyNone()                {return J9_IDENTITY_HASH_SALT_POLICY_NONE;}
UDATA TR_J9VMBase::getJ9JavaClassRamShapeShift()                    {return J9_JAVA_CLASS_RAM_SHAPE_SHIFT; }
UDATA TR_J9VMBase::getObjectHeaderShapeMask()                       {return OBJECT_HEADER_SHAPE_MASK; }

UDATA TR_J9VMBase::getIdentityHashSaltPolicy()
   {
   TR::VMAccessCriticalSection getIdentityHashSaltPolicy(this);
   J9VMThread * vmthread = vmThread();
   J9IdentityHashData *hashData = vmthread->javaVM->identityHashData;
   jint saltPolicy = hashData->hashSaltPolicy;
   return saltPolicy;
   }

UDATA TR_J9VMBase::getOffsetOfJLThreadJ9Thread()
   {
   TR::VMAccessCriticalSection getOffsetOfJLThreadJ9Thread(this);
   J9VMThread * vmthread = vmThread();
   jint offset;
   offset = (jint) J9VMJAVALANGTHREAD_THREADREF_OFFSET(vmthread);
   return offset;
   }

UDATA TR_J9VMBase::getOSRFrameHeaderSizeInBytes()                   {return sizeof(J9OSRFrame);}
UDATA TR_J9VMBase::getOSRFrameSizeInBytes(TR_OpaqueMethodBlock* method)  {return osrFrameSize((J9Method*) method);}

bool TR_J9VMBase::ensureOSRBufferSize(uintptrj_t osrFrameSizeInBytes, uintptrj_t osrScratchBufferSizeInBytes, uintptrj_t osrStackFrameSizeInBytes)
   {
   J9JavaVM *vm = _jitConfig->javaVM;
   return ::ensureOSRBufferSize(vm, osrFrameSizeInBytes, osrScratchBufferSizeInBytes, osrStackFrameSizeInBytes);
   }


UDATA TR_J9VMBase::thisThreadGetDLTBlockOffset()
   {
#if defined(J9VM_JIT_DYNAMIC_LOOP_TRANSFER)
   return offsetof(J9VMThread, dltBlock);
#else
   return 0;
#endif
   }

UDATA TR_J9VMBase::getDLTBufferOffsetInBlock()
   {
#if defined(J9VM_JIT_DYNAMIC_LOOP_TRANSFER)
   return offsetof(J9DLTInformationBlock, temps);
#else
   return 0;
#endif
   }

bool
TR_J9VMBase::compiledAsDLTBefore(TR_ResolvedMethod * method)
   {
#if defined(J9VM_JIT_DYNAMIC_LOOP_TRANSFER)
   return _compInfo->searchForDLTRecord(((TR_ResolvedJ9Method*)method)->ramMethod(), -1) != NULL;
#else
   return 0;
#endif
   }


TR_OpaqueClassBlock *
TR_J9VMBase::getObjectClass(uintptrj_t objectPointer)
   {
   TR_ASSERT(haveAccess(), "Must haveAccess in getObjectClass");
   J9Class *j9class = J9OBJECT_CLAZZ(vmThread(), objectPointer);
   return convertClassPtrToClassOffset(j9class);
   }

uintptrj_t
TR_J9VMBase::getStaticReferenceFieldAtAddress(uintptrj_t fieldAddress)
   {
   TR_ASSERT(haveAccess(), "Must haveAccess in getStaticReferenceFieldAtAddress");
   return (uintptrj_t)J9STATIC_OBJECT_LOAD(vmThread(), NULL, fieldAddress);
   }

uintptrj_t
TR_J9VMBase::getReferenceFieldAtAddress(uintptrj_t fieldAddress)
   {
   TR_ASSERT(haveAccess(), "Must haveAccess in getReferenceFieldAtAddress");
   TR::Compilation* comp = TR::comp();
#if defined(OMR_GC_CONCURRENT_SCAVENGER)
   // Emit read barrier
   if (TR::Compiler->om.shouldGenerateReadBarriersForFieldLoads())
      vmThread()->javaVM->javaVM->memoryManagerFunctions->J9ReadBarrier(vmThread(), (fj9object_t *)fieldAddress);
#endif

#if defined(J9VM_GC_COMPRESSED_POINTERS)
   uintptrj_t compressedResult = *(uint32_t*)fieldAddress;
   return (compressedResult << TR::Compiler->om.compressedReferenceShift()) + TR::Compiler->vm.heapBaseAddress();
#else
   return *(uintptrj_t*)fieldAddress;
#endif
   }

uintptrj_t
TR_J9VMBase::getReferenceFieldAt(uintptrj_t objectPointer, uintptrj_t fieldOffset)
   {
   //TR_ASSERT(haveAccess(), "Must haveAccess in getReferenceFieldAt");
   return getReferenceFieldAtAddress(objectPointer + sizeof(J9Object) + fieldOffset);
   }

uintptrj_t
TR_J9VMBase::getVolatileReferenceFieldAt(uintptrj_t objectPointer, uintptrj_t fieldOffset)
   {
   TR_ASSERT(haveAccess(), "Must haveAccess in getVolatileReferenceFieldAt");
   return (uintptrj_t)vmThread()->javaVM->javaVM->memoryManagerFunctions->j9gc_objaccess_mixedObjectReadObject(vmThread(),
      (J9Object*)objectPointer, J9_OBJECT_HEADER_SIZE + fieldOffset, IS_VOLATILE);
   }

int32_t
TR_J9VMBase::getInt32FieldAt(uintptrj_t objectPointer, uintptrj_t fieldOffset)
   {
   TR_ASSERT(haveAccess(), "Must haveAccess in getInt32Field");
   return *(int32_t*)(objectPointer + sizeof(J9Object) + fieldOffset);
   }

int64_t
TR_J9VMBase::getInt64FieldAt(uintptrj_t objectPointer, uintptrj_t fieldOffset)
   {
   TR_ASSERT(haveAccess(), "Must haveAccess in getInt64Field");
   return *(int64_t*)(objectPointer + sizeof(J9Object) + fieldOffset);
   }

void
TR_J9VMBase::setInt64FieldAt(uintptrj_t objectPointer, uintptrj_t fieldOffset, int64_t newValue)
   {
   TR_ASSERT(haveAccess(), "Must haveAccess in setInt64Field");
   *(int64_t*)(objectPointer + sizeof(J9Object) + fieldOffset) = newValue;
   }

bool
TR_J9VMBase::compareAndSwapInt64FieldAt(uintptrj_t objectPointer, uintptrj_t fieldOffset, int64_t oldValue, int64_t newValue)
   {
   TR_ASSERT(haveAccess(), "Must haveAccess in compareAndSwapInt64FieldAt");
   UDATA success = vmThread()->javaVM->javaVM->memoryManagerFunctions->j9gc_objaccess_mixedObjectCompareAndSwapLong(vmThread(),
      (J9Object*)objectPointer, fieldOffset + getObjectHeaderSizeInBytes(), oldValue, newValue);
   return success != 0;
   }

intptrj_t
TR_J9VMBase::getArrayLengthInElements(uintptrj_t objectPointer)
   {
   TR_ASSERT(haveAccess(), "Must haveAccess in getArrayLengthInElements");
   int32_t result = *(int32_t*)(objectPointer + getOffsetOfContiguousArraySizeField());
   if (TR::Compiler->om.useHybridArraylets() && (result == 0))
      result = *(int32_t*)(objectPointer + getOffsetOfDiscontiguousArraySizeField());
   return (intptrj_t)result;
   }

int32_t
TR_J9VMBase::getInt32Element(uintptrj_t objectPointer, int32_t elementIndex)
   {
   TR_ASSERT(haveAccess(), "getInt32Element requires VM access");
   return J9JAVAARRAYOFINT_LOAD(vmThread(), objectPointer, elementIndex);
   }

uintptrj_t
TR_J9VMBase::getReferenceElement(uintptrj_t objectPointer, intptrj_t elementIndex)
   {
   TR_ASSERT(haveAccess(), "getReferenceElement requires VM access");
   return (uintptrj_t)J9JAVAARRAYOFOBJECT_LOAD(vmThread(), objectPointer, elementIndex);
   }

TR_OpaqueClassBlock *
TR_J9VMBase::getClassFromJavaLangClass(uintptrj_t objectPointer)
   {
   return (TR_OpaqueClassBlock*)J9VM_J9CLASS_FROM_HEAPCLASS(_vmThread, objectPointer);
   }

uintptrj_t
TR_J9VMBase::getConstantPoolFromMethod(TR_OpaqueMethodBlock *method)
   {
   return (uintptrj_t)J9_CP_FROM_METHOD((J9Method *)method);
   }

uintptrj_t
TR_J9VMBase::getConstantPoolFromClass(TR_OpaqueClassBlock *clazz)
   {
   return (uintptrj_t)J9_CP_FROM_CLASS((J9Class *)clazz);
   }

void TR_J9VMBase::printVerboseLogHeader(TR::Options *cmdLineOptions)
   {
   TR_VerboseLog::writeLine(TR_Vlog_INFO,"Version Information:");
   TR_VerboseLog::writeLine(TR_Vlog_INFO,"     JIT Level  - %s", getJ9JITConfig()->jitLevelName);
   TR_VerboseLog::writeLine(TR_Vlog_INFO,"     JVM Level  - %s", EsBuildVersionString);
   TR_VerboseLog::writeLine(TR_Vlog_INFO,"     GC Level   - %s", Modron_ImportString);
   TR_VerboseLog::writeLine(TR_Vlog_INFO,"");

   const char *vendorId;
   const int32_t size = 100;
   char processorName[size] = {0};

#if defined(TR_TARGET_X86)
   vendorId =  getX86ProcessorVendorId();
   getCompInfo(processorName, size);
   TR_VerboseLog::writeLine(TR_Vlog_INFO,"Processor Information:");
   TR_VerboseLog::writeLine(TR_Vlog_INFO,"     Platform Info:%s",processorName);
   TR_VerboseLog::writeLine(TR_Vlog_INFO,"     Vendor:%s",vendorId);
   TR_VerboseLog::writeLine(TR_Vlog_INFO,"     numProc=%u",TR::Compiler->target.numberOfProcessors());
   TR_VerboseLog::writeLine(TR_Vlog_INFO,"");
#endif

#if !defined(TR_TARGET_X86) //CrossCompilation, will be removed
#if defined(TR_TARGET_POWER)
   vendorId = "Unknown";
   getCompInfo(processorName, size);
   TR_VerboseLog::writeLine(TR_Vlog_INFO,"Processor Information:");
   TR_VerboseLog::writeLine(TR_Vlog_INFO,"     Platform Info:%s", processorName);
   TR_VerboseLog::writeLine(TR_Vlog_INFO,"     Supports HardwareSQRT:%d", TR::Compiler->target.cpu.getSupportsHardwareSQRT());
   TR_VerboseLog::writeLine(TR_Vlog_INFO,"     Supports HardwareRound:%d", TR::Compiler->target.cpu.getSupportsHardwareRound());
   TR_VerboseLog::writeLine(TR_Vlog_INFO,"     Supports HardwareCopySign:%d", TR::Compiler->target.cpu.getSupportsHardwareCopySign());
   TR_VerboseLog::writeLine(TR_Vlog_INFO,"     Supports FPU:%d", TR::Compiler->target.cpu.hasFPU());
   TR_VerboseLog::writeLine(TR_Vlog_INFO,"     Supports DFP:%d", TR::Compiler->target.cpu.supportsDecimalFloatingPoint());
   TR_VerboseLog::writeLine(TR_Vlog_INFO,"     Supports VMX:%d", TR::Compiler->target.cpu.getPPCSupportsVMX());
   TR_VerboseLog::writeLine(TR_Vlog_INFO,"     Supports VSX:%d", TR::Compiler->target.cpu.getPPCSupportsVSX());
   TR_VerboseLog::writeLine(TR_Vlog_INFO,"     Supports AES:%d", TR::Compiler->target.cpu.getPPCSupportsAES());
   TR_VerboseLog::writeLine(TR_Vlog_INFO,"     Supports  TM:%d", TR::Compiler->target.cpu.getPPCSupportsTM());
   TR_VerboseLog::writeLine(TR_Vlog_INFO,"     Vendor:%s",vendorId);
   TR_VerboseLog::writeLine(TR_Vlog_INFO,"     numProc=%u",TR::Compiler->target.numberOfProcessors());
   TR_VerboseLog::writeLine(TR_Vlog_INFO,"");
#endif

#if defined(TR_TARGET_S390)
   vendorId = "IBM";
   getCompInfo(processorName, size);
   TR_VerboseLog::writeLine(TR_Vlog_INFO, "Processor Information:");
   TR_VerboseLog::writeLine(TR_Vlog_INFO, "        Name: %s", processorName);
   TR_VerboseLog::writeLine(TR_Vlog_INFO, "      Vendor: %s", vendorId);
   TR_VerboseLog::writeLine(TR_Vlog_INFO, "     numProc: %u", TR::Compiler->target.numberOfProcessors());
   TR_VerboseLog::writeLine(TR_Vlog_INFO, "         DFP: %d", TR::Compiler->target.cpu.getS390SupportsDFP());
   TR_VerboseLog::writeLine(TR_Vlog_INFO, "         FPE: %d", TR::Compiler->target.cpu.getS390SupportsFPE());
   TR_VerboseLog::writeLine(TR_Vlog_INFO, "        HPRD: %d", TR::Compiler->target.cpu.getS390SupportsHPRDebug());
   TR_VerboseLog::writeLine(TR_Vlog_INFO, "          RI: %d", TR::Compiler->target.cpu.getS390SupportsRI());
   TR_VerboseLog::writeLine(TR_Vlog_INFO, "          TM: %d", TR::Compiler->target.cpu.getS390SupportsTM());
   TR_VerboseLog::writeLine(TR_Vlog_INFO, "          VF: %d", TR::Compiler->target.cpu.getS390SupportsVectorFacility());
   TR_VerboseLog::writeLine(TR_Vlog_INFO, "          GS: %d", TR::Compiler->target.cpu.getS390SupportsGuardedStorageFacility());
   TR_VerboseLog::writeLine(TR_Vlog_INFO, "");
#endif
#endif
   }

void TR_J9VMBase::printPID()
   {
   PORT_ACCESS_FROM_PORT(_portLibrary);

#if defined(TR_HOST_S390)
   struct tm *p;
   struct timeval tp;
   gettimeofday(&tp,0);
   p = localtime((const long *)&tp);

   #if defined(J9ZOS390)
   // print out the ASID (address space ID) to make it easier to run MVS-style tools like
   // slip traps, dumps, traces, etc.

   struct     oscb_ascb {         // MVS ASCB
     int eye;                    // EYE CATCHER
     int do_not_care[8];
     short ascbasid;              // ASID
   } * __ptr32 pascb;
   struct oscb_psa {              // MVS PSA CB
     int do_not_care[137];
     struct oscb_ascb * __ptr32 psaaold;  // POINTER TO ASCB
   };

   struct oscb_psa * ppsa = 0;     // 0 -> PSA

   pascb = ppsa -> psaaold;       // PSAAOLD -> ASCB
   TR_ASSERT( pascb->eye == 0xc1e2c3c2, "eye catcher not found");
   TR_VerboseLog::write("ASID=%d, ", (int) pascb->ascbasid);

   #endif /* z/OS specific ASID printing */

   TR_VerboseLog::write("PID=%d, %4d/%02d/%02d",j9sysinfo_get_pid(),
                 (p->tm_year)+1900,(p->tm_mon)+1,p->tm_mday);
#endif
   }

void TR_J9VMBase::emitNewPseudoRandomNumberVerbosePrefix()
   {
   TR_VerboseLog::vlogAcquire();
   TR_VerboseLog::writeLine(TR_Vlog_INFO,"%s ", PSEUDO_RANDOM_NUMBER_PREFIX);
   //vlogRelease();
   }

void TR_J9VMBase::emitNewPseudoRandomNumberVerbose(int32_t i)
   {
   //vlogAcquire();
   TR_VerboseLog::write("%d ", i);
   //vlogRelease();
   }

void TR_J9VMBase::emitNewPseudoRandomVerboseSuffix()
   {
   //vlogAcquire();
   TR_VerboseLog::write("%c ", PSEUDO_RANDOM_SUFFIX);
   TR_VerboseLog::vlogRelease();
   }


void TR_J9VMBase::emitNewPseudoRandomNumberVerboseLine(int32_t i)
   {
   //vlogAcquire();
   emitNewPseudoRandomNumberVerbosePrefix();
   emitNewPseudoRandomNumberVerbose(i);
   emitNewPseudoRandomVerboseSuffix();
   //vlogRelease();
   }



void TR_J9VMBase::emitNewPseudoRandomStringVerbosePrefix()
   {
   TR_VerboseLog::vlogAcquire();
   TR_VerboseLog::writeLine(TR_Vlog_INFO,"%s ", PSEUDO_RANDOM_STRING_PREFIX);
   //vlogRelease();
   }

void TR_J9VMBase::emitNewPseudoRandomStringVerbose(char *c)
   {
   //vlogAcquire();
   TR_VerboseLog::write("%s ", c);
   //vlogRelease();
   }


void TR_J9VMBase::emitNewPseudoRandomStringVerboseLine(char *c)
   {
     //vlogAcquire();
   emitNewPseudoRandomStringVerbosePrefix();
   emitNewPseudoRandomStringVerbose(c);
   emitNewPseudoRandomVerboseSuffix();
   //vlogRelease();
   }

UDATA TR_J9VMBase::getLowTenureAddress()
   {
   return (UDATA) _vmThread->lowTenureAddress;
   }

UDATA TR_J9VMBase::getHighTenureAddress()
   {
   return (UDATA) _vmThread->highTenureAddress;
   }


bool TR_J9VMBase::generateCompressedPointers()
   {
   return TR::Options::useCompressedPointers();
   }


bool TR_J9VMBase::generateCompressedLockWord()
   {
#if defined(J9VM_THR_LOCK_NURSERY)
   if (sizeof(j9objectmonitor_t) == 4)
      return true;
#else
   if (sizeof((((J9Object *)NULL)->monitor)) == 4)
      return true;
#endif
   return false;
   }


int32_t *TR_J9VMBase::getCurrentLocalsMapForDLT(TR::Compilation *comp)
   {
   int32_t           *currentBundles = NULL;

#if defined(J9VM_JIT_DYNAMIC_LOOP_TRANSFER)
   TR_ResolvedMethod *currentMethod = comp->getCurrentMethod();
   J9Method          *j9method = (J9Method *)(currentMethod->getPersistentIdentifier());
   int32_t            numBundles = currentMethod->numberOfTemps() + currentMethod->numberOfParameterSlots();

   numBundles = (numBundles+31)/32;
   currentBundles = (int32_t *)comp->trMemory()->allocateHeapMemory(numBundles * sizeof(int32_t));
   jitConfig->javaVM->localMapFunction(_portLibrary, J9_CLASS_FROM_METHOD(j9method)->romClass, J9_ROM_METHOD_FROM_RAM_METHOD(j9method), comp->getDltBcIndex(), (U_32 *)currentBundles, NULL, NULL, NULL);
#endif

   return currentBundles;
   }

UDATA TR_J9VMBase::getOffsetOfInitializeStatusFromClassField()
   {
   return offsetof(J9Class, initializeStatus);
   }

UDATA TR_J9VMBase::getOffsetOfJavaLangClassFromClassField()
   {
   return offsetof(J9Class, classObject);
   }

UDATA TR_J9VMBase::getOffsetOfLastITableFromClassField()
   {
   return offsetof(J9Class, lastITable);

   // Note: the "iTable" field is also a suitable choice here, except it can
   // sometimes be null.  It was useful for early experimentation, but not for
   // production unless we add null checks where necessary.
   }

UDATA TR_J9VMBase::getOffsetOfInterfaceClassFromITableField()
   {
   return offsetof(J9ITable, interfaceClass);
   }

int32_t TR_J9VMBase::getITableEntryJitVTableOffset()
   {
   return sizeof(J9Class);
   }

int32_t TR_J9VMBase::convertITableIndexToOffset(uintptrj_t itableIndex)
   {
   return (int32_t)(sizeof(J9ITable) + itableIndex*sizeof(UDATA));
   }
UDATA TR_J9VMBase::getOffsetOfInstanceShapeFromClassField()
   {
   return offsetof(J9Class, totalInstanceSize);
   }

UDATA TR_J9VMBase::getOffsetOfInstanceDescriptionFromClassField()
   {
   return offsetof(J9Class, instanceDescription);
   }

UDATA TR_J9VMBase::getOffsetOfDescriptionWordFromPtrField()
   {
   return 0;
   }


UDATA TR_J9VMBase::getOffsetOfClassFromJavaLangClassField()
   {
   return J9VMCONSTANTPOOL_ADDRESS_OFFSET(J9VMTHREAD_JAVAVM(_vmThread), J9VMCONSTANTPOOL_JAVALANGCLASS_VMREF);
   }


UDATA TR_J9VMBase::getOffsetOfRamStaticsFromClassField()            {return offsetof(J9Class, ramStatics);}
UDATA TR_J9VMBase::getOffsetOfIsArrayFieldFromRomClass()            {return offsetof(J9ROMClass, modifiers);}
UDATA TR_J9VMBase::getOffsetOfClassAndDepthFlags()                  {return offsetof(J9Class, classDepthAndFlags);}
UDATA TR_J9VMBase::getOffsetOfClassFlags()                          {return offsetof(J9Class, classFlags);}
UDATA TR_J9VMBase::getOffsetOfArrayComponentTypeField()             {return offsetof(J9ArrayClass, componentType);}
UDATA TR_J9VMBase::constReleaseVMAccessOutOfLineMask()              {return J9_PUBLIC_FLAGS_VMACCESS_RELEASE_BITS;}
UDATA TR_J9VMBase::constReleaseVMAccessMask()                       {return ~constAcquireVMAccessOutOfLineMask();}
UDATA TR_J9VMBase::constAcquireVMAccessOutOfLineMask()              {return J9_PUBLIC_FLAGS_VMACCESS_ACQUIRE_BITS;}
UDATA TR_J9VMBase::constJNICallOutFrameFlags()                      {return J9_SSF_JIT_JNI_CALLOUT;}
UDATA TR_J9VMBase::constJNICallOutFrameType()                       {return J9SF_FRAME_TYPE_JIT_JNI_CALLOUT;}
UDATA TR_J9VMBase::constJNICallOutFrameSpecialTag()                 {return 0;}
UDATA TR_J9VMBase::constJNICallOutFrameInvisibleTag()               {return J9SF_A0_INVISIBLE_TAG;}
UDATA TR_J9VMBase::constJNICallOutFrameFlagsOffset()                {return offsetof(J9SFMethodFrame, specialFrameFlags);}

UDATA TR_J9VMBase::constJNIReferenceFrameAllocatedFlags()       {return J9_SSF_JIT_JNI_FRAME_COLLAPSE_BITS;}

UDATA TR_J9VMBase::constClassFlagsPrimitive()   {return J9_JAVA_CLASS_PRIMITIVE_TYPE;}
UDATA TR_J9VMBase::constClassFlagsAbstract()    {return J9_JAVA_ABSTRACT;}
UDATA TR_J9VMBase::constClassFlagsFinal()       {return J9_JAVA_FINAL;}
UDATA TR_J9VMBase::constClassFlagsPublic()      {return J9_JAVA_PUBLIC;}

int32_t TR_J9VMBase::getFlagValueForPrimitiveTypeCheck()        {return J9AccClassInternalPrimitiveType;}
int32_t TR_J9VMBase::getFlagValueForArrayCheck()                {return J9AccClassArray;}
int32_t TR_J9VMBase::getFlagValueForFinalizerCheck()            {return J9_JAVA_CLASS_FINALIZE | J9_JAVA_CLASS_OWNABLE_SYNCHRONIZER;}


UDATA TR_J9VMBase::getGCForwardingPointerOffset()               {
                                                                   return 0;
                                                                }

bool TR_J9VMBase::getNurserySpaceBounds(uintptrj_t *base, uintptrj_t *top)
   {
   J9JavaVM *vm = _jitConfig->javaVM;
   J9MemoryManagerFunctions * mmf = vm->memoryManagerFunctions;
   mmf->j9mm_get_guaranteed_nursery_range(getJ9JITConfig()->javaVM, (void**) base, (void**) top);

   return true;
   }

bool TR_J9VMBase::jniRetainVMAccess(TR_ResolvedMethod *method) { return (((TR_ResolvedJ9Method *)method)->getJNIProperties() & J9_FAST_JNI_RETAIN_VM_ACCESS) != 0; }
bool TR_J9VMBase::jniNoGCPoint(TR_ResolvedMethod *method) { return (((TR_ResolvedJ9Method *)method)->getJNIProperties() & J9_FAST_JNI_NOT_GC_POINT) != 0; }
bool TR_J9VMBase::jniNoNativeMethodFrame(TR_ResolvedMethod *method) { return (((TR_ResolvedJ9Method *)method)->getJNIProperties() & J9_FAST_NO_NATIVE_METHOD_FRAME) != 0; }
bool TR_J9VMBase::jniNoExceptionsThrown(TR_ResolvedMethod *method) { return (((TR_ResolvedJ9Method *)method)->getJNIProperties() & J9_FAST_JNI_NO_EXCEPTION_THROW) != 0; }
bool TR_J9VMBase::jniNoSpecialTeardown(TR_ResolvedMethod *method) { return (((TR_ResolvedJ9Method *)method)->getJNIProperties() & J9_FAST_JNI_NO_SPECIAL_TEAR_DOWN) != 0; }
bool TR_J9VMBase::jniDoNotWrapObjects(TR_ResolvedMethod *method) { return (((TR_ResolvedJ9Method *)method)->getJNIProperties() & J9_FAST_JNI_DO_NOT_WRAP_OBJECTS) != 0; }
bool TR_J9VMBase::jniDoNotPassReceiver(TR_ResolvedMethod *method) { return (((TR_ResolvedJ9Method *)method)->getJNIProperties() & J9_FAST_JNI_DO_NOT_PASS_RECEIVER) != 0; }
bool TR_J9VMBase::jniDoNotPassThread(TR_ResolvedMethod *method) { return (((TR_ResolvedJ9Method *)method)->getJNIProperties() & J9_FAST_JNI_DO_NOT_PASS_THREAD) != 0; }

UDATA
TR_J9VMBase::thisThreadRememberedSetFragmentOffset()
   {

#if defined(J9VM_GC_REALTIME)
      return offsetof(J9VMThread, sATBBarrierRememberedSetFragment);
#endif
   return 0;
   }

UDATA
TR_J9VMBase::getFragmentParentOffset()
   {

#if defined(J9VM_GC_REALTIME)
    return offsetof(J9VMGCRememberedSetFragment, fragmentParent);
#endif
   return 0;
   }

UDATA
TR_J9VMBase::getRememberedSetGlobalFragmentOffset()
   {
#if defined(J9VM_GC_REALTIME)
      return offsetof(J9VMGCRememberedSet, globalFragmentIndex);
#endif
   return 0;
   }

UDATA
TR_J9VMBase::getLocalFragmentOffset()
   {
#if defined(J9VM_GC_REALTIME)
       return offsetof(J9VMGCRememberedSetFragment, localFragmentIndex);
#endif
    return 0;
   }

UDATA
TR_J9VMBase::thisThreadJavaVMOffset()
   {
   return offsetof(J9VMThread, javaVM);
   }

UDATA
TR_J9VMBase::getMaxObjectSizeForSizeClass()
   {
#if defined(J9VM_GC_REALTIME)
      return J9VMGC_SIZECLASSES_MAX_SMALL_SIZE_BYTES;
#endif
   return 0;
   }

UDATA
TR_J9VMBase::thisThreadAllocationCacheCurrentOffset(uintptrj_t sizeClass)
   {
#if defined(J9VM_GC_REALTIME)
   return J9_VMTHREAD_SEGREGATED_ALLOCATION_CACHE_OFFSET +
      sizeClass * sizeof(J9VMGCSegregatedAllocationCacheEntry) +
      offsetof(J9VMGCSegregatedAllocationCacheEntry, current);
#endif
   return 0;
   }

UDATA
TR_J9VMBase::thisThreadAllocationCacheTopOffset(uintptrj_t sizeClass)
   {
#if defined(J9VM_GC_REALTIME)
   return J9_VMTHREAD_SEGREGATED_ALLOCATION_CACHE_OFFSET +
      sizeClass * sizeof(J9VMGCSegregatedAllocationCacheEntry) +
      offsetof(J9VMGCSegregatedAllocationCacheEntry, top);
#endif
   return 0;
   }

UDATA
TR_J9VMBase::getCellSizeForSizeClass(uintptrj_t sizeClass)
   {
#if defined(J9VM_GC_REALTIME)
   J9JavaVM * javaVM = _jitConfig->javaVM;
   return javaVM->realtimeSizeClasses->smallCellSizes[sizeClass];
#endif
   return 0;
   }

UDATA
TR_J9VMBase::getObjectSizeClass(uintptrj_t objectSize)
   {
#if defined(J9VM_GC_REALTIME)
   J9JavaVM * javaVM = _jitConfig->javaVM;
   return javaVM->realtimeSizeClasses->sizeClassIndex[objectSize / sizeof(UDATA)];
#endif
   return 0;
   }

UDATA
TR_J9VMBase::thisThreadMonitorCacheOffset()
   {
#if defined(J9VM_OPT_REAL_TIME_LOCKING_SUPPORT)
   return offsetof(J9VMThread, monitorCache);
#else
   TR_ASSERT(0,"no monitorCache thread slot");
   return 0;
#endif
   }

UDATA
TR_J9VMBase::thisThreadOSThreadOffset()
   {
   return offsetof(J9VMThread, osThread);
   }

UDATA
TR_J9VMBase::getMonitorNextOffset()
   {
#if defined(J9VM_OPT_REAL_TIME_LOCKING_SUPPORT)
   return offsetof(J9ThreadAbstractMonitor, next);
#else
   TR_ASSERT(0,"no next field in J9ThreadAbstractMonitor");
   return 0;
#endif
   }

UDATA
TR_J9VMBase::getMonitorOwnerOffset()
   {
   return offsetof(J9ThreadAbstractMonitor, owner);
   }

UDATA
TR_J9VMBase::getMonitorEntryCountOffset()
   {
   return offsetof(J9ThreadAbstractMonitor, count);
   }


UDATA
TR_J9VMBase::getRealtimeSizeClassesOffset()
   {
#if defined(J9VM_GC_REALTIME)
   return offsetof(J9JavaVM, realtimeSizeClasses);
#endif
   return 0;
    }

UDATA
TR_J9VMBase::getSmallCellSizesOffset()
   {
#if defined(J9VM_GC_REALTIME)
   return offsetof(J9VMGCSizeClasses, smallCellSizes);
#endif
   return 0;
   }

UDATA
TR_J9VMBase::getSizeClassesIndexOffset()
   {
#if defined(J9VM_GC_REALTIME)
   return offsetof(J9VMGCSizeClasses, sizeClassIndex);
#endif
   return 0;
   }

UDATA TR_J9VMBase::thisThreadGetProfilingBufferCursorOffset()
   {
   return offsetof(J9VMThread, profilingBufferCursor);
   }

UDATA TR_J9VMBase::thisThreadGetProfilingBufferEndOffset()
   {
   return offsetof(J9VMThread, profilingBufferEnd);
   }

UDATA TR_J9VMBase::thisThreadGetOSRBufferOffset()
   {
   return offsetof(J9VMThread, osrBuffer);
   }

UDATA TR_J9VMBase::thisThreadGetOSRScratchBufferOffset()
   {
   return offsetof(J9VMThread, osrScratchBuffer);
   }

UDATA TR_J9VMBase::thisThreadGetOSRFrameIndexOffset()
   {
   return offsetof(J9VMThread, osrFrameIndex);
   }

UDATA TR_J9VMBase::thisThreadGetOSRReturnAddressOffset()
   {
   return offsetof(J9VMThread, osrReturnAddress);
   }

#if defined(TR_TARGET_S390)
/**
 * @brief TDB is Transaction Diagnostic Block used for Transactional Memory Debugging.
 * It is a 256 Byte block stored in the J9VMThread and must be 8 byte boundary aligned.
 */
uint16_t TR_J9VMBase::thisThreadGetTDBOffset()
   {
#if !defined(J9ZTPF)
   // This assume is valid to confirm the TDB is on an 8 byte boundary because we know the VMThread is already aligned on a 256 byte boundary
   // If this assume fails, then that means someone modified the J9VMThread structure which has thrown off the alignment.
   TR_ASSERT(offsetof(J9VMThread, transactionDiagBlock) % 8 == 0, "The Transaction Diagnostic Block must be aligned on a doubleword i.e. 8 byte boundary");
   return offsetof(J9VMThread, transactionDiagBlock);
#else
   Assert_JIT_unreachable();
   return 0;
#endif
   }
#endif

/**
 * @brief Returns offset from the current thread to the intermediate result field.
 * The field contains intermediate result from the latest guarded load during concurrent scavenge.
 */
UDATA TR_J9VMBase::thisThreadGetGSIntermediateResultOffset()
   {
#if defined(OMR_GC_CONCURRENT_SCAVENGER) && (defined(S390) || defined(J9ZOS390))
   return offsetof(J9VMThread, gsParameters.intermediateResult);
#else /* defined(OMR_GC_CONCURRENT_SCAVENGER) */
   TR_ASSERT(0,"Field gsParameters.intermediateResult does not exists in J9VMThread.");
   return 0;
#endif /* defined(OMR_GC_CONCURRENT_SCAVENGER) */
   }

/**
 * @brief Returns offset from the current thread to the flags to check if concurrent scavenge is active
 */
UDATA TR_J9VMBase::thisThreadGetConcurrentScavengeActiveByteAddressOffset()
   {
   TR_ASSERT_FATAL(J9_PRIVATE_FLAGS_CONCURRENT_SCAVENGER_ACTIVE == 0x20000,
              "GSCS: The check weither concurrent scavenge is active is dependant on the flag being 0x20000");
   int32_t privateFlagsConcurrentScavengerActiveByteOffset = 5;
   return offsetof(J9VMThread, privateFlags) + privateFlagsConcurrentScavengerActiveByteOffset;
   }

/**
 * @brief Returns offset from the current thread to the field with the base address of the evacuate memory region
 */
UDATA TR_J9VMBase::thisThreadGetEvacuateBaseAddressOffset()
   {
#if defined(OMR_GC_CONCURRENT_SCAVENGER)
#if defined(J9VM_GC_COMPRESSED_POINTERS) && defined(TR_TARGET_X86)
   return offsetof(J9VMThread, readBarrierRangeCheckBaseCompressed);
#else
   return offsetof(J9VMThread, readBarrierRangeCheckBase);
#endif /* defined(J9VM_GC_COMPRESSED_POINTERS) && defined(TR_TARGET_X86) */
#else /* defined(OMR_GC_CONCURRENT_SCAVENGER) */
   TR_ASSERT(0,"Field readBarrierRangeCheckBase does not exists in J9VMThread.");
   return 0;
#endif /* defined(OMR_GC_CONCURRENT_SCAVENGER) */
   }

/**
  * @brief Returns offset from the current thread to the field with the top address of the evacuate memory region
  */
UDATA TR_J9VMBase::thisThreadGetEvacuateTopAddressOffset()
   {
#if defined(OMR_GC_CONCURRENT_SCAVENGER)
#if defined(J9VM_GC_COMPRESSED_POINTERS) && defined(TR_TARGET_X86)
   return offsetof(J9VMThread, readBarrierRangeCheckTopCompressed);
#else
   return offsetof(J9VMThread, readBarrierRangeCheckTop);
#endif /* defined(J9VM_GC_COMPRESSED_POINTERS) && defined(TR_TARGET_X86) */
#else /* defined(OMR_GC_CONCURRENT_SCAVENGER) */
   TR_ASSERT(0,"Field readBarrierRangeCheckTop does not exists in J9VMThread.");
   return 0;
#endif /* defined(OMR_GC_CONCURRENT_SCAVENGER) */
   }

/**
 * @brief Returns offset from the current thread to the operand address field.
 * It contains data from the most recent guarded load during concurrent scavenge
 */
UDATA TR_J9VMBase::thisThreadGetGSOperandAddressOffset()
   {
#if defined(OMR_GC_CONCURRENT_SCAVENGER) && (defined(S390) || defined(J9ZOS390))
   return offsetof(J9VMThread, gsParameters.operandAddr);
#else /* defined(OMR_GC_CONCURRENT_SCAVENGER) */
   TR_ASSERT(0,"Field gsParameters.operandAddr does not exists in J9VMThread.");
   return 0;
#endif /* defined(OMR_GC_CONCURRENT_SCAVENGER) */
   }

/**
 * @brief Returns offset from the current thread to the filed with the read barrier handler address
 */
UDATA TR_J9VMBase::thisThreadGetGSHandlerAddressOffset()
   {
#if defined(OMR_GC_CONCURRENT_SCAVENGER) && (defined(S390) || defined(J9ZOS390))
   return offsetof(J9VMThread, gsParameters.handlerAddr);
#else /* defined(OMR_GC_CONCURRENT_SCAVENGER) */
   TR_ASSERT(0,"Field gsParameters.handlerAddr does not exists in J9VMThread.");
   return 0;
#endif /* defined(OMR_GC_CONCURRENT_SCAVENGER) */
   }

// This query answers whether or not the commandline option -XCEEHDLR was passed in.
//
bool TR_J9VMBase::CEEHDLREnabled()
   {
#if defined(J9VM_PORT_ZOS_CEEHDLRSUPPORT)
   J9JavaVM * vm = _jitConfig->javaVM;

   if (J9_SIG_ZOS_CEEHDLR == (vm->sigFlags & J9_SIG_ZOS_CEEHDLR))
      return true;
#endif

   return false;
   }


int32_t TR_J9VMBase::getArraySpineShift(int32_t width)
   {
   TR_ASSERT(TR::Compiler->om.canGenerateArraylets(), "not supposed to be generating arraylets!");
   TR_ASSERT(width >= 0, "unexpected arraylet datatype width");

   // for elements larger than bytes, need to reduce the shift because fewer elements
   // fit into each arraylet

   int32_t shift=-1;
   int32_t maxShift = TR::Compiler->om.arrayletLeafLogSize();

   switch(width)
      {
      case 1 : shift = maxShift-0; break;
      case 2 : shift = maxShift-1; break;
      case 4 : shift = maxShift-2; break;
      case 8 : shift = maxShift-3; break;
      default: TR_ASSERT(0,"unexpected element width");
      }
   return shift;
   }

int32_t TR_J9VMBase::getArrayletMask(int32_t width)
   {
   TR::Compilation* comp = TR::comp();
   TR_ASSERT(TR::Compiler->om.canGenerateArraylets(), "not supposed to be generating arraylets!");
   TR_ASSERT(width >= 0, "unexpected arraylet datatype width");
   int32_t mask=(1 << getArraySpineShift(width))-1;
   return mask;
   }

int32_t TR_J9VMBase::getArrayletLeafIndex(int64_t index, int32_t elementSize)
   {
   TR::Compilation* comp = TR::comp();
   TR_ASSERT(TR::Compiler->om.canGenerateArraylets(), "not supposed to be generating arraylets!");
   TR_ASSERT(elementSize >= 0, "unexpected arraylet datatype width");

   if (index<0)
      return -1;
   int32_t arrayletIndex = (index >> getArraySpineShift(elementSize));
   return  arrayletIndex;
   }

int32_t TR_J9VMBase::getLeafElementIndex(int64_t index , int32_t elementSize)
   {
   TR::Compilation* comp = TR::comp();
   TR_ASSERT(TR::Compiler->om.canGenerateArraylets(), "not supposed to be generating arraylets!");
   TR_ASSERT(elementSize >= 0, "unexpected arraylet datatype width");

   if (index<0)
      return -1;
   int32_t leafIndex = (index & getArrayletMask(elementSize));
   return leafIndex;
   }


int32_t TR_J9VMBase::getFirstArrayletPointerOffset(TR::Compilation *comp)
   {
   TR_ASSERT(TR::Compiler->om.canGenerateArraylets(), "not supposed to be generating arraylets!");

   int32_t headerSize = TR::Compiler->om.useHybridArraylets() ?
      sizeof(J9IndexableObjectDiscontiguous) : sizeof(J9IndexableObjectContiguous);

   return (headerSize + TR::Compiler->om.sizeofReferenceField()-1) & (-1)*(intptrj_t)(TR::Compiler->om.sizeofReferenceField());
   }

int32_t TR_J9VMBase::getArrayletFirstElementOffset(int8_t elementSize, TR::Compilation *comp)
   {
   TR_ASSERT(TR::Compiler->om.canGenerateArraylets(), "not supposed to be generating arraylets!");
   TR_ASSERT(elementSize >= 0, "unexpected arraylet element size");

   int32_t offset;
#if defined(J9VM_GC_ARRAYLETS) && defined(J9VM_GC_COMPRESSED_POINTERS)
   offset = (getFirstArrayletPointerOffset(comp) + TR::Compiler->om.sizeofReferenceField() + sizeof(UDATA)-1) & (-(int32_t)sizeof(UDATA));
   TR_ASSERT((offset & sizeof(UDATA)-1) == 0, "unexpected alignment for first arraylet element");
#else
   if (elementSize > sizeof(UDATA))
      offset = (getFirstArrayletPointerOffset(comp) + sizeof(UDATA) + elementSize-1) & (-elementSize);
   else
      offset = getFirstArrayletPointerOffset(comp) + sizeof(UDATA);

   TR_ASSERT((offset & (elementSize-1)) == 0, "unexpected alignment for first arraylet element");
#endif

   return offset;
   }

// This is used on Z/OS direct JNI to restore the CAA register before calling to C.
//
int32_t TR_J9VMBase::getCAASaveOffset()
   {
   #if defined(J9TR_CAA_SAVE_OFFSET)
      return J9TR_CAA_SAVE_OFFSET;
   #else
      return 0;
   #endif
   }

uint32_t
TR_J9VMBase::getWordOffsetToGCFlags()
   {
#if defined(J9VM_INTERP_FLAGS_IN_CLASS_SLOT) && defined(TR_TARGET_64BIT) && !defined(J9VM_INTERP_COMPRESSED_OBJECT_HEADER)
      return TR::Compiler->om.offsetOfHeaderFlags() + 4;
#else
      return TR::Compiler->om.offsetOfHeaderFlags();
#endif
   }

uint32_t
TR_J9VMBase::getWriteBarrierGCFlagMaskAsByte()
   {
   return (OBJECT_HEADER_OLD) >> 8; //shift right 8 bits
   }


int32_t
TR_J9VMBase::getByteOffsetToLockword(TR_OpaqueClassBlock * clazzPointer)
   {
#if defined (J9VM_THR_LOCK_NURSERY)
   J9JavaVM * jvm = _jitConfig->javaVM;

   if (clazzPointer == NULL)
      return 0;

   return TR::Compiler->cls.convertClassOffsetToClassPtr(clazzPointer)->lockOffset;
#else
   return TMP_OFFSETOF_J9OBJECT_MONITOR;
#endif
   }

bool
TR_J9VMBase::isLogSamplingSet()
   {
   return TR::Options::getJITCmdLineOptions() && TR::Options::getJITCmdLineOptions()->getVerboseOption(TR_VerboseSampling);
   }


uintptrj_t
TR_J9VMBase::getOffsetOfIndexableSizeField()
   {
   return offsetof(J9ROMArrayClass, arrayShape);
   }


// This method can be called by an app thread in onLoadInternal
TR_Debug *
TR_J9VMBase::createDebug(TR::Compilation *comp)
   {
   if (!_jitConfig->tracingHook)
      {
      _jitConfig->tracingHook = (void*) (TR_CreateDebug_t)createDebugObject;
      }

   TR_Debug *result = ((TR_CreateDebug_t)_jitConfig->tracingHook)(comp);

   return result;
   }

TR_ResolvedMethod *
TR_J9VMBase::getDefaultConstructor(TR_Memory * trMemory, TR_OpaqueClassBlock * classPointer)
   {
   TR::VMAccessCriticalSection getDefaultConstructor(this);
   List<TR_ResolvedMethod> list(trMemory);
   getResolvedMethods(trMemory, classPointer, &list);
   ListIterator<TR_ResolvedMethod> methods(&list);
   TR_ResolvedMethod * m = methods.getFirst();
   for (; m; m = methods.getNext())
      if (m->isConstructor() && m->signatureLength() == 3 && !strncmp(m->signatureChars(), "()V", 3))
         break;
   return m;
   }

extern "C" J9NameAndSignature newInstancePrototypeNameAndSig;

uint32_t
TR_J9VMBase::getNewInstanceImplVirtualCallOffset()
   {
   return offsetof(J9Class, romableAotITable); // should be something like offsetof(J9Class, newInstanceImpl)
   }


uint8_t *
TR_J9VMBase::allocateDataCacheRecord(uint32_t numBytes, TR::Compilation *comp,
                                     bool contiguous, bool *shouldRetryAllocation,
                                     uint32_t allocationType, uint32_t *allocatedSizePtr)
   {
   U_8* retValue = NULL;



   if (contiguous || ((_jitConfig->runtimeFlags & J9JIT_TOSS_CODE) && comp) )
      {
      // need to allocate space for header too and do some alignment
      uint32_t size = TR_DataCacheManager::alignToMachineWord(numBytes + sizeof(J9JITDataCacheHeader));
      U_8* ptr = NULL;
      TR_ASSERT(comp, "Contiguous allocations require compilation object");
      *shouldRetryAllocation = false;
      // Increment the space needed by this compilation in the data cache,
      // even if the allocation might fail
      //
      comp->incrementTotalNeededDataCacheSpace(size);
      TR_DataCache *dataCache = (TR_DataCache*)comp->getReservedDataCache();
      // If we have a reserved data cache, use that in preference of any other
      if (dataCache)
         {
         ptr = dataCache->allocateDataCacheSpace(size);
         if (!ptr) // designated data cache is not big enough
            {
            TR_DataCacheManager::getManager()->retireDataCache(dataCache);
            // Reserve a new segment that is capable to hold the entire size
            // TODO: find the appropriate vmThread
            dataCache = TR_DataCacheManager::getManager()->reserveAvailableDataCache(_vmThread, comp->getTotalNeededDataCacheSpace());
            comp->setReservedDataCache(dataCache);
            if (dataCache)
               {
               *shouldRetryAllocation = true;
               }
            }
         }
      else // No reserved data cache
         {
         // If we want contiguous allocation we must reserve a data cache now
         dataCache = TR_DataCacheManager::getManager()->reserveAvailableDataCache(_vmThread, comp->getTotalNeededDataCacheSpace());
         comp->setReservedDataCache(dataCache);
         if (dataCache)
            {
            ptr = dataCache->allocateDataCacheSpace(size);
            }
         }
      if (ptr) // I managed to allocate some space
         {
         // Complete the header
         TR_DataCacheManager::getManager()->fillDataCacheHeader((J9JITDataCacheHeader*)ptr, allocationType, size);
         if (allocatedSizePtr)
            *allocatedSizePtr = size - sizeof(J9JITDataCacheHeader); // communicate back the allocated size
          // Return the location after the header
         retValue = (ptr + sizeof(J9JITDataCacheHeader));
         }
      }
   else // not a contiguous allocation, use data cache manager.
      {
      retValue = TR_DataCacheManager::getManager()->allocateDataCacheRecord(numBytes, allocationType, allocatedSizePtr);
      }

   return retValue;
   }



uint8_t *
TR_J9VMBase::allocateRelocationData(TR::Compilation * comp, uint32_t numBytes)
   {
   uint8_t * relocationData = NULL;
   uint32_t size = 0;
   bool shouldRetryAllocation;
   relocationData = allocateDataCacheRecord(numBytes, comp, needsContiguousAllocation(), &shouldRetryAllocation,
                                            J9_JIT_DCE_RELOCATION_DATA, &size);
   if (!relocationData)
      {
      if (shouldRetryAllocation)
         {
         // force a retry
         comp->failCompilation<J9::RecoverableDataCacheError>("Failed to allocate relocation data");
         }
      comp->failCompilation<J9::DataCacheError>("Failed to allocate relocation data");
      }
   if (debug("metaDataStats"))
      metaDataStats._relocationSize += size;
   return relocationData;
   }


static void switchCodeCache(TR::Compilation *comp, TR::CodeCache *oldCache, TR::CodeCache *newCache)
   {
   comp->switchCodeCache(newCache);
   // If the old CC had pre-loaded code, the current compilation may have initialized it and will therefore depend on it
   // so we should initialize it in the new CC as well
   // XXX: We could avoid this if we knew for sure that this compile wasn't the one who initialized it
   if (newCache && oldCache->isCCPreLoadedCodeInitialized())
      newCache->getCCPreLoadedCodeAddress(TR_numCCPreLoadedCode, comp->cg());
   }

uint8_t *
TR_J9VMBase::allocateCodeMemory(TR::Compilation * comp, uint32_t warmCodeSize, uint32_t coldCodeSize, uint8_t ** coldCode, bool isMethodHeaderNeeded)
   {
   TR::CodeCache * codeCache = comp->getCurrentCodeCache(); // This is the reserved code cache
   if (NULL == codeCache)
      {
      if (isAOT_DEPRECATED_DO_NOT_USE())
         {
         comp->failCompilation<TR::RecoverableCodeCacheError>("Failed to get current code cache");
         }
#ifdef MCT_DEBUG
      fprintf(stderr, "Aborting compilation %p\n", comp);
#endif
      comp->failCompilation<TR::CodeCacheError>("Failed to get current code cache");
      }

#ifdef MCT_DEBUG
   fprintf(stderr, "comp %p ID=%d codeCache=%p wants to allocate %u bytes of code memory. cache has %d available\n",
           comp, comp->getCompThreadID(), codeCache, warmCodeSize+coldCodeSize, codeCache->getFreeContiguousSpace());
   if (!codeCache->reserved)
      {
      fprintf(stderr, "Code cache %p belonging to comp %p is not reserved\n", codeCache, comp);
      }
#endif
   TR_ASSERT(codeCache->isReserved(), "Code cache should have been reserved.");
   bool hadClassUnloadMonitor;
   bool hadVMAccess = releaseClassUnloadMonitorAndAcquireVMaccessIfNeeded(comp, &hadClassUnloadMonitor);

   // Override contiguous allocation for the JITaaS client
   // JITaaS FIXME: why do we need contiguous allocation at the client?
   bool useContiguousAllocation = needsContiguousAllocation();
   useContiguousAllocation |= comp->getPersistentInfo()->getJITaaSMode() == CLIENT_MODE;

   uint8_t *warmCode = TR::CodeCacheManager::instance()->allocateCodeMemory(warmCodeSize, coldCodeSize, &codeCache, coldCode, useContiguousAllocation, isMethodHeaderNeeded);

   acquireClassUnloadMonitorAndReleaseVMAccessIfNeeded(comp, hadVMAccess, hadClassUnloadMonitor);

   if (codeCache != comp->getCurrentCodeCache())
      {
#ifdef MCT_DEBUG
      fprintf(stderr, "comp %p ID=%d switched cache to %p\n", comp, comp->getCompThreadID(), codeCache);
#endif
      TR_ASSERT(!codeCache || codeCache->isReserved(), "Substitute code cache isn't marked as reserved");  // Either we didn't get a code cache, or the one we should get is
      comp->setRelocatableMethodCodeStart(warmCode);
      switchCodeCache(comp, comp->getCurrentCodeCache(), codeCache);
      }

   if (NULL == warmCode)
      {
      if (jitConfig->runtimeFlags & J9JIT_CODE_CACHE_FULL)
         {
         comp->failCompilation<TR::CodeCacheError>("Failed to allocate code memory");
         }

#ifdef MCT_DEBUG
      fprintf(stderr, "Aborting compilation %p\n", comp);
#endif
      comp->failCompilation<TR::RecoverableCodeCacheError>("Failed to allocate code memory");
      }

   TR_ASSERT( !((warmCodeSize && !warmCode) || (coldCodeSize && !coldCode)), "Allocation failed but didn't throw an exception");
   return warmCode;
   }

void
TR_J9VMBase::resizeCodeMemory(TR::Compilation * comp, U_8 *bufferStart, uint32_t numBytes)
   {
   // I don't see a reason to acquire VM access for this call
   TR::VMAccessCriticalSection resizeCodeMemory(this);
   TR::CodeCache * codeCache = comp->getCurrentCodeCache();
   codeCache->resizeCodeMemory(bufferStart, numBytes);

   if (debug("metaDataStats"))
      {
      metaDataStats._codeSize += numBytes;
      if (numBytes > metaDataStats._maxCodeSize) metaDataStats._maxCodeSize = numBytes;
      }
   }

bool
TR_J9VMBase::supportsCodeCacheSnippets()
   {
#if defined(TR_TARGET_X86)
   return  (!TR::Options::getCmdLineOptions()->getOption(TR_DisableCodeCacheSnippets));
#else
   return false;
#endif
   }

#if defined(TR_TARGET_X86)
void *
TR_J9VMBase::getAllocationPrefetchCodeSnippetAddress(TR::Compilation * comp)
   {
   TR::CodeCache * codeCache = comp->getCurrentCodeCache();
   return codeCache->getCCPreLoadedCodeAddress(TR_AllocPrefetch, comp->cg());
   }

void *
TR_J9VMBase::getAllocationNoZeroPrefetchCodeSnippetAddress(TR::Compilation * comp)
   {
   TR::CodeCache * codeCache = comp->getCurrentCodeCache();
   return codeCache->getCCPreLoadedCodeAddress(TR_NonZeroAllocPrefetch, comp->cg());
   }
#endif


U_8 *
TR_J9VMBase::getCodeCacheBase()
   {
   return _jitConfig->codeCache->heapBase;
   }

U_8 *
TR_J9VMBase::getCodeCacheBase(TR::CodeCache * codeCache)
   {
   // Used by S390 canUseRelativeLongInstructions to get code cache base.
   return codeCache->getCodeBase();
   }

U_8 *
TR_J9VMBase::getCodeCacheTop()
   {
   return _jitConfig->codeCache->heapTop;
   }

U_8 *
TR_J9VMBase::getCodeCacheTop(TR::CodeCache * codeCache)
   {
   // Used by S390 canUseRelativeLongInstructions to get code cache top.
   return codeCache->getCodeTop();
   }

// This routine may be called on the compilation thread or from a runtime hook
//
void
TR_J9VMBase::releaseCodeMemory(void *startPC, uint8_t bytesToSaveAtStart)
   {
   if (!TR::Options::getCmdLineOptions()->getOption(TR_DisableCodeCacheReclamation))
      {
      TR::VMAccessCriticalSection releaseCodeMemory(this);
      J9JavaVM            *vm        = jitConfig->javaVM;
      J9VMThread          *vmContext = vm->internalVMFunctions->currentVMThread(vm);
      J9JITExceptionTable *metaData  = jitConfig->jitGetExceptionTableFromPC(vmContext, (UDATA)startPC);
      vlogReclamation("Queuing for reclamation", metaData, bytesToSaveAtStart);
      TR::CodeCacheManager::instance()->addFaintCacheBlock(metaData, bytesToSaveAtStart);
      }
   }

bool
TR_J9VMBase::vmRequiresSelector(uint32_t mask)
   {
   return true;
   }

bool
TR_J9VMBase::callTheJitsArrayCopyHelper()
   {
   return true;
   }

void*
TR_J9VMBase::getReferenceArrayCopyHelperAddress()
   {
   // Get the function descriptor of referenceArrayCopy ( a C routine in the GC module)
   // Each platform will have its own implementation to set up the call to referenceArrayCopy
   J9JavaVM * jvm = _jitConfig->javaVM;
   return (void*) jvm->memoryManagerFunctions->referenceArrayCopy;
   }

bool
TR_J9VMBase::isClassFinal(TR_OpaqueClassBlock * clazz)
   {
   return (TR::Compiler->cls.romClassOf(clazz)->modifiers & J9AccFinal) ? true : false;
   }

bool
TR_J9VMBase::hasFinalFieldsInClass(TR_OpaqueClassBlock * clazz)
   {
   J9Class *clazzPtr = TR::Compiler->cls.convertClassOffsetToClassPtr(clazz);
   return (clazzPtr->classDepthAndFlags & J9_JAVA_CLASS_HAS_FINAL_FIELDS)!=0;
   }

static uint32_t offsetOfHotFields() { return offsetof(J9Class, instanceHotFieldDescription); }

class TR_MarkHotField : public TR_SubclassVisitor
   {
public:
   TR_MarkHotField(TR::Compilation * comp, TR::SymbolReference * symRef)
      : TR_SubclassVisitor(comp), _symRef(symRef) { }

   void mark(J9Class *, bool);

   virtual bool visitSubclass(TR_PersistentClassInfo *);

private:

   bool markHotField(J9Class * clazz, bool baseClass);

   TR::SymbolReference * _symRef;
   UDATA                _bitValue;
   UDATA                _slotIndex;
   };

void
TR_MarkHotField::mark(J9Class * clazz, bool isFixedClass)
   {
   TR_J9VMBase *fej9 = (TR_J9VMBase *)(_comp->fe());
   if (fej9->isAOT_DEPRECATED_DO_NOT_USE())
      return;

   if ((*(UDATA *)((char *)clazz + offsetOfHotFields()) & 0x1))
      {
      // temorary hack: tenure aligned classes can't have
      // hot fields marked, we need another word for this
      if (_comp->getOption(TR_TraceMarkingOfHotFields))
         {
         J9ROMClass* romClass = TR::Compiler->cls.romClassOf((TR_OpaqueClassBlock *)clazz);
         J9UTF8* name = J9ROMCLASS_CLASSNAME(romClass);
         printf("Rejected class %.*s for hot field marking because it's marked for tenured alignment\n", J9UTF8_LENGTH(name), J9UTF8_DATA(name));
         }
      return;
      }

   if (!_symRef->getSymbol()->getShadowSymbol() || _symRef->isUnresolved() || !clazz)
      return;

   if ((uintptrj_t)_symRef->getOffset() < fej9->getObjectHeaderSizeInBytes())
      return;

   _slotIndex = ((_symRef->getOffset() - fej9->getObjectHeaderSizeInBytes()) / TR::Compiler->om.sizeofReferenceField()) + 1; // +1 because low order bit means tenured alignment
   if (_slotIndex > 30) // not 31 because low order bit means tenured alignment
      return;

   _bitValue = (UDATA)1 << _slotIndex;

   if (!markHotField(clazz, true))
      return;

   if (!isFixedClass)
      {
      setTracing(_comp->getOption(TR_TraceMarkingOfHotFields));
      visit(fej9->convertClassPtrToClassOffset(clazz));
      }
   }

bool
TR_MarkHotField::visitSubclass(TR_PersistentClassInfo * subclassInfo)
   {
   return markHotField(TR::Compiler->cls.convertClassOffsetToClassPtr(subclassInfo->getClassId()), false);
   }

bool
TR_MarkHotField::markHotField(J9Class * clazz, bool rootClass)
   {
   TR_J9VMBase *fej9 = (TR_J9VMBase *)(_comp->fe());
   if (fej9->isAOT_DEPRECATED_DO_NOT_USE())
      return false;

   // If the bit is already marked in the class then we don't need to walk this classes subclasses.
   // Returning false indicates to the visitor to not walk this classes subclasses.
   //
   UDATA noncoldWord= *(UDATA *)((char *)clazz + offsetOfHotFields());
   if (noncoldWord & _bitValue)
      return false;

   UDATA * descriptorPtr = clazz->instanceDescription;
   UDATA descriptorWord;
   if (((UDATA) descriptorPtr) & BCT_J9DescriptionImmediate)
      descriptorWord = ((UDATA) descriptorPtr) >> 1;
   else
      descriptorWord = descriptorPtr[0];

   // Check that the field is a member of the class.  At the time this code was written there were cases
   // when value propation would call this function with the class being Object and the field being String.value
   //
   if (!(descriptorWord & _bitValue))
      return false;

   if (_comp->getOption(TR_TraceMarkingOfHotFields))
      {
      if (rootClass)
         {
         int32_t len; char * s = _symRef->getOwningMethod(_comp)->fieldName(_symRef->getCPIndex(), len, _comp->trMemory());
         printf("hot field %*s with bitValue=%x and slotIndex=%d found while compiling \n   %s\n", len, s, _bitValue, _slotIndex, _comp->signature());
         }

      J9ROMClass* romClass = TR::Compiler->cls.romClassOf((TR_OpaqueClassBlock*)clazz);
      J9UTF8* name = J9ROMCLASS_CLASSNAME(romClass);
      printf("%*smarked field as hot in class %.*s\n", depth(), " ", J9UTF8_LENGTH(name), J9UTF8_DATA(name));
      }

   *(UDATA *)((char *)clazz + offsetOfHotFields()) = noncoldWord | _bitValue;

   return true;
   }

void
TR_J9VMBase::markHotField(TR::Compilation * comp, TR::SymbolReference * symRef, TR_OpaqueClassBlock * clazz, bool isFixedClass)
   {
   TR_MarkHotField marker(comp, symRef);
   marker.mark(TR::Compiler->cls.convertClassOffsetToClassPtr(clazz), isFixedClass);
   }



bool
TR_J9VMBase::scanReferenceSlotsInClassForOffset(TR::Compilation * comp, TR_OpaqueClassBlock * classPointer, int32_t offset)
   {
   if (isAOT_DEPRECATED_DO_NOT_USE())
      return false;
   TR_VMFieldsInfo fields(comp, TR::Compiler->cls.convertClassOffsetToClassPtr(classPointer), 1);

   if (!fields.getFields()) return false;

   ListIterator <TR_VMField> iter(fields.getFields());
   for (TR_VMField * field = iter.getFirst(); field != NULL; field = iter.getNext())
      {
      if (field->offset > offset)
         return false;

      if (field->isReference())
         {
         char *fieldSignature = field->signature;
         char *fieldName = field->name;

         int32_t fieldOffset = getInstanceFieldOffset(classPointer, fieldName, (uint32_t)strlen(fieldName), fieldSignature, (uint32_t)strlen(fieldSignature));
         if (fieldOffset == offset)
            {
            J9Class *fieldClass = TR::Compiler->cls.convertClassOffsetToClassPtr(getClassFromSignature(fieldSignature, (int32_t)strlen(fieldSignature), comp->getCurrentMethod()));

            if (fieldClass != NULL)
               {
               UDATA hotWordValue = *(UDATA *)((char *)fieldClass + offsetOfHotFields());

               if (hotWordValue & 0x1) return true;
               }
            }
         }
      }

   return false;
   }

int32_t
TR_J9VMBase::findFirstHotFieldTenuredClassOffset(TR::Compilation *comp, TR_OpaqueClassBlock *opclazz)
   {
   if (!isAOT_DEPRECATED_DO_NOT_USE())
      {
      J9Class *clazz = TR::Compiler->cls.convertClassOffsetToClassPtr(opclazz);
      UDATA hotFieldsWordValue = *(UDATA *)((char *)clazz + offsetOfHotFields());

      if (!hotFieldsWordValue)
         return -1;

      if (hotFieldsWordValue & 0x1)
         {
         // this class is marked for tenured alignment ignore it
         return -1;
         }

      for (int i = 1; i<31; i++)
         {
         uint32_t flag = (uint32_t)(hotFieldsWordValue & ((UDATA)1<<i));

         // if the field is marked find the
         // class type of this field and see if that class
         // is marked for tenured alignment
         if (flag)
            {
            uint32_t offset = (i-1) * TR::Compiler->om.sizeofReferenceField();
            if (scanReferenceSlotsInClassForOffset(comp, opclazz, offset))
               return (int32_t)(offset + getObjectHeaderSizeInBytes());
            }
         }
      }

   return -1;
   }



#if defined(TR_TARGET_X86)
#define CACHE_LINE_SIZE 64
#elif defined(TR_HOST_POWER)
#define CACHE_LINE_SIZE 128
#else
#define CACHE_LINE_SIZE 256
#endif


void
TR_J9VMBase::markClassForTenuredAlignment(TR::Compilation *comp, TR_OpaqueClassBlock *opclazz, uint32_t alignFromStart)
   {
   if (!isAOT_DEPRECATED_DO_NOT_USE())
      {
      J9Class *clazz = TR::Compiler->cls.convertClassOffsetToClassPtr(opclazz);
      UDATA hotFieldsWordValue = 0x1; // mark for alignment

      TR_ASSERT((alignFromStart % getObjectAlignmentInBytes())==0, "alignment undershot should be multiple of %d bytes", getObjectAlignmentInBytes());
      TR_ASSERT((alignFromStart < 128), "alignment undershot should be less than 128 (124 max)");

      hotFieldsWordValue |= (((alignFromStart & 0x7f)/getObjectAlignmentInBytes()) << 1);

      //printf("Class %p, hotFieldsWordValue %p\n", opclazz,  hotFieldsWordValue);

      *(UDATA *)((char *)clazz + offsetOfHotFields()) = hotFieldsWordValue;
      }
   }


char *
TR_J9VMBase::getClassSignature_DEPRECATED(TR_OpaqueClassBlock * clazz, int32_t & length, TR_Memory * trMemory)
   {
   int32_t   numDims = 0;

   TR_OpaqueClassBlock * myClass = getBaseComponentClass(clazz, numDims);

   int32_t len;
   char * name = getClassNameChars(myClass, len);
   length = len + numDims;
   if (* name != '[')
      length += 2;

   char * sig = (char *)trMemory->allocateStackMemory(length);
   int32_t i;
   for (i = 0; i < numDims; i++)
      sig[i] = '[';
   if (* name != '[')
      sig[i++] = 'L';
   memcpy(sig+i, name, len);
   i += len;
   if (* name != '[')
      sig[i++] = ';';
   return sig;
   }


char *
TR_J9VMBase::getClassSignature(TR_OpaqueClassBlock * clazz, TR_Memory * trMemory)
   {
   int32_t   numDims = 0;

   TR_OpaqueClassBlock * myClass = getBaseComponentClass(clazz, numDims);

   int32_t len;
   char * name = getClassNameChars(myClass, len);
   int32_t length = len + numDims;
   if (* name != '[')
      length += 2;

    length++; //for null-termination
   char * sig = (char *)trMemory->allocateStackMemory(length);
   int32_t i;
   for (i = 0; i < numDims; i++)
      sig[i] = '[';
   if (* name != '[')
      sig[i++] = 'L';
   memcpy(sig+i, name, len);
   i += len;
   if (* name != '[')
      sig[i++] = ';';

   sig[length-1] = '\0';
   return sig;
   }


int32_t
TR_J9VMBase::printTruncatedSignature(char *sigBuf, int32_t bufLen, J9UTF8 *className, J9UTF8 *name, J9UTF8 *signature)
   {
   int32_t sigLen = J9UTF8_LENGTH(className) + J9UTF8_LENGTH(name) + J9UTF8_LENGTH(signature)+2;
   if (sigLen < bufLen)
      {
      sigLen = sprintf(sigBuf, "%.*s.%.*s%.*s", J9UTF8_LENGTH(className), utf8Data(className),
                       J9UTF8_LENGTH(name), utf8Data(name),
                       J9UTF8_LENGTH(signature), utf8Data(signature));
      }
   else // truncate some parts of the signature
      {
      if (sigLen - bufLen < J9UTF8_LENGTH(signature)) // classname and methodname can fit
         {
         sigLen = sprintf(sigBuf, "%.*s.%.*s%.*s", J9UTF8_LENGTH(className), utf8Data(className),
                          J9UTF8_LENGTH(name), utf8Data(name),
                          (J9UTF8_LENGTH(signature) - (sigLen-bufLen)), utf8Data(signature));
         }
      else
         {
         int32_t nameLen = std::min<int32_t>(bufLen-3, J9UTF8_LENGTH(name));
         if (nameLen == bufLen-3) // not even the method name can be printed entireley
            sigLen = sprintf(sigBuf, "*.%.*s", nameLen, utf8Data(name));
         else
            sigLen = sprintf(sigBuf, "%.*s.%.*s", std::min<int32_t>(bufLen-2 - nameLen, J9UTF8_LENGTH(className)), utf8Data(className), nameLen, utf8Data(name));
         }
      }
   return sigLen;
   }


int32_t
TR_J9VMBase::printTruncatedSignature(char *sigBuf, int32_t bufLen, TR_OpaqueMethodBlock *method)
   {
   // avoid using sampleSignature due to malloc
   J9Method *j9method = (J9Method *)method;
   J9UTF8 * className;
   J9UTF8 * name;
   J9UTF8 * signature;
   getClassNameSignatureFromMethod(j9method, className, name, signature);
   return printTruncatedSignature(sigBuf, bufLen, className, name, signature);
   }


int32_t *
TR_J9VMBase::getReferenceSlotsInClass(TR::Compilation * comp, TR_OpaqueClassBlock * classPointer)
   {
   // Get the offsets of all the reference slots in the given class as a
   // zero-terminated array of slot numbers. Return NULL if no reference slots
   // in the class.
   //
   TR_VMFieldsInfo fields(comp, TR::Compiler->cls.convertClassOffsetToClassPtr(classPointer), 0);
   int32_t * slots = fields.getGCDescriptor();
   if (* slots == 0)
      return NULL;
   return (int32_t*)slots;
   }

bool
TR_J9VMBase::shouldPerformEDO(
      TR::Block *catchBlock,
      TR::Compilation * comp)
   {
   TR_ASSERT(catchBlock->isCatchBlock(), "shouldPerformEDO expected block_%d to be a catch block", catchBlock->getNumber());

   if (comp->getOption(TR_DisableEDO))
      {
      return false;
      }

   if (catchBlock->isOSRCatchBlock()) // Can't currently induce recompilation from an OSR block
      {
      return false;
      }

   static char *disableEDORecomp = feGetEnv("TR_disableEDORecomp");
   if (disableEDORecomp)
      return false;

   TR::Recompilation *recomp = comp->getRecompilationInfo();

   if (recomp
      && comp->getOptions()->allowRecompilation()
      && recomp->useSampling()
      && recomp->shouldBeCompiledAgain()
      && comp->getMethodHotness() < hot
      && comp->getNodeCount() < TR::Options::_catchSamplingSizeThreshold)
      {
      return true;
      }
   else
      {
      return false;
      }
   }

bool
TR_J9VMBase::isClassArray(TR_OpaqueClassBlock *klass)
   {
   return J9ROMCLASS_IS_ARRAY(TR::Compiler->cls.romClassOf(klass)) ? true : false;
   }

char *
TR_J9VMBase::getClassNameChars(TR_OpaqueClassBlock * ramClass, int32_t & length)
   {
   return utf8Data(J9ROMCLASS_CLASSNAME(TR::Compiler->cls.romClassOf(ramClass)), length);
   }

bool
TR_J9VMBase::isInlineableNativeMethod(TR::Compilation * comp, TR::ResolvedMethodSymbol * methodSymbol)
   {
   if (!comp->getOption(TR_DisableInliningOfNatives))
      switch(methodSymbol->getRecognizedMethod())
         {
         //case TR::java_lang_System_identityHashCode:
         case TR::com_ibm_oti_vm_VM_callerClass:
            // return true if these are INLs.  If they've become JNIs as a result of project clear work
            // then we don't know how to handle them.   Specifically identityHashCode is a static JNI
            // so that calls to them get an inserted first argument.  The inliner and other code has
            // trouble matching up parameters to arguments in this case.
            //
            return !methodSymbol->isJNI();
         default:
            return false;
         }

   return false;
   }

bool
TR_J9VMBase::isQueuedForVeryHotOrScorching(TR_ResolvedMethod *calleeMethod, TR::Compilation *comp)
   {
   bool isQueuedForVeryHotOrScorching = false;

   _compInfo->acquireCompMonitor(_vmThread);
   //Check again in case another thread has already upgraded this request

   for (TR_MethodToBeCompiled *cur = TR::CompilationController::getCompilationInfo()->getMethodQueue(); cur; cur = cur->_next)
      {
      if (cur->getMethodDetails().getMethod() == (J9Method*) calleeMethod->getPersistentIdentifier() && cur->getMethodDetails().isOrdinaryMethod())
         {
         isQueuedForVeryHotOrScorching = cur->_optimizationPlan->getOptLevel() >= veryHot;
         break;
         }
      }

   _compInfo->releaseCompMonitor(_vmThread);
   return isQueuedForVeryHotOrScorching;
   }

bool
TR_J9VMBase::maybeHighlyPolymorphic(TR::Compilation *comp, TR_ResolvedMethod *caller, int32_t cpIndex, TR_Method *callee, TR_OpaqueClassBlock * receiverClass)
   {
   //if (method->isInterface())
     {
      TR_OpaqueClassBlock *classOfMethod = NULL;
      if(receiverClass)
         {
         classOfMethod = receiverClass;
         }
      else
         {
         int32_t len = callee->classNameLength();
         char *s = classNameToSignature(callee->classNameChars(), len, comp);
         classOfMethod = getClassFromSignature(s, len, caller, true);
         }
      if (classOfMethod)
         {
         int len = 1;
         traceMsg(comp, "maybeHighlyPolymorphic classOfMethod: %s yizhang\n", getClassNameChars(classOfMethod, len));
         TR_PersistentCHTable *chTable = comp->getPersistentInfo()->getPersistentCHTable();
         if (chTable->hasThreeOrMoreCompiledImplementors(classOfMethod, cpIndex, caller, comp, warm))
            {
            return true;
            }
         }
      }
      return false;
   }


bool TR_J9VMBase::supressInliningRecognizedInitialCallee(TR_CallSite* callsite, TR::Compilation* comp)
   {
   static const char* OPT_DETAILS = "O^O INLINER: " ;

   TR::Node *callNode = callsite->_callNode;
   TR::TreeTop *callNodeTreeTop  = callsite->_callNodeTreeTop;

   TR::SymbolReference * symRef = callNode->getSymbolReference();

   if (!symRef->isUnresolved() && !callsite->_initialCalleeSymbol->isHelper())
      {
      static bool doStringOpt = feGetEnv("TR_EnableStringOpt") ? true : false;

      TR_ResolvedMethod *m = callsite->_initialCalleeSymbol->getResolvedMethod();
      if (doStringOpt && comp->supressEarlyInlining())
         {
         char *sig = "java/lang/String.<init>(";
         if ((strncmp(m->signature(comp->trMemory()), sig, strlen(sig)) == 0) && (strncmp(m->signatureChars(), "([CII)", 6)==0))
            {
            return true;
            }
         }

      if (true)
         {
         char *sig = "java/lang/String.checkForCacheHit(";
         if (strncmp(m->signature(comp->trMemory()), sig, strlen(sig)) == 0)
            {
            return true;
            }

         sig = "java/lang/String.isAllSameCharacterArray(";
         if (strncmp(m->signature(comp->trMemory()), sig, strlen(sig)) == 0)
            {
            return true;
            }
         }

      }

   bool dontInlineRecognizedMethod = callsite->_initialCalleeSymbol->canReplaceWithHWInstr();
   if (callNode->getSymbol()->getResolvedMethodSymbol())
      {
      // Methods we may prefer not to inline, for heuristic reasons.
      // (Methods we must not inline for correctness don't go in the next switch below.)
      //
      switch (callNode->getSymbol()->getResolvedMethodSymbol()->getRecognizedMethod())
         {
         case TR::java_lang_invoke_MethodHandle_doCustomizationLogic:
         case TR::java_lang_invoke_MethodHandle_undoCustomizationLogic:
            dontInlineRecognizedMethod = true;
            break;

         // ByteArray Marshalling methods
         case TR::com_ibm_dataaccess_ByteArrayMarshaller_writeShort_:
         case TR::com_ibm_dataaccess_ByteArrayMarshaller_writeShortLength_:

         case TR::com_ibm_dataaccess_ByteArrayMarshaller_writeInt_:
         case TR::com_ibm_dataaccess_ByteArrayMarshaller_writeIntLength_:

         case TR::com_ibm_dataaccess_ByteArrayMarshaller_writeLong_:
         case TR::com_ibm_dataaccess_ByteArrayMarshaller_writeLongLength_:

         case TR::com_ibm_dataaccess_ByteArrayMarshaller_writeFloat_:
         case TR::com_ibm_dataaccess_ByteArrayMarshaller_writeDouble_:

         // ByteArray Unmarshalling methods
         case TR::com_ibm_dataaccess_ByteArrayUnmarshaller_readShort_:
         case TR::com_ibm_dataaccess_ByteArrayUnmarshaller_readShortLength_:

         case TR::com_ibm_dataaccess_ByteArrayUnmarshaller_readInt_:
         case TR::com_ibm_dataaccess_ByteArrayUnmarshaller_readIntLength_:

         case TR::com_ibm_dataaccess_ByteArrayUnmarshaller_readLong_:
         case TR::com_ibm_dataaccess_ByteArrayUnmarshaller_readLongLength_:

         case TR::com_ibm_dataaccess_ByteArrayUnmarshaller_readFloat_:
         case TR::com_ibm_dataaccess_ByteArrayUnmarshaller_readDouble_:
          if (!comp->getOption(TR_DisableMarshallingIntrinsics))
             dontInlineRecognizedMethod = true;
          break;

         // DAA Packed Decimal arithmetic methods
         case TR::com_ibm_dataaccess_PackedDecimal_addPackedDecimal_:
         case TR::com_ibm_dataaccess_PackedDecimal_subtractPackedDecimal_:
         case TR::com_ibm_dataaccess_PackedDecimal_multiplyPackedDecimal_:
         case TR::com_ibm_dataaccess_PackedDecimal_dividePackedDecimal_:
         case TR::com_ibm_dataaccess_PackedDecimal_remainderPackedDecimal_:

         // DAA Packed Decimal comparison methods
         case TR::com_ibm_dataaccess_PackedDecimal_lessThanPackedDecimal_:
         case TR::com_ibm_dataaccess_PackedDecimal_lessThanOrEqualsPackedDecimal_:
         case TR::com_ibm_dataaccess_PackedDecimal_greaterThanPackedDecimal_:
         case TR::com_ibm_dataaccess_PackedDecimal_greaterThanOrEqualsPackedDecimal_:
         case TR::com_ibm_dataaccess_PackedDecimal_equalsPackedDecimal_:
         case TR::com_ibm_dataaccess_PackedDecimal_notEqualsPackedDecimal_:

         // DAA Packed Decimal shift methods
         case TR::com_ibm_dataaccess_PackedDecimal_shiftLeftPackedDecimal_:
         case TR::com_ibm_dataaccess_PackedDecimal_shiftRightPackedDecimal_:

         // DAA Packed Decimal check method
         case TR::com_ibm_dataaccess_PackedDecimal_checkPackedDecimal_:

         // DAA Packed Decimal <-> Integer
         case TR::com_ibm_dataaccess_DecimalData_convertPackedDecimalToInteger_:
         case TR::com_ibm_dataaccess_DecimalData_convertPackedDecimalToInteger_ByteBuffer_:
         case TR::com_ibm_dataaccess_DecimalData_convertIntegerToPackedDecimal_:
         case TR::com_ibm_dataaccess_DecimalData_convertIntegerToPackedDecimal_ByteBuffer_:

         // DAA Packed Decimal <-> Long
         case TR::com_ibm_dataaccess_DecimalData_convertPackedDecimalToLong_:
         case TR::com_ibm_dataaccess_DecimalData_convertPackedDecimalToLong_ByteBuffer_:
         case TR::com_ibm_dataaccess_DecimalData_convertLongToPackedDecimal_:
         case TR::com_ibm_dataaccess_DecimalData_convertLongToPackedDecimal_ByteBuffer_:

            // DAA Packed Decimal <-> External Decimal
         case TR::com_ibm_dataaccess_DecimalData_convertPackedDecimalToExternalDecimal_:
         case TR::com_ibm_dataaccess_DecimalData_convertExternalDecimalToPackedDecimal_:

         // DAA Packed Decimal <-> Unicode Decimal
         case TR::com_ibm_dataaccess_DecimalData_convertPackedDecimalToUnicodeDecimal_:
         case TR::com_ibm_dataaccess_DecimalData_convertUnicodeDecimalToPackedDecimal_:

         //BigDecimal related DFP methods
         case TR::com_ibm_dataaccess_DecimalData_DFPConvertPackedToDFP:
         case TR::com_ibm_dataaccess_DecimalData_DFPConvertDFPToPacked:
            if (!comp->getOption(TR_DisablePackedDecimalIntrinsics))
               dontInlineRecognizedMethod = true;
            break;

         case TR::com_ibm_dataaccess_ByteArrayUtils_trailingZerosQuadWordAtATime_:
            if (!comp->getOption(TR_DisablePackedDecimalIntrinsics) &&
                    !comp->getOption(TR_DisableDAATrailingZero) &&
                    !TR::Compiler->om.canGenerateArraylets())
               dontInlineRecognizedMethod = true;
            break;

         case TR::java_math_BigDecimal_noLLOverflowAdd:
         case TR::java_math_BigDecimal_noLLOverflowMul:
         case TR::java_math_BigDecimal_slowSubMulSetScale:
         case TR::java_math_BigDecimal_slowAddAddMulSetScale:
         case TR::java_math_BigDecimal_slowMulSetScale:
            if (comp->cg()->getSupportsBDLLHardwareOverflowCheck())
               dontInlineRecognizedMethod = true;
            break;
         case TR::java_util_concurrent_atomic_AtomicIntegerFieldUpdater_getAndDecrement:
         case TR::java_util_concurrent_atomic_AtomicIntegerFieldUpdater_getAndIncrement:
         case TR::java_util_concurrent_atomic_AtomicIntegerFieldUpdater_getAndAdd:
         case TR::java_util_concurrent_atomic_AtomicIntegerFieldUpdater_decrementAndGet:
         case TR::java_util_concurrent_atomic_AtomicIntegerFieldUpdater_incrementAndGet:
         case TR::java_util_concurrent_atomic_AtomicIntegerFieldUpdater_addAndGet:
            if (comp->cg()->getSupportsAtomicLoadAndAdd())
               dontInlineRecognizedMethod = true;
            break;
         case TR::java_math_BigDecimal_valueOf:
         case TR::java_math_BigDecimal_add:
         case TR::java_math_BigDecimal_subtract:
         case TR::java_math_BigDecimal_multiply:
            if (comp->isProfilingCompilation())
               {
               dontInlineRecognizedMethod = true;
               break;
               }
            // fall through
         case TR::java_math_BigInteger_add:
         case TR::java_math_BigInteger_subtract:
         case TR::java_math_BigInteger_multiply:
            if (callNode->getOpCode().isCallDirect())
               {
               bool dontInline = false;
               if (callNode->getReferenceCount() == 1)
                  dontInline = true;
               else if (callNode->getReferenceCount() == 2)
                  {
                  TR::TreeTop *cursor = callNodeTreeTop->getNextTreeTop();
                  while (cursor)
                     {
                     TR::Node *cursorNode = cursor->getNode();

                     if (cursorNode->getOpCodeValue() == TR::BBEnd)
                        break;

                     if (cursorNode->getOpCodeValue() == TR::treetop)
                        {
                        if (cursorNode->getFirstChild() == callNode)
                           {
                           dontInline = true;
                           break;
                           }
                        }

                     cursor = cursor->getNextTreeTop();
                     }
                  }

               if (dontInline &&
                     performTransformation(comp, "%sNot inlining dead BigDecimal/BigInteger call node [" POINTER_PRINTF_FORMAT "]\n", OPT_DETAILS, callNode))
                  dontInlineRecognizedMethod = true;
               }
            break;
         case TR::com_ibm_ws_webcontainer_channel_WCCByteBufferOutputStream_printUnencoded:
            if (comp->isServerInlining())
               {
               // Prefer arrayTranslate to kick in as often as possible
               dontInlineRecognizedMethod = true;
               }
            break;
         case TR::com_ibm_jit_JITHelpers_toUpperIntrinsicLatin1:
         case TR::com_ibm_jit_JITHelpers_toLowerIntrinsicLatin1:
         case TR::com_ibm_jit_JITHelpers_toUpperIntrinsicUTF16:
         case TR::com_ibm_jit_JITHelpers_toLowerIntrinsicUTF16:
            if(comp->cg()->getSupportsInlineStringCaseConversion())
               {
               dontInlineRecognizedMethod = true;
               }
            break;
         case TR::java_lang_StringLatin1_indexOf:
         case TR::java_lang_StringUTF16_indexOf:
         case TR::com_ibm_jit_JITHelpers_intrinsicIndexOfStringLatin1:
         case TR::com_ibm_jit_JITHelpers_intrinsicIndexOfStringUTF16:
         case TR::com_ibm_jit_JITHelpers_intrinsicIndexOfLatin1:
         case TR::com_ibm_jit_JITHelpers_intrinsicIndexOfUTF16:
            if (comp->cg()->getSupportsInlineStringIndexOf())
               {
               dontInlineRecognizedMethod = true;
               }
            break;
         case TR::java_lang_Math_max_D:
         case TR::java_lang_Math_min_D:
            if(comp->cg()->getSupportsVectorRegisters() && !comp->getOption(TR_DisableSIMDDoubleMaxMin))
               {
               dontInlineRecognizedMethod = true;
               }
            break;
         case TR::java_lang_String_hashCodeImplDecompressed:
            /*
             * X86 and z want to avoid inlining both java_lang_String_hashCodeImplDecompressed and java_lang_String_hashCodeImplCompressed
             * so they can be recognized and replaced with a custom fast implementation.
             * Power currently only has the custom fast implementation for java_lang_String_hashCodeImplDecompressed.
             * As a result, Power only wants to prevent inlining of java_lang_String_hashCodeImplDecompressed.
             * When Power gets a fast implementation of TR::java_lang_String_hashCodeImplCompressed, this case can be merged into the case
             * for java_lang_String_hashCodeImplCompressed instead of using a fallthrough.
             */
            if (!TR::Compiler->om.canGenerateArraylets() &&
                TR::Compiler->target.cpu.isPower() && TR::Compiler->target.cpu.id() >= TR_PPCp8 && getPPCSupportsVSXRegisters() && !comp->compileRelocatableCode())
                  {
                  dontInlineRecognizedMethod = true;
                  break;
                  }
            // Intentional fallthrough here.
         case TR::java_lang_String_hashCodeImplCompressed:
            if (comp->cg()->getSupportsInlineStringHashCode())
               {
               dontInlineRecognizedMethod = true;
               }
            break;
         default:
            break;
         }

      // Methods we must not inline for correctness
      //
      switch (callNode->getSymbol()->getResolvedMethodSymbol()->getMandatoryRecognizedMethod())
         {
         case TR::java_nio_Bits_keepAlive: // This is an empty method whose only purpose is to serve as an anchored use of a given object, so it doesn't get collected
         case TR::java_lang_ref_Reference_reachabilityFence: // This is an empty method whose only purpose is to serve as an anchored use of a given object, so it doesn't get collected
         case TR::java_lang_Object_newInstancePrototype:
         //case TR::java_lang_String_init_String:
            dontInlineRecognizedMethod = true;
            break;
         default:
            break;
         }

      }

   if (dontInlineRecognizedMethod)
      {
      return true;
      }

   return false;
   }

int TR_J9VMBase::checkInlineableWithoutInitialCalleeSymbol (TR_CallSite* callsite, TR::Compilation* comp)
   {
   if (!callsite->_isInterface)
      {
      return Unresolved_Callee;
      }

   return InlineableTarget;
   }


int TR_J9VMBase::checkInlineableTarget (TR_CallTarget* target, TR_CallSite* callsite, TR::Compilation* comp, bool inJSR292InliningPasses)
   {
   TR_ResolvedMethod * resolvedMethod = target->_calleeSymbol ? target->_calleeSymbol->getResolvedMethod():target->_calleeMethod;

   if (!comp->hasIntStreamForEach())
      {
      // This first if statement controls inlining of a large class of JSR292 methods, which we want to consider ONLY in certain cases in early rounds of inlining...
      if ( resolvedMethod->convertToMethod()->isArchetypeSpecimen() ||
         resolvedMethod->getRecognizedMethod() == TR::java_lang_invoke_MethodHandle_invokeExact ||
         resolvedMethod->getRecognizedMethod() == TR::java_lang_invoke_MethodHandle_invokeExactTargetAddress ||
         resolvedMethod->getRecognizedMethod() == TR::java_lang_invoke_MutableCallSite_getTarget ||
         resolvedMethod->getRecognizedMethod() == TR::java_lang_invoke_DirectHandle_invokeExact ||
         resolvedMethod->getRecognizedMethod() == TR::java_lang_invoke_InterfaceHandle_invokeExact ||
         resolvedMethod->getRecognizedMethod() == TR::java_lang_invoke_VirtualHandle_invokeExact ||
         TR_J9MethodBase::isVarHandleOperationMethod(resolvedMethod->getRecognizedMethod())
         )
         {
         if ( resolvedMethod->getRecognizedMethod() == TR::java_lang_invoke_MethodHandle_invokeExactTargetAddress ||
             resolvedMethod->getRecognizedMethod() == TR::java_lang_invoke_MutableCallSite_getTarget ||
             TR_J9MethodBase::isVarHandleOperationMethod(resolvedMethod->getRecognizedMethod()) ||
             resolvedMethod->getRecognizedMethod() == TR::java_lang_invoke_DirectHandle_invokeExact ||
             resolvedMethod->getRecognizedMethod() == TR::java_lang_invoke_InterfaceHandle_invokeExact ||
             resolvedMethod->getRecognizedMethod() == TR::java_lang_invoke_VirtualHandle_invokeExact
            )
            {
            // Always choose to inline these methods; the first two are small getters, and the last three are single-level "leaf" handles
            }
         else if ( !inJSR292InliningPasses )
            {
            // Last round of inlining, no more JSR292 methods (other than the above two things, to which we always say yes)
            return DontInline_Callee;
            }
         else if ( comp->getCurrentMethod()->convertToMethod()->isArchetypeSpecimen() || comp->getCurrentMethod()->getRecognizedMethod() == TR::java_lang_invoke_MethodHandle_invokeExact )
            {
            // We're in JSR292 Inlining rounds, and we are ourselves an archetype specimen, so we can inline other archetype specimina whenever we see fit
            }
         else if ( comp->getMethodHotness() >= hot )
            {
            // We are a hot method that isn't an archetype specimen, and we're in JSR292 inlining,
            // but because we're hot (or greater) we are allowed to inline JSR292 methods whenever we see fit
            }
         else
            {
            // We are in first rounds of inlining, we are warm or below, and we are not an archetype specimen ourselves... No inlining of JSR292 methods.
            return DontInline_Callee;
            }
         }
      else if ( inJSR292InliningPasses )
         {
         // If we aren't in the last round of inlining, don't inline anything that didn't fall into the above category
         return DontInline_Callee;
         }
      else if (comp->compileRelocatableCode() && comp->getMethodHotness() <= cold)
         {
         // If we are an AOT cold compile, don't inline
         return DontInline_Callee;
         }
      else if ( comp->ilGenRequest().details().isMethodHandleThunk() &&
                static_cast<J9::MethodHandleThunkDetails &>(comp->ilGenRequest().details()).isShareable())
         {
         // We are trying to inline a non-JSR292 method, and we are in the last round of inlining, but we are a shareable thunk, so say NO
         // Except for do and undo customization logic which we still want to inline...
         //
         if ( resolvedMethod->getRecognizedMethod() != TR::java_lang_invoke_MethodHandle_doCustomizationLogic &&
              resolvedMethod->getRecognizedMethod() != TR::java_lang_invoke_MethodHandle_undoCustomizationLogic
            )
            {
            return DontInline_Callee;
            }
         }
      }

   if (!TR_J9InlinerPolicy::isInlineableJNI(resolvedMethod,callsite->_callNode) || ( TR_J9InlinerPolicy::isInlineableJNI(resolvedMethod,callsite->_callNode) && callsite->isIndirectCall()) )
      {
      if (!target->_calleeMethod->isCompilable(comp->trMemory()) || !target->_calleeMethod->isInlineable(comp))
         {
         return Not_Compilable_Callee;
         }

      if (target->_calleeMethod->isJNINative())
         {
         return JNI_Callee;
         }
      }

   TR::RecognizedMethod rm = target->_calleeSymbol ? target->_calleeSymbol->getRecognizedMethod() : target->_calleeMethod->getRecognizedMethod();

   // Don't inline methods that are going to be reduced in ilgen or UnsafeFastPath
   switch (rm)
      {
      case TR::com_ibm_jit_JITHelpers_getByteFromArray:
      case TR::com_ibm_jit_JITHelpers_getByteFromArrayByIndex:
      case TR::com_ibm_jit_JITHelpers_getByteFromArrayVolatile:
      case TR::com_ibm_jit_JITHelpers_getCharFromArray:
      case TR::com_ibm_jit_JITHelpers_getCharFromArrayByIndex:
      case TR::com_ibm_jit_JITHelpers_getCharFromArrayVolatile:
      case TR::com_ibm_jit_JITHelpers_getIntFromArray:
      case TR::com_ibm_jit_JITHelpers_getIntFromArrayVolatile:
      case TR::com_ibm_jit_JITHelpers_getIntFromObject:
      case TR::com_ibm_jit_JITHelpers_getIntFromObjectVolatile:
      case TR::com_ibm_jit_JITHelpers_getLongFromArray:
      case TR::com_ibm_jit_JITHelpers_getLongFromArrayVolatile:
      case TR::com_ibm_jit_JITHelpers_getLongFromObject:
      case TR::com_ibm_jit_JITHelpers_getLongFromObjectVolatile:
      case TR::com_ibm_jit_JITHelpers_getObjectFromArray:
      case TR::com_ibm_jit_JITHelpers_getObjectFromArrayVolatile:
      case TR::com_ibm_jit_JITHelpers_getObjectFromObject:
      case TR::com_ibm_jit_JITHelpers_getObjectFromObjectVolatile:
      case TR::com_ibm_jit_JITHelpers_putByteInArray:
      case TR::com_ibm_jit_JITHelpers_putByteInArrayByIndex:
      case TR::com_ibm_jit_JITHelpers_putByteInArrayVolatile:
      case TR::com_ibm_jit_JITHelpers_putCharInArray:
      case TR::com_ibm_jit_JITHelpers_putCharInArrayByIndex:
      case TR::com_ibm_jit_JITHelpers_putCharInArrayVolatile:
      case TR::com_ibm_jit_JITHelpers_putIntInArray:
      case TR::com_ibm_jit_JITHelpers_putIntInArrayVolatile:
      case TR::com_ibm_jit_JITHelpers_putIntInObject:
      case TR::com_ibm_jit_JITHelpers_putIntInObjectVolatile:
      case TR::com_ibm_jit_JITHelpers_putLongInArray:
      case TR::com_ibm_jit_JITHelpers_putLongInArrayVolatile:
      case TR::com_ibm_jit_JITHelpers_putLongInObject:
      case TR::com_ibm_jit_JITHelpers_putLongInObjectVolatile:
      case TR::com_ibm_jit_JITHelpers_putObjectInArray:
      case TR::com_ibm_jit_JITHelpers_putObjectInArrayVolatile:
      case TR::com_ibm_jit_JITHelpers_putObjectInObject:
      case TR::com_ibm_jit_JITHelpers_putObjectInObjectVolatile:
      case TR::com_ibm_jit_JITHelpers_byteToCharUnsigned:
      case TR::com_ibm_jit_JITHelpers_acmplt:
      case TR::com_ibm_jit_JITHelpers_isArray:
      case TR::com_ibm_jit_JITHelpers_getJ9ClassFromObject32:
      case TR::com_ibm_jit_JITHelpers_getJ9ClassFromObject64:
      case TR::com_ibm_jit_JITHelpers_getClassInitializeStatus:
      case TR::java_lang_StringUTF16_getChar:
      case TR::java_lang_StringUTF16_toBytes:
      case TR::java_lang_invoke_MethodHandle_asType:
            return DontInline_Callee;
      default:
         break;
   }

   if (comp->getOptions()->getEnableGPU(TR_EnableGPU))
      {
      switch (rm)
         {
         case TR::java_util_stream_AbstractPipeline_evaluate:
            traceMsg(comp, "Intentionally avoided inlining evaluate\n");
            return Recognized_Callee;
            break;
         default:
            break;
         }
      }

   if (comp->getOptions()->getEnableGPU(TR_EnableGPUEnableMath))
      {
      switch (rm)
         {
         case TR::java_lang_Math_abs_F:
         case TR::java_lang_Math_abs_D:
         case TR::java_lang_Math_exp:
         case TR::java_lang_Math_log:
         case TR::java_lang_Math_sqrt:
         case TR::java_lang_Math_sin:
         case TR::java_lang_Math_cos:
            traceMsg(comp, "Intentionally avoided inlining MathMethod\n");
            return Recognized_Callee;
         default:
            break;
         }
      }

#ifdef J9VM_OPT_JAVA_CRYPTO_ACCELERATION
   if (inlineRecognizedCryptoMethod(target, comp))
      {
      return Recognized_Callee;
      }
#endif

   if (
       rm == TR::com_ibm_jit_JITHelpers_toUpperIntrinsicLatin1 ||
       rm == TR::com_ibm_jit_JITHelpers_toLowerIntrinsicUTF16 ||
       rm == TR::com_ibm_jit_JITHelpers_toUpperIntrinsicLatin1 ||
       rm == TR::com_ibm_jit_JITHelpers_toLowerIntrinsicUTF16 ||

       rm == TR::java_lang_String_compressedArrayCopy_BIBII ||
       rm == TR::java_lang_String_compressedArrayCopy_BICII ||
       rm == TR::java_lang_String_compressedArrayCopy_CIBII ||
       rm == TR::java_lang_String_compressedArrayCopy_CICII ||
       rm == TR::java_lang_String_decompressedArrayCopy_BIBII ||
       rm == TR::java_lang_String_decompressedArrayCopy_BICII ||
       rm == TR::java_lang_String_decompressedArrayCopy_CIBII ||
       rm == TR::java_lang_String_decompressedArrayCopy_CICII ||
       rm == TR::java_lang_Math_max_D ||
       rm == TR::java_lang_Math_min_D ||
       //DAA Intrinsic methods will get reduced if intrinsics are on, so don't consider it as a target
       (resolvedMethod->isDAAMarshallingIntrinsicMethod() && !comp->getOption(TR_DisableMarshallingIntrinsics)) ||
       (resolvedMethod->isDAAPackedDecimalIntrinsicMethod() && !comp->getOption(TR_DisablePackedDecimalIntrinsics)) ||

      // dont inline methods that contain the NumberFormat pattern
      // this is because we want to catch the opportunity with stringpeepholes
      // and stringpeepholes runs before inliner. so if the callemethod contained
      // the pattern and it got inlined, we would never find the pattern
      isDecimalFormatPattern(comp, target->_calleeMethod))
      {
      return Recognized_Callee;
      }

   return InlineableTarget;
   }

void
TR_J9VMBase::refineColdness (TR::Node* node, bool& isCold)
   {
   bool inlineableJNI = false;
   TR::SymbolReference * symRef = node->getSymbolReference();
   if(symRef->getSymbol()->isResolvedMethod()
         && symRef->getSymbol()->castToResolvedMethodSymbol()->getResolvedMethod())
       inlineableJNI = TR_J9InlinerPolicy::isInlineableJNI(symRef->getSymbol()->castToResolvedMethodSymbol()->getResolvedMethod(),node);

   isCold = isCold && !inlineableJNI;
   }

static TR::ILOpCodes udataIndirectLoadOpCode(TR::Compilation * comp)
   {
   if (TR::Compiler->target.is64Bit())
      {
      return TR::lloadi;
      }
   else
      {
      return TR::iloadi;
      }
   }

static TR::ILOpCodes udataIndirectStoreOpCode(TR::Compilation * comp)
   {
   if (TR::Compiler->target.is64Bit())
      {
      return TR::lstorei;
      }
   else
      {
      return TR::istorei;
      }
   }

static TR::ILOpCodes udataConstOpCode(TR::Compilation * comp)
   {
   if (TR::Compiler->target.is64Bit())
      {
      return TR::lconst;
      }
   else
      {
      return TR::iconst;
      }
   }

static TR::ILOpCodes udataLoadOpCode(TR::Compilation * comp)
   {
   if (TR::Compiler->target.is64Bit())
      {
      return TR::lload;
      }
   else
      {
      return TR::iload;
      }
   }

static TR::ILOpCodes udataCmpEqOpCode(TR::Compilation * comp)
   {
   if (TR::Compiler->target.is64Bit())
      {
      return TR::lcmpeq;
      }
   else
      {
      return TR::icmpeq;
      }
   }

TR::TreeTop *
TR_J9VMBase::lowerAsyncCheck(TR::Compilation * comp, TR::Node * root, TR::TreeTop * treeTop)
   {
   // Generate the inline test as a child of the asynccheck node
   //
   TR::SymbolReference * stackOverflowSymRef =
      new (comp->trHeapMemory()) TR::SymbolReference(comp->getSymRefTab(), TR::RegisterMappedSymbol::createMethodMetaDataSymbol(comp->trHeapMemory(), "stackOverflowMark"));

   stackOverflowSymRef->setOffset(offsetof(J9VMThread, stackOverflowMark));

   TR::Node * loadNode  = TR::Node::createWithSymRef(root, udataLoadOpCode(comp), 0, stackOverflowSymRef);
   TR::Node * constNode = TR::Node::create(root, udataConstOpCode(comp), 0, 0);
   if (TR::Compiler->target.is64Bit())
      {
      constNode->setLongInt(-1L);
      }
   else
      constNode->setInt(-1);

   root->setAndIncChild(0, TR::Node::create(udataCmpEqOpCode(comp), 2, loadNode, constNode));

   // Insert the address of the helper as a symref into the asynccheck node
   root->setSymbolReference(comp->getSymRefTab()->findOrCreateAsyncCheckSymbolRef());
   root->setNumChildren(1);

   return treeTop;
   }


bool
TR_J9VMBase::isMethodEnterTracingEnabled(TR_OpaqueMethodBlock *method)
   {
   J9JavaVM * javaVM = _jitConfig->javaVM;
   J9HookInterface * * vmHooks = javaVM->internalVMFunctions->getVMHookInterface(javaVM);

   return jitMethodEnterTracingEnabled(getCurrentVMThread(), (J9Method *)method);
   }

bool
TR_J9VMBase::isMethodExitTracingEnabled(TR_OpaqueMethodBlock *method)
   {
   J9JavaVM * javaVM = _jitConfig->javaVM;
   J9HookInterface * * vmHooks = javaVM->internalVMFunctions->getVMHookInterface(javaVM);

   return jitMethodExitTracingEnabled(getCurrentVMThread(), (J9Method *)method);
   }

bool
TR_J9VMBase::isSelectiveMethodEnterExitEnabled()
   {
   return false;
   }

bool
TR_J9VMBase::canMethodEnterEventBeHooked()
   {
   J9JavaVM * javaVM = _jitConfig->javaVM;
   J9HookInterface * * vmHooks = javaVM->internalVMFunctions->getVMHookInterface(javaVM);

   return ((*vmHooks)->J9HookDisable(vmHooks, J9HOOK_VM_METHOD_ENTER) != 0);
   }

bool
TR_J9VMBase::canMethodExitEventBeHooked()
   {
   J9JavaVM * javaVM = _jitConfig->javaVM;
   J9HookInterface * * vmHooks = javaVM->internalVMFunctions->getVMHookInterface(javaVM);

   return ((*vmHooks)->J9HookDisable(vmHooks, J9HOOK_VM_METHOD_RETURN) != 0);
   }

bool
TR_J9VMBase::methodsCanBeInlinedEvenIfEventHooksEnabled()
   {
   return false;
   }


TR::TreeTop *
TR_J9VMBase::lowerMethodHook(TR::Compilation * comp, TR::Node * root, TR::TreeTop * treeTop)
   {
   J9Method * j9method = (J9Method *) root->getOwningMethod();
   TR::Node * ramMethod = TR::Node::aconst(root, (uintptrj_t)j9method);
   ramMethod->setIsMethodPointerConstant(true);

   int32_t event = root->getOpCodeValue() == TR::MethodEnterHook ? J9HOOK_VM_METHOD_ENTER : J9HOOK_VM_METHOD_RETURN;
   bool isTrace = (event == J9HOOK_VM_METHOD_ENTER) ? isMethodEnterTracingEnabled(j9method) : isMethodExitTracingEnabled(j9method);

   TR::Node * methodCall;
   if (root->getNumChildren() == 0)
      methodCall = TR::Node::createWithSymRef(TR::call, 1, 1, ramMethod, root->getSymbolReference());
   else
      {
      TR::Node * child = root->getChild(0);
      if (isAOT_DEPRECATED_DO_NOT_USE() || !isTrace && comp->cg()->getSupportsPartialInlineOfMethodHooks())
         child = child->duplicateTree();

      methodCall = TR::Node::createWithSymRef(TR::call, 2, 2, child, ramMethod, root->getSymbolReference());
      root->getChild(0)->recursivelyDecReferenceCount();
      }

   if (isAOT_DEPRECATED_DO_NOT_USE())
      {
      // Add an ifcmpne branch for AOT
      TR::TreeTop *ifTree = TR::TreeTop::create(comp, TR::Node::create(TR::treetop, 1, methodCall));

      TR::Node *cmp = comp->createAOTGuard(comp, methodCall->getInlinedSiteIndex(), root, 0, TR_MethodEnterExitGuard);
      TR::TreeTop *cmpTree = TR::TreeTop::create(comp, cmp);

      root->setNumChildren(0);

      TR::Block * followOnBlock = NULL;
      TR::Block *enclosingBlock = treeTop->getEnclosingBlock();
      TR::Block *remainderBlock = enclosingBlock->createConditionalBlocksBeforeTree(treeTop, cmpTree, ifTree, 0, comp->getFlowGraph());

      TR::Block *ifBlock = ifTree->getEnclosingBlock();

      bool enableDupTree = comp->getOption(TR_EnableDupRetTree);
      if ((root->getOpCodeValue() == TR::MethodExitHook) && enableDupTree)
         {
         // Remove the goto block
         TR::TransformUtil::removeTree(comp, ifBlock->getLastRealTreeTop());

         // remove the edge
         comp->getFlowGraph()->removeEdge(ifBlock, remainderBlock);

         // to create dup tree
         TR::TreeTop *dupTree = remainderBlock->getFirstRealTreeTop()->duplicateTree();

         // append the duplicated tree
         ifBlock->append(dupTree);

         TR::TreeTop *exitTree = remainderBlock->getLastRealTreeTop();
         TR::TreeTop *curTree = remainderBlock->getFirstRealTreeTop();
         TR::TreeTop *nextTree = curTree->getNextRealTreeTop();
         while (curTree != exitTree)
            {
            curTree = nextTree;
            ifBlock->append(curTree->duplicateTree());
            nextTree = curTree->getNextRealTreeTop();
            }

         // mark return block as extension of prev block
         //remainderBlock->setIsExtensionOfPreviousBlock(true);

         // do I need to add edge from ifBlock to out?  what is the Out Block?
         comp->getFlowGraph()->addEdge(ifBlock, comp->getFlowGraph()->getEnd());
         }

      if (methodCall->getNumChildren() != 0)
         {
         //enclosingBlock->getNextBlock()->setIsExtensionOfPreviousBlock();

         TR::Node *child = methodCall->getChild(0);
         if (child->getOpCodeValue() == TR::aRegLoad)
            {
            TR::Node *ifNode = ifTree->getNode();
            ifNode->setNumChildren(3);
            TR::Node *glRegDeps = enclosingBlock->getEntry()->getNode()->getChild(0);

            TR::Node *duplicateGlRegDeps = glRegDeps->duplicateTree();
            TR::Node *originalDuplicateGlRegDeps = duplicateGlRegDeps;
            duplicateGlRegDeps = TR::Node::copy(glRegDeps);
            ifNode->setChild(2, duplicateGlRegDeps);

            for (int32_t i = glRegDeps->getNumChildren() - 1; i >= 0; --i)
               {
               TR::Node * dep = glRegDeps->getChild(i);
               duplicateGlRegDeps->setAndIncChild(i, dep);
               if (dep->getGlobalRegisterNumber() == child->getGlobalRegisterNumber())
                  originalDuplicateGlRegDeps->setAndIncChild(i, child);
               }

            TR::Block *callTreeBlock = ifTree->getEnclosingBlock();
            TR::Node *bbstartNode = callTreeBlock->getEntry()->getNode();
            bbstartNode->setNumChildren(1);
            bbstartNode->setChild(0, originalDuplicateGlRegDeps);
            }
         }

      return cmpTree;
      }
   else if (!isTrace && comp->cg()->getSupportsPartialInlineOfMethodHooks())
      {
      // The method enter and exit hooks must be modified to check to see if the event is hooked
      // in the new interface rather than the old. This is a simple bit test at a known address.
      // The JIT should check the status of the J9HOOK_FLAG_HOOKED bit in the hook interface,
      // rather than the vmThread->eventFlags field.
      //
      // create
      // iand
      //    bu2i
      //      buload &vmThread()->javaVM->hookInterface->flags[J9HOOK_VM_METHOD_ENTER/J9HOOK_VM_METHOD_RETURN];
      //    iconst J9HOOK_FLAG_HOOKED
      //
      TR::StaticSymbol * addressSym = TR::StaticSymbol::create(comp->trHeapMemory(),TR::Address);
      addressSym->setStaticAddress(getStaticHookAddress(event));

      TR::TreeTop * hookedTest =  TR::TreeTop::create(comp,
         TR::Node::createif(TR::ificmpne,
            TR::Node::create(TR::iand, 2,
               TR::Node::create(TR::bu2i, 1,
                  TR::Node::createWithSymRef(root, TR::buload, 0, new (comp->trHeapMemory()) TR::SymbolReference(comp->getSymRefTab(), addressSym))),
               TR::Node::create(root, TR::iconst, 0, J9HOOK_FLAG_HOOKED)),
            TR::Node::create(root, TR::iconst, 0, 0)));

      TR::TreeTop *result = hookedTest;

      TR::TreeTop *callTree = TR::TreeTop::create(comp, TR::Node::create(TR::treetop, 1, methodCall));

      root->setNumChildren(0);

      TR::Block *enclosingBlock = treeTop->getEnclosingBlock();
      if (comp->getOption(TR_EnableSelectiveEnterExitHooks))
         {
         // Mainline test is whether this method has been selected for entry/exit hooks

         TR::StaticSymbol * extendedFlagsSym = TR::StaticSymbol::create(comp->trHeapMemory(),TR::Address);
         extendedFlagsSym->setStaticAddress(fetchMethodExtendedFlagsPointer(j9method));

         TR::TreeTop * selectedTest = TR::TreeTop::create(comp,
            TR::Node::createif(TR::ificmpne,
               TR::Node::create(TR::bu2i, 1,
                  TR::Node::createWithSymRef(root, TR::buload, 0, new (comp->trHeapMemory()) TR::SymbolReference(comp->getSymRefTab(), extendedFlagsSym))),
               TR::Node::create(root, TR::iconst, 0, 0)));

         result = selectedTest;

         enclosingBlock->createConditionalBlocksBeforeTree(treeTop, selectedTest, callTree, 0, comp->getFlowGraph());

         // Test of whether the hook is enabled should instead branch back to the mainline code if it's NOT enabled
         //
         TR::Block *callBlock    = callTree->getEnclosingBlock();
         TR::Block *restartBlock = selectedTest->getEnclosingBlock()->getNextBlock();
         TR::Node::recreate(hookedTest->getNode(), hookedTest->getNode()->getOpCode().getOpCodeForReverseBranch());
         hookedTest->getNode()->setBranchDestination(restartBlock->getEntry());
         callTree->insertBefore(hookedTest);
         callBlock->split(callTree, comp->getFlowGraph());
         comp->getFlowGraph()->addEdge(callBlock, enclosingBlock->getNextBlock());
         }
      else
         {
         enclosingBlock->createConditionalBlocksBeforeTree(treeTop, hookedTest, callTree, 0, comp->getFlowGraph());
         }

      if (methodCall->getNumChildren() != 0)
         {
         //enclosingBlock->getNextBlock()->setIsExtensionOfPreviousBlock();

         TR::Node *child = methodCall->getChild(0);
         if (child->getOpCodeValue() == TR::aRegLoad)
            {
            TR::Node *ifNode = hookedTest->getNode();
            ifNode->setNumChildren(3);
            TR::Node *glRegDeps = enclosingBlock->getEntry()->getNode()->getChild(0);

            TR::Node *duplicateGlRegDeps = glRegDeps->duplicateTree();
            TR::Node *originalDuplicateGlRegDeps = duplicateGlRegDeps;
            duplicateGlRegDeps = TR::Node::copy(glRegDeps);
            ifNode->setChild(2, duplicateGlRegDeps);

            for (int32_t i = glRegDeps->getNumChildren() - 1; i >= 0; --i)
               {
               TR::Node * dep = glRegDeps->getChild(i);
               duplicateGlRegDeps->setAndIncChild(i, dep);
               if (dep->getGlobalRegisterNumber() == child->getGlobalRegisterNumber())
                  originalDuplicateGlRegDeps->setAndIncChild(i, child);
               }

            TR::Block *callTreeBlock = callTree->getEnclosingBlock();
            TR::Node *bbstartNode = callTreeBlock->getEntry()->getNode();
            bbstartNode->setNumChildren(1);
            bbstartNode->setChild(0, originalDuplicateGlRegDeps);
            }
         }

      return result;
      }

   // replace mainline Hook node with straight call to the helper

   treeTop->setNode(methodCall);

   return treeTop;
   }

U_8 *
TR_J9VMBase::fetchMethodExtendedFlagsPointer(J9Method *method)
   {
   return fetchMethodExtendedFlagsPointer(method);
   }

void *
TR_J9VMBase::getStaticHookAddress(int32_t event)
   {
   return &vmThread()->javaVM->hookInterface.flags[event]; 
   }

static void lowerContiguousArrayLength(TR::Compilation *comp, TR::Node *root)
   {
   // Array size occupies 4 bytes in ALL header shapes.
   //
   TR::SymbolReferenceTable *symRefTab = comp->getSymRefTab();
   TR::Node::recreate(root, TR::iloadi);
   root->setSymbolReference(symRefTab->findOrCreateContiguousArraySizeSymbolRef());
   }

static void lowerDiscontiguousArrayLength(TR::Compilation *comp, TR::Node *root)
   {
   // Array size occupies 4 bytes in ALL header shapes.
   //
   TR::SymbolReferenceTable *symRefTab = comp->getSymRefTab();
   TR::Node::recreate(root, TR::iloadi);
   root->setSymbolReference(symRefTab->findOrCreateDiscontiguousArraySizeSymbolRef());
   }

TR::TreeTop *
TR_J9VMBase::lowerArrayLength(TR::Compilation *comp, TR::Node *root, TR::TreeTop *treeTop)
   {
   // True hybrid arraylet arraylengths must provide their own evaluator because
   // they may involve control flow or instructions that can't be represented in
   // trees.
   //
   if (!TR::Compiler->om.useHybridArraylets())
      {
      lowerContiguousArrayLength(comp, root);
      }

   return treeTop;
   }


TR::TreeTop *
TR_J9VMBase::lowerContigArrayLength(TR::Compilation *comp, TR::Node *root, TR::TreeTop *treeTop)
   {
   lowerContiguousArrayLength(comp, root);
   return treeTop;
   }


TR::TreeTop *
TR_J9VMBase::lowerMultiANewArray(TR::Compilation * comp, TR::Node * root, TR::TreeTop * treeTop)
   {
   // Get the number of dimensions
   //
   int32_t dims;
   if (root->getFirstChild()->getOpCode().isLoadConst())
      {
      dims = root->getFirstChild()->getInt();
      } //check is the const is in the literal pool
   else if ((root->getFirstChild()->getSymbolReference()!=NULL) && root->getFirstChild()->getSymbolReference()->isLiteralPoolAddress())
      {
      dims = ((TR::Node *) (root->getFirstChild()->getSymbolReference()->getOffset()))->getInt();
      }
   else
      TR_ASSERT(false, "Number of dims in multianewarray is not constant");

   bool secondDimConstNonZero = (root->getChild(2)->getOpCode().isLoadConst() && (root->getChild(2)->getInt() != 0));

   // Allocate a temp to hold the array of dimensions
   //
   TR::AutomaticSymbol * temp = TR::AutomaticSymbol::create(comp->trHeapMemory(),TR::Int32,sizeof(int32_t)*dims);
   comp->getMethodSymbol()->addAutomatic(temp);

   // Generate stores of each dimension into the array of dimensions
   // The last dimension is stored first in the array
   //
   int32_t offset = 0;
   for (int32_t i = dims; i > 0; i--)
          {
          TR::SymbolReference * symRef = new (comp->trHeapMemory()) TR::SymbolReference(comp->getSymRefTab(), temp, offset);
          TR::TreeTop::create(comp, treeTop->getPrevTreeTop(),
               TR::Node::createWithSymRef(TR::istore, 1, 1, root->getChild(i),
                               symRef));
          //symRef->setStackAllocatedArrayAccess();
          root->getChild(i)->decReferenceCount();
          offset += sizeof(int32_t);
          }

   // Change the node into a call to the helper with the arguments
   //    1) Pointer to the array of dimensions
   //    2) Number of dimensions
   //    3) Class object for the element
   //
   root->setChild(2,root->getChild(dims+1));
   root->setChild(1,root->getChild(0));
   TR::Node * tempRef = TR::Node::createWithSymRef(root, TR::loadaddr,0,new (comp->trHeapMemory()) TR::SymbolReference(comp->getSymRefTab(), temp));
   root->setAndIncChild(0,tempRef);
   root->setNumChildren(3);
   
   static bool recreateRoot = feGetEnv("TR_LowerMultiANewArrayRecreateRoot") ? true : false;
   if (!TR::Compiler->target.is64Bit() || recreateRoot || dims > 2 || secondDimConstNonZero)
      TR::Node::recreate(root, TR::acall);

   return treeTop;
   }

TR::TreeTop *
TR_J9VMBase::lowerToVcall(TR::Compilation * comp, TR::Node * root, TR::TreeTop * treeTop)
   {
   // Change the TR::checkcast node into a call to the jitCheckCast helper
   //
   TR::Node::recreate(root, TR::call);
   return treeTop;
   }

TR::TreeTop *
TR_J9VMBase::lowerTree(TR::Compilation * comp, TR::Node * root, TR::TreeTop * treeTop)
   {
   switch(root->getOpCodeValue())
      {
      case TR::asynccheck:           return lowerAsyncCheck(comp, root, treeTop);
      case TR::arraylength:          return lowerArrayLength(comp, root, treeTop);
      case TR::contigarraylength:    return lowerContigArrayLength(comp, root, treeTop);
      case TR::discontigarraylength: { lowerDiscontiguousArrayLength(comp, root); return treeTop; }
      case TR::multianewarray:       return lowerMultiANewArray(comp, root, treeTop);
      case TR::athrow:               return lowerToVcall(comp, root, treeTop);
      case TR::MethodEnterHook:      return lowerMethodHook(comp, root, treeTop);
      case TR::MethodExitHook:       return lowerMethodHook(comp, root, treeTop);
      default:                        return treeTop;
      }
   return treeTop;
   }

// Call the following method either with VM access or with classUnloadMonitor in hand
// Call this method only on the frontend that is attached to the calling thread
uint8_t
TR_J9VMBase::getCompilationShouldBeInterruptedFlag()
   {
   // Some assumes to make sure that the code hasn't changed in an incompatible way
   TR::CompilationInfoPerThreadBase *cp = _compInfo->getCompInfoForCompOnAppThread();
   if (cp)
      {
      return cp->compilationShouldBeInterrupted();
      }
   else
      {
#ifdef DEBUG // make sure that what is true today stays true in the future
      J9VMThread *vmThread = _jitConfig->javaVM->internalVMFunctions->currentVMThread(_jitConfig->javaVM);
      TR::CompilationInfoPerThread *compInfoPT = _compInfo->getCompInfoForThread(vmThread);
      TR_ASSERT(compInfoPT == _compInfoPT, "Discrepancy compInfoPT=%p _compInfoPT=%p\n", compInfoPT, _compInfoPT);
#endif
      return _compInfoPT->compilationShouldBeInterrupted();
      }
   }

// Resolution is 0.5 sec or worse. Returns negative value for not available
// Can only be used if we compile on a separate thread.
int64_t
TR_J9VMBase::getCpuTimeSpentInCompThread(TR::Compilation * comp)
   {
   if (!_compInfo->getCompInfoForCompOnAppThread()) // filter out cases when we compile on app thread
      {
      _compInfoPT->getCompThreadCPU().update();
      return _compInfoPT->getCompThreadCPU().getCpuTime();
      }
   return -1;
   }

bool
TR_J9VMBase::compilationShouldBeInterrupted(TR::Compilation * comp, TR_CallingContext callingContext)
   {
   if (comp->getUpdateCompYieldStats())
      comp->updateCompYieldStatistics(callingContext);

   bool const compilingOnApplicationThread = _compInfo->getCompInfoForCompOnAppThread() != NULL;
   TR::CompilationInfoPerThreadBase * const compInfoPTB =
      compilingOnApplicationThread ?
         _compInfo->getCompInfoForCompOnAppThread() :
         _compInfoPT;

   // Update the time spent in compilation thread
   //
   // TODO: use this only under an option
   if (!compilingOnApplicationThread) // filter out cases when we compile on app thread; another test could be
      {
      // make sure current thread is the same as the thread stored in the FrontEnd
      TR_ASSERT(vmThread() == _jitConfig->javaVM->internalVMFunctions->currentVMThread(_jitConfig->javaVM),
                "Error: %p thread using the frontend of another thread %p",
                _jitConfig->javaVM->internalVMFunctions->currentVMThread(_jitConfig->javaVM), vmThread());
      // Update CPU time (update actually happens only every 0.5 seconds)
      if (_compInfoPT->getCompThreadCPU().update()) // returns true if an update happened and metric looks good
         {
         // We may also want to print it
         if (TR::Options::getCmdLineOptions()->getVerboseOption(TR_VerboseCompilationThreads))
            {
            int32_t CPUmillis = _compInfoPT->getCompThreadCPU().getCpuTime() / 1000000;

            // May issue a trace point if enabled
            Trc_JIT_CompCPU(vmThread(), _compInfoPT->getCompThreadId(), CPUmillis);

            TR_VerboseLog::writeLineLocked(
               TR_Vlog_PERF,
               "t=%6llu CPU time spent so far in compThread:%d = %d ms",
               static_cast<unsigned long long>(_compInfo->getPersistentInfo()->getElapsedTime()),
               _compInfoPT->getCompThreadId(),
               CPUmillis
               );
            }
         }
      }

   if (comp->getOption(TR_EnableYieldVMAccess) &&
       comp->getOption(TR_DisableNoVMAccess) &&
       checkForExclusiveAcquireAccessRequest(comp))
      {
      releaseVMAccess(vmThread());

      if (!compilingOnApplicationThread && TR::Options::getCmdLineOptions()->realTimeGC())
         {
         // no compilation on application thread
         TR_ASSERT(_compInfoPT, "Missing compilation info per thread.");
         _compInfoPT->waitForGCCycleMonitor(false);
         }

      acquireVMAccessNoSuspend(vmThread());
      }

   if (compInfoPTB->compilationShouldBeInterrupted())
      return true;

   if (!comp->getOption(TR_DisableNoVMAccess))
      {
      bool exitClassUnloadMonitor = persistentMemory(_jitConfig)->getPersistentInfo()->GCwillBlockOnClassUnloadMonitor();
      if (TR::Options::getCmdLineOptions()->realTimeGC())
         {
#if defined (J9VM_GC_REALTIME)
         J9JavaVM *vm = _jitConfig->javaVM;
         exitClassUnloadMonitor = exitClassUnloadMonitor || vm->gcCycleOn;
#endif
         }
      if (exitClassUnloadMonitor)
         {
         // release the classUnloadMonitor and then re-aquire it. This will give GC a chance to cut in.
         persistentMemory(_jitConfig)->getPersistentInfo()->resetGCwillBlockOnClassUnloadMonitor();

#if defined(J9VM_GC_DYNAMIC_CLASS_UNLOADING)
         bool hadClassUnloadMonitor = TR::MonitorTable::get()->readReleaseClassUnloadMonitor(compInfoPTB->getCompThreadId()) >= 0;
         TR_ASSERT(hadClassUnloadMonitor, "Comp thread must hold classUnloadMonitor when compiling without VMaccess");
#else // Class unloading is not possible
         bool hadClassUnloadMonitor = false;
         if (TR::Options::getCmdLineOptions()->getOption(TR_EnableHCR) || TR::Options::getCmdLineOptions()->getOption(TR_FullSpeedDebug))
            {
            hadClassUnloadMonitor = TR::MonitorTable::get()->readReleaseClassUnloadMonitor(compInfoPTB->getCompThreadId()) >= 0;
            TR_ASSERT(hadClassUnloadMonitor, "Comp thread must hold classUnloadMonitor when compiling without VMaccess");
            }
#endif
         //--- GC CAN INTERVENE HERE ---
         TR_ASSERT((vmThread()->publicFlags & J9_PUBLIC_FLAGS_VM_ACCESS) == 0, "comp thread must not have vm access");
         if (!compilingOnApplicationThread && TR::Options::getCmdLineOptions()->realTimeGC())
            {
            // no compilation on application thread
            TR_ASSERT(_compInfoPT, "Missing compilation info per thread.");
            _compInfoPT->waitForGCCycleMonitor(false);
            }

         TR::MonitorTable::get()->readAcquireClassUnloadMonitor(compInfoPTB->getCompThreadId());

         if (compInfoPTB->compilationShouldBeInterrupted())
            {
            return true;
            }
         }
      }

   return false;
   }


bool
TR_J9VMBase::checkForExclusiveAcquireAccessRequest(TR::Compilation *)
   {
   if (vmThread()->publicFlags & J9_PUBLIC_FLAGS_HALT_THREAD_EXCLUSIVE)
      return true;

   return false;
   }


bool
TR_J9VMBase::haveAccess()
   {
   if (vmThread()->publicFlags &  J9_PUBLIC_FLAGS_VM_ACCESS)
      return true;
   return false;
   }

bool
TR_J9VMBase::haveAccess(TR::Compilation * comp)
   {
   if (!comp->getOption(TR_DisableNoVMAccess))
      {
      if (vmThread()->publicFlags &  J9_PUBLIC_FLAGS_VM_ACCESS)
         return true;
      return false;
      }
   return true;
   }


void
TR_J9VMBase::releaseAccess(TR::Compilation * comp)
   {
   if (!comp->getOption(TR_DisableNoVMAccess))
      {
      if (vmThread()->publicFlags &  J9_PUBLIC_FLAGS_VM_ACCESS)
         releaseVMAccess(vmThread());
      }
   }

bool
TR_J9VMBase::tryToAcquireAccess(TR::Compilation * comp, bool *haveAcquiredVMAccess)
   {
   bool hasVMAccess;
   *haveAcquiredVMAccess = false;

   // JITaaS TODO: For now, we always take the "safe path" on the server
   if (TR::CompilationInfo::getStream())
      return false;

   if (!comp->getOption(TR_DisableNoVMAccess))
      {
      if (!(vmThread()->publicFlags &  J9_PUBLIC_FLAGS_VM_ACCESS))
         {
         if (!vmThread()->javaVM->internalVMFunctions->internalTryAcquireVMAccessWithMask(vmThread(), J9_PUBLIC_FLAGS_HALT_THREAD_ANY_NO_JAVA_SUSPEND))
            {
            hasVMAccess = true;
            *haveAcquiredVMAccess = true;
            }
         else
            {
            hasVMAccess = false;
            }
         }
      else
         {
         hasVMAccess = true;
         }
      }
   else
      {
      hasVMAccess = true;
      }


   if (!hasVMAccess)
      {
      traceMsg(comp, "tryToAcquireAccess couldn't acquire vm access");
      }
   return hasVMAccess;
   }


// The following is called from TR::Options::jitLatePostProcess
bool
TR_J9VMBase::compileMethods(TR::OptionSet *optionSet, void *config)
   {
   J9JITConfig *jitConfig = (J9JITConfig*)config;
   TR_ASSERT(optionSet != NULL && jitConfig != NULL, "Invalid optionSet or jitConfig passed in");

   TR_Debug * debug = NULL;
   if (!(debug = TR::Options::getDebug()))
      {
      TR::Options::createDebug();
      debug = TR::Options::getDebug();
      if (!debug)
         {
         return false;
         }
      }

   PORT_ACCESS_FROM_JAVAVM(jitConfig->javaVM);
   J9JavaVM *javaVM = jitConfig->javaVM;
   TR::CompilationInfo * compInfo = getCompilationInfo(jitConfig);
   J9InternalVMFunctions * intFunc = javaVM->internalVMFunctions;
   J9VMThread *vmThread = intFunc->currentVMThread(javaVM);

   J9Method * newInstanceThunk = NULL;

   int   maxMethodNameLen = 2048;
   char* fullMethodName   = (char*)j9mem_allocate_memory(maxMethodNameLen, J9MEM_CATEGORY_JIT);
   if (!fullMethodName)
      {
      return false;
      }

   TR::SimpleRegex * regex = optionSet->getMethodRegex();

   compInfo->debugPrint(vmThread, "\tcompile methods entering monitor before compile\n");
   compInfo->getCompilationMonitor()->enter();
   compInfo->debugPrint(vmThread, "+CM\n");

   J9ClassWalkState classWalkState;
   J9Class * clazz = javaVM->internalVMFunctions->allLiveClassesStartDo(&classWalkState, javaVM, NULL);
   while (clazz)
      {
      if (!J9ROMCLASS_IS_PRIMITIVE_OR_ARRAY(clazz->romClass))
         {
         if (newInstanceThunk == NULL)
            {
            // this is done inside the loop so that we can survive an early call
            // to this routine before the new instance prototype has been established
            // (and there are no classes loaded) from cmd line processing
            newInstanceThunk = getNewInstancePrototype(vmThread);
            }

         J9ROMMethod * romMethod = (J9ROMMethod *) J9ROMCLASS_ROMMETHODS(clazz->romClass);
         J9Method * ramMethods = (J9Method *) (clazz->ramMethods);
         for (uint32_t m = 0; m < clazz->romClass->romMethodCount; m++)
            {
            J9Method * method = &ramMethods[m];

            if (!(romMethod->modifiers & (J9_JAVA_NATIVE | J9_JAVA_ABSTRACT))
                 && method != newInstanceThunk &&
                 !TR::CompilationInfo::isCompiled(method))
               {
               J9UTF8 *className;
               J9UTF8 *name;
               J9UTF8 *signature;
               getClassNameSignatureFromMethod(method, className, name, signature);
               if (J9UTF8_LENGTH(className) + J9UTF8_LENGTH(name) + J9UTF8_LENGTH(signature) + 1 > maxMethodNameLen)
                  {
                  maxMethodNameLen = J9UTF8_LENGTH(className) + J9UTF8_LENGTH(name) + J9UTF8_LENGTH(signature) + 1;
                  j9mem_free_memory(fullMethodName);
                  fullMethodName   = (char*)j9mem_allocate_memory(maxMethodNameLen, J9MEM_CATEGORY_JIT);
                  if (!fullMethodName)
                     {
                     break;
                     }
                  }

               sprintf(fullMethodName, "%.*s.%.*s%.*s",
                  J9UTF8_LENGTH(className), J9UTF8_DATA(className),
                  J9UTF8_LENGTH(name), J9UTF8_DATA(name),
                  J9UTF8_LENGTH(signature), J9UTF8_DATA(signature));

               if (TR::SimpleRegex::match(regex, fullMethodName))
                  {
                  bool queued = false;
                  TR_MethodEvent event;
                  event._eventType = TR_MethodEvent::InterpreterCounterTripped;
                  event._j9method = method;
                  event._oldStartPC = 0;
                  event._vmThread = vmThread;
                  event._classNeedingThunk = 0;
                  bool newPlanCreated;
                  TR_OptimizationPlan *plan = TR::CompilationController::getCompilationStrategy()->processEvent(&event, &newPlanCreated);
                  // If the controller decides to compile this method, trigger the compilation and wait here
                  if (plan)
                     {
                     TR::IlGeneratorMethodDetails details(method);
                     IDATA result = (IDATA)compInfo->compileMethod(vmThread, details, 0, TR_yes, NULL, &queued, plan);

                     if (!queued && newPlanCreated)
                        TR_OptimizationPlan::freeOptimizationPlan(plan);
                     }
                  else // OOM
                     {
                     break; // OOM, so abort all other compilations
                     }
                  }
               }

            romMethod = nextROMMethod(romMethod);
            }
         }
      clazz = javaVM->internalVMFunctions->allLiveClassesNextDo(&classWalkState);
      }

   javaVM->internalVMFunctions->allLiveClassesEndDo(&classWalkState);

   compInfo->debugPrint(vmThread, "\tcompile methods releasing monitor before compile\n");
   compInfo->debugPrint(vmThread, "-CM\n");
   compInfo->getCompilationMonitor()->exit();

   if (fullMethodName)
      {
      j9mem_free_memory(fullMethodName);
      }

   return true;
   }

// The following is called from TR::Options::jitLatePostProcess
void
TR_J9VMBase::waitOnCompiler(void *config)
   {
   J9JITConfig *jitConfig = (J9JITConfig*)config;
   // There is nothing to wait for if the compilations are not performed asynchronous on separate thread
   if (!isAsyncCompilation())
      return;
   if (!_compInfo)
      return;
   if (_compInfo->getNumCompThreadsActive() == 0)
      return;
  J9JavaVM   *vm        = jitConfig->javaVM;
  J9VMThread *vmContext = vm->internalVMFunctions->currentVMThread(vm);
   releaseVMAccess(vmContext);  // Release VM Access before going to sleep
   _compInfo->acquireCompilationLock();
   while (_compInfo->peekNextMethodToBeCompiled())
      _compInfo->getCompilationMonitor()->wait();
   _compInfo->releaseCompilationLock();
   acquireVMAccess(vmContext); // Reacquire VM access. This is a java thread so it can get suspended
   }

bool
TR_J9VMBase::tossingCode()
   {
   if ((_jitConfig->runtimeFlags & J9JIT_TOSS_CODE) ||
       (_jitConfig->runtimeFlags & J9JIT_TESTMODE))
      return true;
   return false;
   }

TR::KnownObjectTable::Index
TR_J9VMBase::getCompiledMethodReceiverKnownObjectIndex(TR::Compilation *comp)
   {
   TR::KnownObjectTable *knot = comp->getOrCreateKnownObjectTable();
   if (knot)
      {
      TR::IlGeneratorMethodDetails & details = comp->ilGenRequest().details();
      if (details.isMethodHandleThunk())
         {
         J9::MethodHandleThunkDetails & thunkDetails = static_cast<J9::MethodHandleThunkDetails &>(details);
         if (thunkDetails.isCustom())
            {
            return knot->getIndexAt(thunkDetails.getHandleRef());
            }
         }
      }

   return TR::KnownObjectTable::UNKNOWN;
   }

bool
TR_J9VMBase::methodMayHaveBeenInterpreted(TR::Compilation *comp)
   {
   if ((!TR::Options::getCmdLineOptions()->getOption(TR_DisableDFP) &&
        !TR::Options::getAOTCmdLineOptions()->getOption(TR_DisableDFP)) &&
       (TR::Compiler->target.cpu.supportsDecimalFloatingPoint()
#ifdef TR_TARGET_S390
       || TR::Compiler->target.cpu.getS390SupportsDFP()
#endif
         ))
      {
      if (comp->getJittedMethodSymbol()->getResolvedMethod()->convertToMethod()->isBigDecimalMethod(comp) ||
          comp->getJittedMethodSymbol()->getResolvedMethod()->convertToMethod()->isBigDecimalConvertersMethod(comp))
         return false;
      }
   else if (comp->ilGenRequest().details().isMethodHandleThunk())
      return false;
   else
      {
      int32_t initialCount = comp->mayHaveLoops() ? comp->getOptions()->getInitialBCount() :
                                                    comp->getOptions()->getInitialCount();
      if (initialCount == 0)
         return false;
      }

   return true;
   }

bool
TR_J9VMBase::canRecompileMethodWithMatchingPersistentMethodInfo(TR::Compilation *comp)
   {
   return (comp->ilGenRequest().details().isDumpMethod() || // for a log recompilation, it's okay to compile at the same level
           comp->getOption(TR_EnableHCR)
          );                     // TODO: Why does this assume sometimes fail in HCR mode?
   }


//
// A few predicates describing shadow symbols that we can reason about at
// compile time.  Note that "final field" here doesn't rule out a pointer to a
// Java object, as long as it always points at the same object.
//
// {{{
//

static bool isFinalFieldOfNativeStruct(TR::SymbolReference *symRef, TR::Compilation *comp)
   {
   switch (symRef->getReferenceNumber() - comp->getSymRefTab()->getNumHelperSymbols())
      {
      case TR::SymbolReferenceTable::componentClassSymbol:
      case TR::SymbolReferenceTable::arrayClassRomPtrSymbol:
      case TR::SymbolReferenceTable::indexableSizeSymbol:
      case TR::SymbolReferenceTable::isArraySymbol:
      case TR::SymbolReferenceTable::classRomPtrSymbol:
      case TR::SymbolReferenceTable::ramStaticsFromClassSymbol:
         TR_ASSERT(symRef->getSymbol()->isShadow(), "isFinalFieldOfNativeStruct expected shadow symbol");
         return true;
      default:
         return false;
      }
   }

static bool isFinalFieldPointingAtNativeStruct(TR::SymbolReference *symRef, TR::Compilation *comp)
   {
   switch (symRef->getReferenceNumber() - comp->getSymRefTab()->getNumHelperSymbols())
      {
      case TR::SymbolReferenceTable::componentClassSymbol:
      case TR::SymbolReferenceTable::arrayClassRomPtrSymbol:
      case TR::SymbolReferenceTable::classRomPtrSymbol:
      case TR::SymbolReferenceTable::classFromJavaLangClassSymbol:
      case TR::SymbolReferenceTable::classFromJavaLangClassAsPrimitiveSymbol:
      case TR::SymbolReferenceTable::ramStaticsFromClassSymbol:
      case TR::SymbolReferenceTable::vftSymbol:
         TR_ASSERT(symRef->getSymbol()->isShadow(), "isFinalFieldPointingAtNativeStruct expected shadow symbol");
         return true;
      default:
         return false;
      }
   }


bool TR_J9VMBase::isFinalFieldPointingAtJ9Class(TR::SymbolReference *symRef, TR::Compilation *comp)
   {
   switch (symRef->getReferenceNumber() - comp->getSymRefTab()->getNumHelperSymbols())
      {
      case TR::SymbolReferenceTable::componentClassSymbol:
      case TR::SymbolReferenceTable::classFromJavaLangClassSymbol:
      case TR::SymbolReferenceTable::classFromJavaLangClassAsPrimitiveSymbol:
      case TR::SymbolReferenceTable::vftSymbol:
         TR_ASSERT(symRef->getSymbol()->isShadow(), "isFinalFieldPointingAtJ9Class expected shadow symbol");
         return true;
      default:
         return false;
      }
   }

// }}}  (end of predicates)

static bool foldFinalFieldsIn(char *className, int32_t classNameLength, TR::Compilation *comp)
   {
   TR::SimpleRegex *classRegex = comp->getOptions()->getClassesWithFoldableFinalFields();
   if (classRegex)
      return TR::SimpleRegex::match(classRegex, className);
   else if (classNameLength >= 17 && !strncmp(className, "java/lang/invoke/", 17))
      return true; // We can ONLY do this opt to fields that are never victimized by setAccessible
   else if (classNameLength >= 30 && !strncmp(className, "java/lang/String$UnsafeHelpers", 30))
      return true;
   else if (classNameLength >= 17 && !strncmp(className, "com/ibm/oti/vm/VM", 17))
      return true;
   else if (classNameLength >= 22 && !strncmp(className, "com/ibm/jit/JITHelpers", 22))
      return true;
   else if (classNameLength >= 23 && !strncmp(className, "java/lang/J9VMInternals", 23))
      return true;
   else if (classNameLength >= 34 && !strncmp(className, "java/util/concurrent/atomic/Atomic", 34))
      return true;
   else if (classNameLength >= 17 && !strncmp(className, "java/util/EnumMap", 17))
      return true;
   else if (classNameLength >= 38 && !strncmp(className, "java/util/concurrent/ThreadLocalRandom", 38))
      return true;
   else
      return false;
   }


bool
TR_J9VMBase::canDereferenceAtCompileTime(TR::SymbolReference *fieldRef, TR::Compilation *comp)
   {
   // Note that this query only looks at the field shadow symref; it says
   // nothing about the underlying object in which fieldRef is located.  For
   // example, if the field is a java field, this can return true, yet the
   // compiler still can't dereference the field unless the underlying object
   // is known to have finished initialization.
   //
   if (fieldRef->isUnresolved())
      return false;
   if (comp->getSymRefTab()->isImmutableArrayShadow(fieldRef))
      return true;
   if (fieldRef->getSymbol()->isShadow())
      {
      if (fieldRef->getReferenceNumber() < comp->getSymRefTab()->getNumPredefinedSymbols())
         {
         return isFinalFieldOfNativeStruct(fieldRef, comp) || isFinalFieldPointingAtNativeStruct(fieldRef, comp);
         }
      else switch (fieldRef->getSymbol()->getRecognizedField())
         {
         case TR::Symbol::Java_lang_invoke_MethodHandle_rawModifiers: // JTC 83328: Delete once VM changes promote.  Moved to PrimitiveHandle
         case TR::Symbol::Java_lang_invoke_MethodHandle_defc:         // JTC 83328: Delete once VM changes promote.  Moved to PrimitiveHandle
         case TR::Symbol::Java_lang_invoke_PrimitiveHandle_rawModifiers:
         case TR::Symbol::Java_lang_invoke_PrimitiveHandle_defc:
         case TR::Symbol::Java_lang_invoke_VarHandle_handleTable:
            {
            return true;
            }
         default:
            {
            if (!fieldRef->getSymbol()->isFinal())
               return false;

            // Sadly, it's common for deserialization-like code to strip final
            // specifiers off instance fields so they can be filled in during
            // deserialization.  To support these shenanigans, we must restrict
            // ourselves to fold instance fields only in classes classes where
            // this is known to be safe.

            J9Class *fieldClass = (J9Class*)fieldRef->getOwningMethod(comp)->getClassFromFieldOrStatic(comp, fieldRef->getCPIndex());
            if (!fieldClass)
               return false;

            int32_t len;
            char * name = getClassNameChars((TR_OpaqueClassBlock*)fieldClass, len);
            return foldFinalFieldsIn(name, len, comp);
            }
         }
      }
   else
      {
      return false;
      }
   }


// Creates a node to initialize the local object flags field
//
TR::Node *
TR_J9VMBase::initializeLocalObjectFlags(TR::Compilation * comp, TR::Node * allocationNode, TR_OpaqueClassBlock * ramClass)
   {
   TR::VMAccessCriticalSection initializeLocalObjectFlags(this);

#if defined(J9VM_INTERP_FLAGS_IN_CLASS_SLOT)
   int32_t initValue = 0;
#else
   int32_t initValue = TR::Compiler->cls.romClassOf(ramClass)->instanceShape;
#endif

   if (!TR::Options::getCmdLineOptions()->realTimeGC())
      {
      initValue |= vmThread()->allocateThreadLocalHeap.objectFlags;
      }

   TR::Node * result;
   result = TR::Node::create(allocationNode, TR::iconst, 0, initValue);

   return result;
   }

bool TR_J9VMBase::hasTwoWordObjectHeader()
  {
#if defined(J9VM_THR_LOCK_NURSERY)
  return true;
#endif
  return false;;
  }

// Create trees to initialize the header of an object that is being created
// on the stack.
//
void
TR_J9VMBase::initializeLocalObjectHeader(TR::Compilation * comp, TR::Node * allocationNode, TR::TreeTop * allocationTreeTop)
   {
   TR::VMAccessCriticalSection initializeLocalObjectHeader(this);
   TR::TreeTop * prevTree = allocationTreeTop;

   TR::Node             * classNode = allocationNode->getFirstChild();
   TR::StaticSymbol     * classSym  = classNode->getSymbol()->castToStaticSymbol();
   TR_OpaqueClassBlock * ramClass  = (TR_OpaqueClassBlock *) classSym->getStaticAddress();

   prevTree = initializeClazzFlagsMonitorFields(comp, prevTree, allocationNode, classNode, ramClass);
   }

// Create trees to initialize the header of an array that is being allocated on the stack
// works for newarray and anewarray allocations
//
void
TR_J9VMBase::initializeLocalArrayHeader(TR::Compilation * comp, TR::Node * allocationNode, TR::TreeTop * allocationTreeTop)
   {
   /*
   TR_ASSERT(!comp->compileRelocatableCode(), "We create a class symbol with a CPI of -1!\n"
                    "Enabling recognized methods might trigger this code to be executed in AOT!\n"
                    "We need to figure out how to validate and relocate this symbol safely before removing this assertion!\n");
   */
   TR::TreeTop * prevTree = allocationTreeTop;
   TR::ILOpCodes kind = allocationNode->getOpCodeValue();
   TR_OpaqueClassBlock * ramClass = 0;

   switch (kind)
      {
      case TR::newarray:
         {
         TR_ASSERT(allocationNode->getSecondChild()->getOpCode().isLoadConst(), "Expecting const child \n");
         int32_t arrayClassIndex = allocationNode->getSecondChild()->getInt();

         // TEMP HACK: getClassFromNewArrayType returns null under AOT because primitive array classes
         // are not in the SCC. However, here we require that the array class is actually resolved.
         // VP requires that getClassFromNewArrayType returns null under AOT for some reason so we cannot
         // just always resolve it.
         if (TR::CompilationInfo::getStream())
            {
            ramClass = getClassFromNewArrayType(arrayClassIndex);
            }
         else
            {
            struct J9Class ** arrayClasses = &getJ9JITConfig()->javaVM->booleanArrayClass;
            ramClass = (TR_OpaqueClassBlock*) arrayClasses[arrayClassIndex - 4];
            }
         }
         break;

      case TR::anewarray:
         {
         TR::Node            * classRef    = allocationNode->getSecondChild();
         TR::SymbolReference * classSymRef = classRef->getSymbolReference();
         TR::StaticSymbol    * classSym    = classSymRef->getSymbol()->getStaticSymbol();
         TR_ASSERT(!classSymRef->isUnresolved(), "Cannot allocate an array with unresolved base class");
         TR_OpaqueClassBlock* clazz = (TR_OpaqueClassBlock*)classSym->getStaticAddress();
         ramClass = getArrayClassFromComponentClass(clazz);
         }
         break;

      default:
         TR_ASSERT(0, "Expecting TR::newarray or TR::anewarray opcodes only");
      }


   J9ROMClass * romClass = TR::Compiler->cls.romClassOf(ramClass);
   TR::Node *classNode = TR::Node::createWithSymRef(allocationNode, TR::loadaddr, 0, comp->getSymRefTab()->findOrCreateClassSymbol(comp->getMethodSymbol(), -1, ramClass));

   prevTree = initializeClazzFlagsMonitorFields(comp, prevTree, allocationNode, classNode, ramClass);

   // -----------------------------------------------------------------------------------
   // Initialize the size field
   // -----------------------------------------------------------------------------------

   int32_t elementSize = TR::Compiler->om.getSizeOfArrayElement(allocationNode);
   TR_ASSERT(allocationNode->getFirstChild()->getOpCode().isLoadConst(), "Expecting const child \n");

   int32_t instanceSize = allocationNode->getFirstChild()->getInt();

   TR::SymbolReference *arraySizeSymRef;
   if (TR::Compiler->om.canGenerateArraylets() && TR::Compiler->om.useHybridArraylets() && TR::Compiler->om.isDiscontiguousArray(instanceSize))
      {
      TR_ASSERT(instanceSize == 0, "arbitrary discontiguous stack allocated objects not supported yet");

      // Contiguous size field is zero (mandatory)
      //
      TR::Node* node = TR::Node::create(allocationNode, TR::iconst, 0, instanceSize);
      arraySizeSymRef = comp->getSymRefTab()->findOrCreateContiguousArraySizeSymbolRef();
      node = TR::Node::createWithSymRef(TR::istorei, 2, 2, allocationNode, node, arraySizeSymRef);
      prevTree = TR::TreeTop::create(comp, prevTree, node);

      arraySizeSymRef = comp->getSymRefTab()->findOrCreateDiscontiguousArraySizeSymbolRef();
      }
#if defined(TR_HOST_S390) && defined(TR_TARGET_S390)
   //TODO remove define s390 flags when x and power enable suport for inlining 0 size arrays
   // clean up canGenerateArraylets() && TR::Compiler->om.useHybridArraylets() && TR::Compiler->om.isDiscontiguousArray(instanceSize) queries?
   else if (!comp->getOptions()->realTimeGC() && instanceSize == 0)
      {
      // Contiguous size field is zero (mandatory)
      // For J9VM_GC_COMBINATION_SPEC only 0 size discontinous arrays are supported
      TR::Node* node = TR::Node::create(allocationNode, TR::iconst, 0, instanceSize);
      arraySizeSymRef = comp->getSymRefTab()->findOrCreateContiguousArraySizeSymbolRef();
      node = TR::Node::createWithSymRef(TR::istorei, 2, 2, allocationNode, node, arraySizeSymRef);
      prevTree = TR::TreeTop::create(comp, prevTree, node);

      arraySizeSymRef = comp->getSymRefTab()->findOrCreateDiscontiguousArraySizeSymbolRef();
      }
#endif
   else
      {
      arraySizeSymRef = comp->getSymRefTab()->findOrCreateContiguousArraySizeSymbolRef();
      }

   TR::Node* node = TR::Node::create(allocationNode, TR::iconst, 0, instanceSize);
   node = TR::Node::createWithSymRef(TR::istorei, 2, 2, allocationNode, node, arraySizeSymRef);
   prevTree = TR::TreeTop::create(comp, prevTree, node);
   }


TR::TreeTop* TR_J9VMBase::initializeClazzFlagsMonitorFields(TR::Compilation* comp, TR::TreeTop* prevTree,
   TR::Node* allocationNode, TR::Node* classNode, TR_OpaqueClassBlock* ramClass)
   {
   // -----------------------------------------------------------------------------------
   // Initialize the clazz field
   // -----------------------------------------------------------------------------------
   TR::Node* node;
#if !defined(J9VM_INTERP_FLAGS_IN_CLASS_SLOT)
   node = TR::Node::createWithSymRef(TR::astorei, 2, 2, allocationNode, classNode,
      comp->getSymRefTab()->findOrCreateVftSymbolRef());

   prevTree = TR::TreeTop::create(comp, prevTree, node);
#endif

   // -----------------------------------------------------------------------------------
   // Initialize the flags field
   // -----------------------------------------------------------------------------------

   node = initializeLocalObjectFlags(comp, allocationNode, ramClass);

#if defined(J9VM_INTERP_FLAGS_IN_CLASS_SLOT)
   node = TR::Node::create(TR::aiadd, 2, classNode, node);
   node = TR::Node::createWithSymRef(TR::astorei, 2, 2, allocationNode, node,
                          comp->getSymRefTab()->findOrCreateVftSymbolRef());
#else
   node = TR::Node::createWithSymRef(TR::istorei, 2, 2, allocationNode, node,
                          comp->getSymRefTab()->findOrCreateHeaderFlagsSymbolRef());
#endif

   prevTree = TR::TreeTop::create(comp, prevTree, node);

   // -----------------------------------------------------------------------------------
   // Initialize the monitor field
   // -----------------------------------------------------------------------------------

   int32_t lwOffset = getByteOffsetToLockword(ramClass);
   if (lwOffset > 0)
      {
      // Initialize the monitor field
      //
      int32_t lwInitialValue = 0;
      if (TR::Compiler->cls.classFlagsValue(ramClass) & J9ClassReservableLockWordInit)
         lwInitialValue = OBJECT_HEADER_LOCK_RESERVED;

      if (!TR::Compiler->target.is64Bit() || generateCompressedLockWord())
         {
         node = TR::Node::iconst(allocationNode, lwInitialValue);
         node = TR::Node::createWithSymRef(TR::istorei, 2, 2, allocationNode, node,
            comp->getSymRefTab()->findOrCreateGenericIntNonArrayShadowSymbolReference(lwOffset));
         }
      else
         {
         node = TR::Node::lconst(allocationNode, lwInitialValue);
         node = TR::Node::createWithSymRef(TR::lstorei, 2, 2, allocationNode, node,
            comp->getSymRefTab()->findOrCreateGenericIntNonArrayShadowSymbolReference(lwOffset));
         }
      prevTree = TR::TreeTop::create(comp, prevTree, node);
      }
   return prevTree;
   }

bool
TR_J9VMBase::tlhHasBeenCleared()
   {
#if defined(J9VM_GC_BATCH_CLEAR_TLH)
   TR::VMAccessCriticalSection tlhHasBeenCleared(this);
   J9JavaVM * jvm = _jitConfig->javaVM;
   bool result = jvm->memoryManagerFunctions->isAllocateZeroedTLHPagesEnabled(jvm);
   return result;
#else
   return false;
#endif
   }

bool
TR_J9VMBase::isStaticObjectFlags()
   {
   TR::VMAccessCriticalSection isStaticObjectFlags(this);
   J9JavaVM * jvm = _jitConfig->javaVM;
   bool result = jvm->memoryManagerFunctions->isStaticObjectAllocateFlags(jvm) != 0;
   return result;
   }

uint32_t
TR_J9VMBase::getStaticObjectFlags()
   {
   TR::VMAccessCriticalSection getStaticObjectFlags(this);
   uint32_t staticFlag;
   TR_ASSERT(isStaticObjectFlags(), "isStaticObjectFlags must be true to invoke getStaticObjectFlags");
   J9JavaVM * jvm = _jitConfig->javaVM;
   staticFlag = (uint32_t)jvm->memoryManagerFunctions->getStaticObjectAllocateFlags(jvm);
   return staticFlag;
   }

uintptrj_t
TR_J9VMBase::getOverflowSafeAllocSize()
   {
   TR::VMAccessCriticalSection getOverflowSafeAllocSize(this);
   J9JavaVM *jvm = _jitConfig->javaVM;
   uintptrj_t result = jvm->memoryManagerFunctions->j9gc_get_overflow_safe_alloc_size(jvm);
   return result;
   }

void
TR_J9VMBase::unknownByteCode(TR::Compilation * comp, U_8 opcode)
   {
   // an unknown bytecode may be seen if the method contains a breakpoint, in that case we should abort the compile
   //
   comp->failCompilation<TR::CompilationException>("Unknown bytecode");
   }

char*
TR_J9VMBase::printAdditionalInfoOnAssertionFailure(TR::Compilation *comp)
   {
   char *c = (char *)comp->trMemory()->allocateHeapMemory(20);

   sprintf(c, "VMState: %#010x", vmThread()->omrVMThread->vmState);

   return c;
   }


#if defined(TR_TARGET_X86) && !defined(J9HAMMER)
extern "C" void * jitExitInterpreterX; /* SSE float */
extern "C" void * jitExitInterpreterY; /* SSE double */
#endif // defined(TR_TARGET_X86) && !defined(J9HAMMER)


J9VMThread * getJ9VMThreadFromTR_VM(void * fe)
   {
   return ((TR_J9VMBase *)fe)->_vmThread;
   }

J9JITConfig * getJ9JitConfigFromFE(void * fe)
   {
   return ((TR_J9VMBase *)fe)->getJ9JITConfig();
   }

void *
TR_J9VMBase::setJ2IThunk(TR_Method *method, void *thunkptr, TR::Compilation *comp)
   {
   return setJ2IThunk(method->signatureChars(), method->signatureLength(), thunkptr, comp);
   }

void *
TR_J9VMBase::getJ2IThunk(TR_Method *method, TR::Compilation *comp)
   {
   return getJ2IThunk(method->signatureChars(), method->signatureLength(), comp);
   }

void *
TR_J9VMBase::getJ2IThunk(char *signatureChars, uint32_t signatureLength, TR::Compilation *comp)
   {
   TR::VMAccessCriticalSection getJ2IThunk(this);
   void * result = j9ThunkLookupSignature(_jitConfig, signatureLength, signatureChars);
   return result;
   }

void *
TR_J9VMBase::setJ2IThunk(char *signatureChars, uint32_t signatureLength, void *thunkptr, TR::Compilation *comp)
   {
   TR::VMAccessCriticalSection setJ2IThunk(this);

   if (j9ThunkNewSignature(_jitConfig, signatureLength, signatureChars, thunkptr))
      {
      comp->failCompilation<TR::CompilationException>("J9Thunk new signature");
      }

#define THUNK_NAME "JIT virtual thunk"

   if (J9_EVENT_IS_HOOKED(jitConfig->javaVM->hookInterface, J9HOOK_VM_DYNAMIC_CODE_LOAD) && !comp->compileRelocatableCode())
      ALWAYS_TRIGGER_J9HOOK_VM_DYNAMIC_CODE_LOAD(jitConfig->javaVM->hookInterface, jitConfig->javaVM->internalVMFunctions->currentVMThread(jitConfig->javaVM), NULL, (void *) thunkptr, *((uint32_t *)thunkptr - 2), THUNK_NAME, NULL);
#ifdef LINUX
   if (TR::CompilationInfoPerThreadBase::getPerfFile())
      j9jit_fprintf(TR::CompilationInfoPerThreadBase::getPerfFile(), "%p %lX %s\n", thunkptr, *((uint32_t *)thunkptr - 2), THUNK_NAME);
#endif

   return thunkptr;
   }

void
TR_J9VMBase::setInvokeExactJ2IThunk(void *thunkptr, TR::Compilation *comp)
   {
   comp->getPersistentInfo()->getInvokeExactJ2IThunkTable()->addThunk((TR_J2IThunk*) thunkptr, this);
   }

void *
TR_J9VMBase::findPersistentJ2IThunk(char *signatureChars)
   {
   return findPersistentThunk(signatureChars, strlen(signatureChars));
   }

void *
TR_J9VMBase::findPersistentThunk(char *signatureChars, uint32_t signatureLength)
   {
#if defined(J9VM_INTERP_AOT_COMPILE_SUPPORT) && defined(J9VM_OPT_SHARED_CLASSES) && (defined(TR_HOST_X86) || defined(TR_HOST_POWER) || defined(TR_HOST_S390) || defined(TR_HOST_ARM))
   J9SharedDataDescriptor firstDescriptor;
   J9VMThread *curThread = getCurrentVMThread();
   firstDescriptor.address = NULL;

   _jitConfig->javaVM->sharedClassConfig->findSharedData(curThread, signatureChars, signatureLength,
                                                         J9SHR_DATA_TYPE_AOTTHUNK, false, &firstDescriptor, NULL);
   return firstDescriptor.address;
#else
   return NULL;
#endif
   }

void *
TR_J9VMBase::persistJ2IThunk(void *thunk)
   {
   return NULL;  // only needed for AOT compilations
   }

static char *
getJ2IThunkSignature(char *invokeHandleSignature, uint32_t signatureLength, int argsToSkip, char *description, TR::Compilation *comp)
   {
   char *argsToCopy;
   for (argsToCopy = invokeHandleSignature+1; argsToSkip > 0; argsToSkip--)
      argsToCopy = nextSignatureArgument(argsToCopy);
   uint32_t lengthToCopy = signatureLength - (argsToCopy - invokeHandleSignature);

   char *resultBuf = (char*)comp->trMemory()->allocateMemory(2+lengthToCopy, stackAlloc);
   sprintf(resultBuf, "(%.*s", lengthToCopy, argsToCopy);

   if (comp->getOption(TR_TraceCG))
      traceMsg(comp, "JSR292: j2i-thunk signature for %s of '%.*s' is '%s'\n", description, signatureLength, invokeHandleSignature, resultBuf);
   return resultBuf;
   }

static TR::Node *
getEquivalentVirtualCallNode(TR::Node *callNode, int argsToSkip, char *description, TR::Compilation *comp)
   {
   TR::Node *j2iThunkCall = TR::Node::createWithSymRef(callNode, callNode->getOpCodeValue(), callNode->getNumChildren() - argsToSkip + 1, callNode->getSymbolReference());
   j2iThunkCall->setChild(0, callNode->getFirstChild()); // first child should be vft pointer but we don't have one
   for (int32_t i = argsToSkip; i < callNode->getNumChildren(); i++) // Skip target address, vtable index
      j2iThunkCall->setChild(i-argsToSkip+1, callNode->getChild(i));
   if (comp->getOption(TR_TraceCG))
      {
      traceMsg(comp, "JSR292: j2i-thunk call node for %s is %p:\n", description, j2iThunkCall);
      comp->getDebug()->print(comp->getOutFile(), j2iThunkCall, 2, true);
      }
   return j2iThunkCall;
   }

char *
TR_J9VMBase::getJ2IThunkSignatureForDispatchVirtual(char *invokeHandleSignature, uint32_t signatureLength, TR::Compilation *comp)
   {
   // Skip target address, vtable index, eventual receiver
   return getJ2IThunkSignature(invokeHandleSignature, signatureLength, 3, "dispatchVirtual", comp);
   }

TR::Node *
TR_J9VMBase::getEquivalentVirtualCallNodeForDispatchVirtual(TR::Node *callNode, TR::Compilation *comp)
   {
   // Skip target address, vtable index, but leave the ultimate receiver
   return getEquivalentVirtualCallNode(callNode, 2, "dispatchVirtual", comp);
   }

bool
TR_J9VMBase::needsInvokeExactJ2IThunk(TR::Node *callNode, TR::Compilation *comp)
   {
   TR_ASSERT(callNode->getOpCode().isCall(), "needsInvokeExactJ2IThunk expects call node; found %s", callNode->getOpCode().getName());

   TR::MethodSymbol *methodSymbol = callNode->getSymbol()->castToMethodSymbol();
   TR_Method       *method       = methodSymbol->getMethod();
   if (  methodSymbol->isComputed()
      && (  method->getMandatoryRecognizedMethod() == TR::java_lang_invoke_MethodHandle_invokeExact
         || method->isArchetypeSpecimen()))
      {
      if (isAOT_DEPRECATED_DO_NOT_USE()) // While we're here... we need an AOT relocation for this call
         comp->cg()->addExternalRelocation(new (comp->trHeapMemory()) TR::ExternalRelocation(NULL, (uint8_t *)callNode, (uint8_t *)methodSymbol->getMethod()->signatureChars(), TR_J2IThunks, comp->cg()), __FILE__, __LINE__, callNode);

      // We need a j2i thunk when this call executes, in case the target MH has
      // no invokeExact thunk yet.

      TR_J2IThunkTable *thunkTable = comp->getPersistentInfo()->getInvokeExactJ2IThunkTable();
      TR_J2IThunk      *thunk      = thunkTable->findThunk(methodSymbol->getMethod()->signatureChars(), this);
      return (thunk == NULL);
      }
   else
      return false;
   }

uintptrj_t
TR_J9VMBase::methodHandle_thunkableSignature(uintptrj_t methodHandle)
   {
   TR_ASSERT(haveAccess(), "methodHandle_thunkableSignature requires VM access");
   return getReferenceField(getReferenceField(
      methodHandle,
      "thunks",             "Ljava/lang/invoke/ThunkTuple;"),
      "thunkableSignature", "Ljava/lang/String;");
   }

uintptrj_t
TR_J9VMBase::methodHandle_type(uintptrj_t methodHandle)
   {
   TR_ASSERT(haveAccess(), "methodHandle_type requires VM access");
   return getReferenceField(
      methodHandle,
      "type", "Ljava/lang/invoke/MethodType;");
   }

uintptrj_t
TR_J9VMBase::methodType_descriptor(uintptrj_t methodType)
   {
   TR_ASSERT(haveAccess(), "methodType_descriptor requires VM access");
   return getReferenceField(
      methodType,
      "methodDescriptor", "Ljava/lang/String;");
   }

static uint8_t *bypassBaseAddress(uintptrj_t mutableCallSite, TR_J9VMBase *fej9)
   {
   /* The location of the JNI global ref is actually stored in the form of an
      offset from the ramStatics area of whatever object was returned by
      getUnsafe().staticFieldBase(MutableCallSite.class).  This extra complexity
      is necessary because the java code uses Unsafe.putObject to update the
      global ref, so it must have a "base object" and "offset" just as though
      it were a static field.
   */
   uintptrj_t *fieldAddress = (uintptrj_t*)fej9->getStaticFieldAddress(
         fej9->getObjectClass(mutableCallSite),
         (unsigned char*)"bypassBase", 10, (unsigned char*)"Ljava/lang/Object;", 18
         );
   uintptrj_t bypassBaseObject = *fieldAddress; // Statics are not compressed refs
   TR_OpaqueClassBlock *bypassClass = fej9->getClassFromJavaLangClass(bypassBaseObject);
   return (uint8_t*)TR::Compiler->cls.convertClassOffsetToClassPtr(bypassClass)->ramStatics;
   }

uintptrj_t *
TR_J9VMBase::mutableCallSite_bypassLocation(uintptrj_t mutableCallSite)
   {
   TR_ASSERT(haveAccess(), "mutableCallSite_bypassLocation requires VM access");

   int64_t bypassOffset = getInt64Field(getReferenceField(
      mutableCallSite,
      "globalRefCleaner", "Ljava/lang/invoke/GlobalRefCleaner;"),
      "bypassOffset");
   if (bypassOffset == 0)
      return NULL;

   uint8_t *baseAddress = bypassBaseAddress(mutableCallSite, this);
   bypassOffset &= -2L; // mask off low tag if present
   return (uintptrj_t*)(baseAddress + bypassOffset);
   }

uintptrj_t *
TR_J9VMBase::mutableCallSite_findOrCreateBypassLocation(uintptrj_t mutableCallSite)
   {
   TR_ASSERT(haveAccess(), "mutableCallSite_bypassLocation requires VM access");

   uintptrj_t cleaner   = getReferenceField(mutableCallSite, "globalRefCleaner", "Ljava/lang/invoke/GlobalRefCleaner;");
   uint32_t fieldOffset = getInstanceFieldOffset(getObjectClass(cleaner), "bypassOffset", "J");
   int64_t bypassOffset = getInt64FieldAt(cleaner, fieldOffset);
   if (bypassOffset == 0)
      {
      uintptrj_t target = getReferenceField(mutableCallSite, "target", "Ljava/lang/invoke/MethodHandle;");
      jobject handleRef = vmThread()->javaVM->internalVMFunctions->j9jni_createGlobalRef((JNIEnv*)vmThread(), (j9object_t)target, false);
      uint8_t *baseAddress = bypassBaseAddress(mutableCallSite, this);
      bypassOffset = ((int64_t)handleRef) - ((int64_t)baseAddress);
      bypassOffset |= 1; // Low tag to pretend it's a static field
      if (!compareAndSwapInt64FieldAt(cleaner, fieldOffset, 0, bypassOffset))
         {
         // Another thread beat us to it
         vmThread()->javaVM->internalVMFunctions->j9jni_deleteGlobalRef((JNIEnv*)vmThread(), handleRef, false);
         }
      }
   return mutableCallSite_bypassLocation(mutableCallSite);
   }

static TR_OpaqueMethodBlock *findClosestArchetype(TR_OpaqueClassBlock *clazz, char *name, char *signature, char *currentArgument, TR_FrontEnd *fe, J9VMThread *vmThread)
   {
   // NOTE: signature will be edited in-place

   TR_J9VMBase *fej9 = (TR_J9VMBase *)fe;

   bool details = TR::Options::getCmdLineOptions()->getVerboseOption(TR_VerboseMethodHandleDetails);

   if (currentArgument[1] == ')')
      {
      TR_ASSERT(!strncmp(currentArgument, "I)", 2), "Must be pointing at the placeholder arg");
      }
   else
      {
      // We're not yet pointing at the last (placeholder) argument,
      // so let's see if we can get away with deleting fewer arguments
      //
      TR_OpaqueMethodBlock *result = findClosestArchetype(clazz, name, signature, nextSignatureArgument(currentArgument), fej9, vmThread);
      if (result)
         return result;

      // Otherwise, truncate the argument list
      //
      *currentArgument++ = 'I';
      char *tail = strchr(currentArgument, ')');
      while ((*currentArgument++ = *tail++));
      }

   TR_OpaqueMethodBlock *result = fej9->getMethodFromClass(clazz, name, signature);
   if (result)
      {
      TR_OpaqueClassBlock *methodClass = fej9->getClassFromMethodBlock(result);
      int32_t methodClassNameLength;
      char *methodClassName = fej9->getClassNameChars(methodClass, methodClassNameLength);

      if (methodClass == clazz)
         {
         if (details)
            TR_VerboseLog::writeLineLocked(TR_Vlog_MHD, "%p   - Found matching archetype %.*s.%s%s", vmThread, methodClassNameLength, methodClassName, name, signature);
         }
      else
         {
         // It's generally dangerous to use an inherited archetype because
         // usually the reason for creating a new MethodHandle class is that
         // its semantics are different, so the inherited archetypes are likely
         // to be unsuitable.  We'd rather revert to interpreter than compile
         // an unsuitable thunk.
         //
         result = NULL;
         if (details)
           TR_VerboseLog::writeLineLocked(TR_Vlog_MHD, "%p   - Ignoring inherited archetype %.*s.%s%s", vmThread, methodClassNameLength, methodClassName, name, signature);
         }
      }
   return result;
   }

TR_OpaqueMethodBlock *
TR_J9VMBase::lookupArchetype(TR_OpaqueClassBlock *clazz, char *name, char *signature)
   {
   // Find the best match for the signature.  Start by appending an "I"
   // placeholder argument.  findClosestArchetype will progressively truncate
   // the other arguments until the best match is found.
   //
   char *truncatedSignature = (char*)alloca(strlen(signature)+2); // + 'I' + null terminator
   strcpy(truncatedSignature, signature);
   char toInsert = 'I';
   char *cur;
   for (cur = strrchr(truncatedSignature, ')'); toInsert; cur++)
      {
      char toInsertNext = *cur;
      *cur = toInsert;
      toInsert = toInsertNext;
      }
   *cur = 0;
   return findClosestArchetype(clazz, name, truncatedSignature, truncatedSignature+1, this, getCurrentVMThread());
   }

TR_OpaqueMethodBlock *
TR_J9VMBase::lookupMethodHandleThunkArchetype(uintptrj_t methodHandle)
   {
   TR_ASSERT(haveAccess(), "methodHandle_jitInvokeExactThunk requires VM access");

   // Compute thunk's asignature and archetype's name
   //
   uintptrj_t thunkableSignatureString = methodHandle_thunkableSignature((uintptrj_t)methodHandle);
   intptrj_t  thunkableSignatureLength = getStringUTF8Length(thunkableSignatureString);
   char *thunkSignature = (char*)alloca(thunkableSignatureLength+1);
   getStringUTF8(thunkableSignatureString, thunkSignature, thunkableSignatureLength+1);

   char *archetypeSpecimenSignature = (char*)alloca(thunkableSignatureLength+20);
   strcpy(archetypeSpecimenSignature, thunkSignature);
   char *returnType = (1+strchr(archetypeSpecimenSignature, ')'));
   switch (returnType[0])
      {
      case '[':
      case 'L':
         // The thunkable signature might return some other class, but archetypes
         // returning a reference are always declared to return Object.
         //
         sprintf(returnType, "Ljava/lang/Object;");
         break;
      }
   char methodName[50];
   sprintf(methodName, "invokeExact_thunkArchetype_%c", returnType[0]);

   TR_OpaqueMethodBlock *result = lookupArchetype(getObjectClass((uintptrj_t)methodHandle), methodName, archetypeSpecimenSignature);
   if (!result)
      {
      strcpy(returnType, "I");
      result = lookupArchetype(getObjectClass((uintptrj_t)methodHandle), "invokeExact_thunkArchetype_X", archetypeSpecimenSignature);
      }
   return result;
   }

TR_ResolvedMethod *
TR_J9VMBase::createMethodHandleArchetypeSpecimen(TR_Memory *trMemory, TR_OpaqueMethodBlock *archetype, uintptrj_t *methodHandleLocation, TR_ResolvedMethod *owningMethod)
   {
   intptrj_t length;
   char *thunkableSignature;

      {
      TR::VMAccessCriticalSection createMethodHandleArchetypeSpecimen(this);
      TR_ASSERT(archetype, "Explicitly provided archetype must not be null");
      TR_ASSERT(archetype == lookupMethodHandleThunkArchetype(*methodHandleLocation), "Explicitly provided archetype must be the right one");
      uintptrj_t signatureString = getReferenceField(getReferenceField(
         *methodHandleLocation,
         "thunks",             "Ljava/lang/invoke/ThunkTuple;"),
         "thunkableSignature", "Ljava/lang/String;");
      length = getStringUTF8Length(signatureString);
      thunkableSignature = (char*)trMemory->allocateStackMemory(length+1);
      getStringUTF8(signatureString, thunkableSignature, length+1);
      }

   TR_ResolvedMethod *result = createResolvedMethodWithSignature(trMemory, archetype, NULL, thunkableSignature, length, owningMethod);
   result->convertToMethod()->setArchetypeSpecimen();
   result->setMethodHandleLocation(methodHandleLocation);
   return result;
   }

TR_ResolvedMethod *
TR_J9VMBase::createMethodHandleArchetypeSpecimen(TR_Memory *trMemory, uintptrj_t *methodHandleLocation, TR_ResolvedMethod *owningMethod)
   {
   TR::VMAccessCriticalSection createMethodHandleArchetypeSpecimenCS(this);
   TR_OpaqueMethodBlock *archetype = lookupMethodHandleThunkArchetype(*methodHandleLocation);
   TR_ResolvedMethod *result;
   if (archetype)
      result = createMethodHandleArchetypeSpecimen(trMemory, archetype, methodHandleLocation, owningMethod);
   else
      result = NULL;

   return result;
   }

uintptrj_t TR_J9VMBase::mutableCallSiteCookie(uintptrj_t mutableCallSite, uintptrj_t potentialCookie)
   {
   uintptrj_t result=0;
   if (potentialCookie && compareAndSwapInt64Field(mutableCallSite, "invalidationCookie", 0, potentialCookie))
      result =  potentialCookie;
   else
      result = (uintptrj_t)getInt64Field(mutableCallSite, "invalidationCookie");
   return result;
   }

bool
TR_J9VMBase::hasMethodTypesSideTable()
   {
#if defined(J9VM_OPT_REMOVE_CONSTANT_POOL_SPLITTING)
   return true;
#else
   return false;
#endif
   }

void *
TR_J9VMBase::methodHandle_jitInvokeExactThunk(uintptrj_t methodHandle)
   {
   TR_ASSERT(haveAccess(), "methodHandle_jitInvokeExactThunk requires VM access");
   return (void*)(intptrj_t)getInt64Field(getReferenceField(
      methodHandle,
      "thunks", "Ljava/lang/invoke/ThunkTuple;"),
      "invokeExactThunk");
   }

/**
 * \brief
 *    Check if two java/lang/String objects are equal. Equivalent to java/lang/String.equals.
 *
 * \parm comp
 *    The compilation object.
 *
 * \parm stringLocation1
 *    The location to the first java/lang/String object reference.
 *
 * \parm stringLocation2
 *    The location to the second java/lang/String object reference.
 *
 * \parm result
 *    Place to store the result of the comparison.
 *
 * \return
 *    True if comparison succeeds, false otherwise.
 */
bool
TR_J9VMBase::stringEquals(TR::Compilation * comp, uintptrj_t* stringLocation1, uintptrj_t* stringLocation2, int32_t& result)
   {
   TR::VMAccessCriticalSection stringEquals(this,
                                             TR::VMAccessCriticalSection::tryToAcquireVMAccess,
                                             comp);

   if (!stringEquals.hasVMAccess())
      return false;

   J9InternalVMFunctions * intFunc = vmThread()->javaVM->internalVMFunctions;
   result = intFunc->compareStrings(vmThread(), (j9object_t)*stringLocation1, (j9object_t)*stringLocation2);
   return true;
   }

/**
 * \brief
 *    Get the hash code of a java/lang/String object
 *
 * \parm comp
 *    The compilation object.
 *
 * \parm string
 *    The location to the java/lang/String object reference.
 *
 * \parm result
 *    Place to store the hash code when the query succeeds.
 *
 * \return
 *    True if the query succeeds, otherwise false.
 */
bool
TR_J9VMBase::getStringHashCode(TR::Compilation * comp, uintptrj_t* stringLocation, int32_t& result)
   {
   TR::VMAccessCriticalSection getStringHashCodeCriticalSection(this,
                                                                TR::VMAccessCriticalSection::tryToAcquireVMAccess,
                                                                comp);

   if (!getStringHashCodeCriticalSection.hasVMAccess())
      return false;

   result = vmThread()->javaVM->memoryManagerFunctions->j9gc_stringHashFn((void *)stringLocation, vmThread()->javaVM);
   return true;
   }

bool
TR_J9VMBase::getStringFieldByName(TR::Compilation * comp, TR::SymbolReference * stringRef, TR::SymbolReference * fieldRef, void * & pResult)
   {
   TR::VMAccessCriticalSection getStringFieldCriticalSection(this,
                                                              TR::VMAccessCriticalSection::tryToAcquireVMAccess,
                                                              comp);

   if (!getStringFieldCriticalSection.hasVMAccess())
      return false;

   TR_ASSERT(!stringRef->isUnresolved(), "don't handle unresolved constant strings yet");

   uintptrj_t stringStaticAddr = (uintptrj_t)stringRef->getSymbol()->castToStaticSymbol()->getStaticAddress();
   j9object_t string = (j9object_t)getStaticReferenceFieldAtAddress(stringStaticAddr);

   TR::Symbol::RecognizedField   field = fieldRef->getSymbol()->getRecognizedField();

   if (field == TR::Symbol::Java_lang_String_count)
      pResult = (U_8*)string + J9VMJAVALANGSTRING_COUNT_OFFSET(vmThread());
   else if (field == TR::Symbol::Java_lang_String_hashCode)
      {
      if (J9VMJAVALANGSTRING_HASHCODE(vmThread(), string) == 0)
         {
         // If not already computed, compute and clobber
         //
         int32_t sum   = 0;
         int32_t scale = 1;

         for (int32_t i = J9VMJAVALANGSTRING_LENGTH(vmThread(), string) - 1; i >= 0; --i, scale *= 31)
            {
            uint16_t thisChar = getStringCharacter((uintptrj_t)string, i);
            sum += thisChar * scale;
            }

         J9VMJAVALANGSTRING_SET_HASHCODE(vmThread(), string, sum);
         }
      pResult = (U_8*)string + J9VMJAVALANGSTRING_HASHCODE_OFFSET(vmThread());
      }
   else if (field == TR::Symbol::Java_lang_String_value)
      pResult = (U_8*)string + J9VMJAVALANGSTRING_VALUE_OFFSET(vmThread());
   else
      return false;

   return true;
   }

uintptrj_t
TR_J9VMBase::getFieldOffset(TR::Compilation * comp, TR::SymbolReference* classRef, TR::SymbolReference* fieldRef)
   {
   TR_ResolvedMethod* method = classRef->getOwningMethod(comp);
   TR::StaticSymbol* classSym = classRef->getSymbol()->castToStaticSymbol();
   j9object_t classString = (j9object_t)getStaticReferenceFieldAtAddress((uintptrj_t)classSym->getStaticAddress());
   TR::StaticSymbol* fieldSym = fieldRef->getSymbol()->castToStaticSymbol();
   j9object_t fieldString = (j9object_t)getStaticReferenceFieldAtAddress((uintptrj_t)fieldSym->getStaticAddress());

   int32_t len = (int32_t)jitConfig->javaVM->internalVMFunctions->getStringUTF8Length(vmThread(), classString);
   U_8* u8ClassString = (U_8*)comp->trMemory()->allocateStackMemory(len + 1);

   jitConfig->javaVM->internalVMFunctions->copyStringToUTF8Helper(vmThread(), classString, J9_STR_NULL_TERMINATE_RESULT | J9_STR_XLAT, 0, J9VMJAVALANGSTRING_LENGTH(vmThread(), classString), u8ClassString, len + 1);

   /**
   //fprintf(stderr,"name is (res is %d) classString is %p\n",res, classString); fflush(stderr);
   for (int i =0; i<len; i++)
      {
      fprintf(stderr,"%c",u8ClassString[i]);
      }
   fprintf(stderr,"  (len is %d)\n",len);fflush(stderr);
   **/

   char* classSignature = classNameToSignature((char*)u8ClassString, len, comp);

   /**
   fprintf(stderr,"classSignature is \n");
   for (int i =0; i <len; i++){
      fprintf(stderr,"%c",classSignature[i]);
   }
   fprintf(stderr,"  (len is %d)\n",len);
   **/

   TR_OpaqueClassBlock * j9ClassPtr = getClassFromSignature(classSignature, len, method);
   //fprintf(stderr,"Class looked up to be %p \n", j9ClassPtr);

   if (!j9ClassPtr) return 0;

   TR_VMFieldsInfo fields(comp, (J9Class*)j9ClassPtr, 1);

   len = (int32_t)jitConfig->javaVM->internalVMFunctions->getStringUTF8Length(vmThread(), fieldString);
   U_8* u8FieldString = (U_8*)comp->trMemory()->allocateStackMemory(len + 1);

   jitConfig->javaVM->internalVMFunctions->copyStringToUTF8Helper(vmThread(), fieldString, J9_STR_NULL_TERMINATE_RESULT, 0, J9VMJAVALANGSTRING_LENGTH(vmThread(), fieldString), u8FieldString, len + 1);

   ListIterator<TR_VMField> itr(fields.getFields()) ;
   TR_VMField* field;
   uint32_t offset = 0;
   for (field = itr.getFirst(); field != NULL; field= itr.getNext())
      {
      // fprintf(stderr, "fieldName %s fieldOffset %d fieldSig %s\n",field->name, field->offset, field->signature);
      if (!strncmp(field->name, (const char*)u8FieldString, len+1))
         {
         offset = (uint32_t)(field->offset + getObjectHeaderSizeInBytes());
         // Do we Need this?
         // offset = getInstanceFieldOffset(j9ClassPtr, field->name, strlen(field->name), field->signature, strlen(field->signature),
         //                               J9_LOOK_NO_JAVA);

         // fprintf(stderr,">>>>> Offset for %s determined to be : %d\n", field->name,offset);
         return (uintptrj_t)offset;
         }
      }

   void * staticAddr = 0;
   itr = fields.getStatics() ;
   for (field = itr.getFirst(); field != NULL; field=itr.getNext())
      {
      if (!strncmp(field->name, (const char*)u8FieldString, len+1))
         {
         // Do we Need to acquire VM Access? getInstanceFieldOffset does it?
         TR::VMAccessCriticalSection staticFieldAddress(this);
         staticAddr = jitConfig->javaVM->internalVMFunctions->staticFieldAddress(_vmThread,
                          (J9Class*)j9ClassPtr, u8FieldString, len,  (U_8*)field->signature, (UDATA)strlen(field->signature),
                          NULL, NULL, J9_LOOK_NO_JAVA, NULL);
         }
      }


   return (uintptrj_t)staticAddr;
   }

bool
TR_J9VMBase::isJavaLangObject(TR_OpaqueClassBlock *clazz)
   {
   return (J9Class*)clazz == J9VMJAVALANGOBJECT(jitConfig->javaVM);
   }

/**
 * \brief
 *    Check if the giving J9Class is pointing to a java/lang/String object.
 *
 * \parm clazz
 *    The J9Class pointer to be checked.
 *
 * \return
 *    TR_yes if clazz is java/lang/String, TR_maybe if clazz is a super class of
 *    String or interface classes implemented by String.
 */
TR_YesNoMaybe
TR_J9VMBase::typeReferenceStringObject(TR_OpaqueClassBlock *clazz)
   {
   if (isClassArray(clazz) || isPrimitiveClass(clazz))
      return TR_no;
   if (isJavaLangObject(clazz))
      return TR_maybe;
   if (isInterfaceClass(clazz))
      {
      J9UTF8 * className = J9ROMCLASS_CLASSNAME(TR::Compiler->cls.romClassOf(clazz));
      int32_t len = J9UTF8_LENGTH(className);
      if ((len == 20 && strncmp(utf8Data(className), "java/io/Serializable", 20) == 0) ||
          (len == 22 && strncmp(utf8Data(className), "java/lang/CharSequence",22) == 0) ||
          (len == 20 && strncmp(utf8Data(className), "java/lang/Comparable", 20) == 0))
         return TR_maybe;
      else
         return TR_no;
      }
   return isString(clazz) ? TR_yes : TR_no;
   }

bool
TR_J9VMBase::isString(TR_OpaqueClassBlock *clazz)
   {
   return (J9Class*)clazz == J9VMJAVALANGSTRING(jitConfig->javaVM);
   }

bool
TR_J9VMBase::isString(uintptrj_t objectPointer)
   {
   TR_ASSERT(haveAccess(), "isString requires VM access");
   return isString(getObjectClass(objectPointer));
   }

int32_t
TR_J9VMBase::getStringLength(uintptrj_t objectPointer)
   {
   TR_ASSERT(haveAccess(), "getStringLength requires VM access");
   return J9VMJAVALANGSTRING_LENGTH(vmThread(), (j9object_t)objectPointer);
   }

uint16_t
TR_J9VMBase::getStringCharacter(uintptrj_t objectPointer, int32_t index)
   {
   TR_ASSERT(haveAccess(), "getStringCharacter requires VM access");

   j9object_t bytes = J9VMJAVALANGSTRING_VALUE(vmThread(), (j9object_t)objectPointer);

   if (IS_STRING_COMPRESSED(vmThread(), (j9object_t)objectPointer))
      {
      return static_cast<uint16_t>(J9JAVAARRAYOFBYTE_LOAD(vmThread(), bytes, index)) & static_cast<uint16_t>(0xFF);
      }
   else
      {
      return static_cast<uint16_t>(J9JAVAARRAYOFCHAR_LOAD(vmThread(), bytes, index));
      }
   }

intptrj_t
TR_J9VMBase::getStringUTF8Length(uintptrj_t objectPointer)
   {
   TR_ASSERT(haveAccess(), "Must have VM access to call getStringUTF8Length");
   TR_ASSERT(objectPointer, "assertion failure");
   return vmThread()->javaVM->internalVMFunctions->getStringUTF8Length(vmThread(), (j9object_t)objectPointer);
   }

char *
TR_J9VMBase::getStringUTF8(uintptrj_t objectPointer, char *buffer, intptrj_t bufferSize)
   {
   TR_ASSERT(haveAccess(), "Must have VM access to call getStringAscii");

   vmThread()->javaVM->internalVMFunctions->copyStringToUTF8Helper(vmThread(), (j9object_t)objectPointer, J9_STR_NULL_TERMINATE_RESULT, 0, J9VMJAVALANGSTRING_LENGTH(vmThread(), objectPointer), (U_8*)buffer, (UDATA)bufferSize);

   return buffer;
   }

uint32_t
TR_J9VMBase::getVarHandleHandleTableOffset(TR::Compilation * comp)
   {
   return uint32_t(J9VMJAVALANGINVOKEVARHANDLE_HANDLETABLE_OFFSET(vmThread()));
   }

// set a 32 bit field that will be printed if the VM crashes
// typically, this should be used to represent the state of the
// compilation
//

void
TR_J9VMBase::reportILGeneratorPhase()
   {
   if (!_vmThread)
      return;

   enum { DEFAULT_LOW_BYTE=0x80 };

   vmThread()->omrVMThread->vmState = J9VMSTATE_JIT_CODEGEN | (DEFAULT_LOW_BYTE & 0xFF);
   }

void
TR_J9VMBase::reportOptimizationPhase(OMR::Optimizations opts)
   {
   if (!_vmThread)
      return;

   vmThread()->omrVMThread->vmState = J9VMSTATE_JIT_CODEGEN | ((((int32_t) opts & 0xFF) << 8)|0xFF);
   }

void
TR_J9VMBase::reportAnalysisPhase(uint8_t id)
   {
   if (!_vmThread)
      return;

   vmThread()->omrVMThread->vmState = vmThread()->omrVMThread->vmState & ~0xFF | id;
   }

void
TR_J9VMBase::reportOptimizationPhaseForSnap(OMR::Optimizations opts, TR::Compilation *comp)
   {
   if (!_vmThread)
      return;

   if (TrcEnabled_Trc_JIT_optimizationPhase && comp)
      Trc_JIT_optimizationPhase(vmThread(), comp->getOptimizer()->getOptimization(opts)->name());

   }

void
TR_J9VMBase::reportCodeGeneratorPhase(TR::CodeGenPhase::PhaseValue phase)
   {
   if (!_vmThread)
      return;

   vmThread()->omrVMThread->vmState = J9VMSTATE_JIT_CODEGEN | phase | 0xFF00;

   if (TrcEnabled_Trc_JIT_codeGeneratorPhase)
      Trc_JIT_codeGeneratorPhase(vmThread(), TR::CodeGenPhase::getName(phase));
   }

int32_t
TR_J9VMBase::saveCompilationPhase()
   {
   if (vmThread())
      return vmThread()->omrVMThread->vmState;
   else
      return 0xdead1138;
   }

void
TR_J9VMBase::restoreCompilationPhase(int32_t phase)
   {
   if (vmThread())
      vmThread()->omrVMThread->vmState = phase;
   }

void
TR_J9VMBase::reportPrexInvalidation(void * startPC)
   {
   if (!_vmThread)
      return;
   // Generate a trace point
   Trc_JIT_MethodPrexInvalidated(vmThread(), startPC);
   }


void
TR_J9VMBase::traceAssumeFailure(int32_t line, const char * file)
   {
   //Trc_JIT_assumeFailure(vmThread(), line, file);
   }


// Multiple codeCache support

void
TR_J9VMBase::setHasFailedCodeCacheAllocation()
   {
   if (!_compInfo->getRampDownMCT())
      {
      _compInfo->setRampDownMCT();
      if (TR::Options::getCmdLineOptions()->getVerboseOption(TR_VerboseCompilationThreads))
         {
         TR_VerboseLog::writeLineLocked(TR_Vlog_INFO,"t=%u setRampDownMCT", (uint32_t)_compInfo->getPersistentInfo()->getElapsedTime());
         }
      }
   }

TR::CodeCache *
TR_J9VMBase::getDesignatedCodeCache(TR::Compilation *comp) // MCT
   {
   int32_t numReserved;
   int32_t compThreadID = comp ? comp->getCompThreadID() : -1;

   bool hadClassUnloadMonitor;
   bool hadVMAccess = releaseClassUnloadMonitorAndAcquireVMaccessIfNeeded(comp, &hadClassUnloadMonitor);

   TR::CodeCache * result = TR::CodeCacheManager::instance()->reserveCodeCache(false, 0, compThreadID, &numReserved);

   acquireClassUnloadMonitorAndReleaseVMAccessIfNeeded(comp, hadVMAccess, hadClassUnloadMonitor);
   if (!result)
      {
      // If this is a temporary condition due to all code caches being reserved for the moment
      // we should retry this compilation
      if (!(jitConfig->runtimeFlags & J9JIT_CODE_CACHE_FULL))
         {
         // If this is a temporary condition due to all code caches being reserved for the moment
         // we should retry this compilation
         if (numReserved > 0)
            {
            // set an error code so that the compilation is retried
            if (comp)
               {
               comp->failCompilation<TR::RecoverableCodeCacheError>("Cannot reserve code cache");
               }
            }
         }
      }
   return result;
   }

void *
TR_J9VMBase::getCCPreLoadedCodeAddress(TR::CodeCache *codeCache, TR_CCPreLoadedCode h, TR::CodeGenerator *cg)
   {
    return codeCache->getCCPreLoadedCodeAddress(h, cg);
   }

void
TR_J9VMBase::reserveTrampolineIfNecessary(TR::Compilation * comp, TR::SymbolReference * symRef, bool inBinaryEncoding)
   {
   TR::VMAccessCriticalSection reserveTrampolineIfNecessary(this);
   TR::CodeCache *curCache = comp->getCurrentCodeCache();
   bool isRecursive = false;

   if (NULL == curCache)
      {
      if (isAOT_DEPRECATED_DO_NOT_USE())
         {
         comp->failCompilation<TR::RecoverableCodeCacheError>("Failed to get current code cache");
         }
#ifdef MCT_DEBUG
      fprintf(stderr, "Aborting compilation no space for trampoline area %p\n", comp);
#endif
      comp->failCompilation<TR::CodeCacheError>("Failed to get current code cache");
      }

   TR_ASSERT(curCache->isReserved(), "assertion failure"); // MCT

   if (!symRef->isUnresolved() && !comp->isDLT())
      {
      TR_ResolvedMethod *resolvedMethod = symRef->getSymbol()->castToResolvedMethodSymbol()->getResolvedMethod();
      isRecursive = resolvedMethod->isSameMethod(comp->getCurrentMethod());
      }

   TR::CodeCache *newCache = curCache; // optimistically assume that we will manage to allocate trampoline from current code cache
   if (isAOT_DEPRECATED_DO_NOT_USE() && isRecursive)
      {
      J9JITDataCacheHeader *aotMethodHeader = (J9JITDataCacheHeader *)comp->getAotMethodDataStart();
      TR_AOTMethodHeader *aotMethodHeaderEntry =  (TR_AOTMethodHeader *)(aotMethodHeader + 1);
      aotMethodHeaderEntry->flags |= TR_AOTMethodHeader_NeedsRecursiveMethodTrampolineReservation; // Set flag in TR_AOTMethodHeader
      //newCache = curCache; // done above
      }
   else if (symRef->isUnresolved() || isAOT_DEPRECATED_DO_NOT_USE())
      {
      void *cp = (void *)symRef->getOwningMethod(comp)->constantPool();
      I_32 cpIndex = symRef->getCPIndex();

#if 0
      if (isAOT_DEPRECATED_DO_NOT_USE() && (comp->getOption(TR_TraceRelocatableDataCG) || comp->getOption(TR_TraceRelocatableDataDetailsCG)) )
         {
          traceMsg(comp, "<relocatableDataTrampolinesCG>\n");
          traceMsg(comp, "%s\n", comp->signature());
          traceMsg(comp, "%-8s", "cpIndex");
          traceMsg(comp, "cp\n");
          traceMsg(comp, "%-8x", cpIndex);
          traceMsg(comp, "%x\n", cp);
          traceMsg(comp, "</relocatableDataTrampolinesCG>\n");
         }
#endif

      // AOT compiles create a relocation at the snippet do do the trampoline reservation
      // would be better to implement this code via a virtual function that's empty for TR_J9SharedCacheVM
      if (!isAOT_DEPRECATED_DO_NOT_USE())
         {
         bool hadClassUnloadMonitor;
         bool hadVMAccess = releaseClassUnloadMonitorAndAcquireVMaccessIfNeeded(comp, &hadClassUnloadMonitor);

         int32_t retValue = curCache->reserveUnresolvedTrampoline(cp, cpIndex);
         if (retValue != OMR::CodeCacheErrorCode::ERRORCODE_SUCCESS)
            {
            // We couldn't allocate trampoline in this code cache
            curCache->unreserve(); // delete the old reservation
            if (retValue == OMR::CodeCacheErrorCode::ERRORCODE_INSUFFICIENTSPACE && !inBinaryEncoding) // code cache full, allocate a new one
               {
               // Allocate a new code cache and try again
               newCache = TR::CodeCacheManager::instance()->getNewCodeCache(comp->getCompThreadID()); // class unloading may happen here
               if (newCache)
                  {
                  // check for class unloading that can happen in getNewCodeCache
                  TR::CompilationInfoPerThreadBase * const compInfoPTB =
                     _compInfo->getCompInfoForCompOnAppThread() ?
                        _compInfo->getCompInfoForCompOnAppThread() :
                        _compInfoPT;
                  if (compInfoPTB->compilationShouldBeInterrupted())
                     {
                     newCache->unreserve(); // delete the reservation
                     newCache = NULL;
                     comp->failCompilation<TR::CompilationInterrupted>("Compilation Interrupted when reserving trampoline if necessary");
                     }
                  else
                     {
                     retValue = ((TR::CodeCache*)newCache)->reserveUnresolvedTrampoline(cp, cpIndex);
                     if (retValue != OMR::CodeCacheErrorCode::ERRORCODE_SUCCESS)
                        {
                        newCache->unreserve(); // delete the reservation
                        newCache = NULL;
                        comp->failCompilation<TR::TrampolineError>("Failed to reserve unresolved trampoline");
                        }
                     }
                  }
               else // cannot allocate a new code cache
                  {
                  comp->failCompilation<TR::TrampolineError>("Failed to allocate new code cache");
                  }
               }
            else
               {
               newCache = 0;
               if (inBinaryEncoding)
                  {
                  comp->failCompilation<TR::RecoverableTrampolineError>("Failed to delete the old reservation"); // RAS only
                  }
               else
                  {
                  comp->failCompilation<TR::TrampolineError>("Failed to delete the old reservation"); // RAS only
                  }
               }
            }
         acquireClassUnloadMonitorAndReleaseVMAccessIfNeeded(comp, hadVMAccess, hadClassUnloadMonitor);
         }
      }
   else // asking for resolved trampoline
      {
      newCache = getResolvedTrampoline(comp, curCache, (J9Method *)symRef->getSymbol()->castToResolvedMethodSymbol()->getResolvedMethod()->getPersistentIdentifier(), inBinaryEncoding);
      }

   if (newCache != curCache)
      {
      switchCodeCache(comp, curCache, newCache);
      }
   TR_ASSERT(newCache->isReserved(), "assertion failure"); // MCT
   }

intptrj_t
TR_J9VMBase::indexedTrampolineLookup(int32_t helperIndex, void * callSite)
   {
   TR::VMAccessCriticalSection indexedTrampolineLookup(this);
   void * tramp = (void *)TR::CodeCacheManager::instance()->findHelperTrampoline(callSite, helperIndex);
   TR_ASSERT(tramp!=NULL, "Error: CodeCache is not initialized properly.\n");
   return (intptrj_t)tramp;
   }

// interpreter profiling support
TR_IProfiler *
TR_J9VMBase::getIProfiler()
   {
   return NULL;
   }

bool
TR_J9VMBase::isClassLibraryMethod(TR_OpaqueMethodBlock *method, bool vettedForAOT)
   {
   if (!_vmThread || !_vmThread->javaVM)
      return false;
   J9ClassLoader *classLoader = TR::Compiler->cls.convertClassOffsetToClassPtr((TR_OpaqueClassBlock*)J9_CLASS_FROM_METHOD(((J9Method *)method)))->classLoader;
   if (((J9JavaVM *)_vmThread->javaVM)->systemClassLoader == classLoader)
      return true;

   return false;
   }

bool
TR_J9VMBase::isClassLibraryClass(TR_OpaqueClassBlock *clazz)
   {
   if (!_vmThread || !_vmThread->javaVM)
      return false;
   J9ClassLoader *classLoader = TR::Compiler->cls.convertClassOffsetToClassPtr(clazz)->classLoader;
   return ((J9JavaVM *)_vmThread->javaVM)->systemClassLoader == classLoader;
   }

//currently supported in 390, x86 and ppc codegens
bool
TR_J9VMBase::getSupportsRecognizedMethods()
   {
   TR_ASSERT(TR::Compiler->target.cpu.isZ() ||
      TR::Compiler->target.cpu.isX86() ||
      TR::Compiler->target.cpu.isPower() ||
      TR::Compiler->target.cpu.isARM() ||
      !isAOT_DEPRECATED_DO_NOT_USE(),
      "getSupportsRecognizedMethods must be called only on X,P,Z or only for non-AOT");
   return  true;
   }


int32_t
TR_J9VMBase::getMaxCallGraphCallCount()
   {
   TR_IProfiler *profiler = getIProfiler();

   if (!profiler)
      return -1;

   return profiler->getMaxCallCount();
   }

int32_t
TR_J9VMBase::getIProfilerCallCount(TR_OpaqueMethodBlock *caller, int32_t bcIndex, TR::Compilation * comp)
   {
   TR_IProfiler *profiler = getIProfiler();
   if (profiler)
      return profiler->getCallCount(caller, bcIndex, comp);

   return -1;
   }

int32_t
TR_J9VMBase::getIProfilerCallCount(TR_OpaqueMethodBlock *callee, TR_OpaqueMethodBlock *caller, int32_t bcIndex, TR::Compilation * comp)
   {
   TR_IProfiler *profiler = getIProfiler();
   if (profiler)
      return profiler->getCallCount(callee, caller, bcIndex, comp);

   return -1;
   }

int32_t
TR_J9VMBase::getIProfilerCallCount(TR_ByteCodeInfo &bcInfo, TR::Compilation *comp)
   {
   TR_IProfiler *profiler = getIProfiler();
   if (profiler)
      return profiler->getCallCount(bcInfo, comp);

   return 0;
   }

void
TR_J9VMBase::setIProfilerCallCount(TR_OpaqueMethodBlock *caller, int32_t bcIndex, int32_t count, TR::Compilation * comp)
   {
   TR_IProfiler *profiler = getIProfiler();
   if (profiler)
      profiler->setCallCount(caller, bcIndex, count, comp);
   }

void
TR_J9VMBase::setIProfilerCallCount(TR_ByteCodeInfo &bcInfo, int32_t count, TR::Compilation *comp)
   {
   TR_IProfiler *profiler = getIProfiler();
   if (profiler)
      profiler->setCallCount(bcInfo, count, comp);
   }

int32_t
TR_J9VMBase::getCGEdgeWeight(TR::Node *callerNode, TR_OpaqueMethodBlock *callee, TR::Compilation *comp)
   {
   TR_IProfiler *profiler = getIProfiler();
   if (profiler)
      return profiler->getCGEdgeWeight(callerNode, callee, comp);

   return 0;
   }

bool
TR_J9VMBase::isCallGraphProfilingEnabled()
   {
   if (getIProfiler())
      {
      return getIProfiler()->isCallGraphProfilingEnabled();
      }

   return false;
   }

TR_AbstractInfo *
TR_J9VMBase::createIProfilingValueInfo( TR_ByteCodeInfo &bcInfo, TR::Compilation *comp)
   {
   TR_IProfiler *iProfiler = getIProfiler();
   if (iProfiler == NULL) return NULL;
   return iProfiler->createIProfilingValueInfo (bcInfo, comp);
   }

TR_ExternalValueProfileInfo *
TR_J9VMBase::getValueProfileInfoFromIProfiler(TR_ByteCodeInfo & bcInfo, TR::Compilation *comp)
   {
   TR_IProfiler *iProfiler = getIProfiler();
   if (iProfiler == NULL) return NULL;
   return iProfiler->getValueProfileInfo (bcInfo, comp);
   }

uint32_t *
TR_J9VMBase::getAllocationProfilingDataPointer(TR_ByteCodeInfo &bcInfo, TR_OpaqueClassBlock *clazz, TR_OpaqueMethodBlock *method, TR::Compilation *comp)
   {
   TR_IProfiler *iProfiler = getIProfiler();
   if (iProfiler == NULL) return NULL;
   return iProfiler->getAllocationProfilingDataPointer(bcInfo, clazz, method, comp);
   }

uint32_t *
TR_J9VMBase::getGlobalAllocationDataPointer()
   {
   TR_IProfiler *iProfiler = getIProfiler();
   if (iProfiler == NULL) return NULL;
   return iProfiler->getGlobalAllocationDataPointer(isAOT_DEPRECATED_DO_NOT_USE());
   }

TR_ExternalProfiler *
TR_J9VMBase:: hasIProfilerBlockFrequencyInfo(TR::Compilation& comp)
   {
   TR_IProfiler *iProfiler = getIProfiler();
   if (iProfiler == NULL) return NULL;
   return iProfiler->canProduceBlockFrequencyInfo(comp);
   }

void
TR_J9VMBase::createHWProfilerRecords(TR::Compilation *comp)
   {
   return;
   }

uint32_t
TR_J9VMBase::getMethodSize(TR_OpaqueMethodBlock *method)
   {
   J9ROMMethod *romMethod = J9_ROM_METHOD_FROM_RAM_METHOD((J9Method *)method);

   return (uint32_t)(J9_BYTECODE_END_FROM_ROM_METHOD(romMethod) -
                     J9_BYTECODE_START_FROM_ROM_METHOD(romMethod));
   }

int32_t TR_J9VMBase::getLineNumberForMethodAndByteCodeIndex(TR_OpaqueMethodBlock *method, int32_t bcIndex)
   {
   return isAOT_DEPRECATED_DO_NOT_USE() ? -1 : (int32_t)getLineNumberForROMClass(_jitConfig->javaVM, (J9Method *) method, bcIndex);
   }


bool
TR_J9VMBase::isJavaOffloadEnabled()
   {
   #if defined(J9VM_OPT_JAVA_OFFLOAD_SUPPORT)
      return (vmThread()->javaVM->javaOffloadSwitchOnWithReasonFunc != NULL);
   #else
      return false;
   #endif
   }


int32_t
TR_J9VMBase::getInvocationCount(TR_OpaqueMethodBlock * methodInfo)
   {
   J9Method * method = (J9Method*)methodInfo;
   return TR::CompilationInfo::getInvocationCount(method);
   }

bool
TR_J9VMBase::setInvocationCount(TR_OpaqueMethodBlock * methodInfo, int32_t oldCount, int32_t newCount)
   {
   J9Method * method = (J9Method*)methodInfo;
   return TR::CompilationInfo::setInvocationCount(method,oldCount,newCount);
   }

bool
TR_J9VMBase::startAsyncCompile(TR_OpaqueMethodBlock * method, void *oldStartPC, bool *queued, TR_OptimizationPlan *optimizationPlan)
   {
   if (_compInfo && _compInfo->useSeparateCompilationThread())
      {
      TR::VMAccessCriticalSection startAsyncCompile(this);

      TR::IlGeneratorMethodDetails details((J9Method *)method);
      _compInfo->compileMethod(vmThread(), details, oldStartPC, TR_yes, NULL, queued, optimizationPlan);

      return true;
      }
   return false;
   }

bool
TR_J9VMBase::isBeingCompiled(TR_OpaqueMethodBlock * method, void * startPC)
   {
   return _compInfo->isQueuedForCompilation((J9Method *)method, startPC);
   }

U_32
TR_J9VMBase:: virtualCallOffsetToVTableSlot(U_32 offset)
   {
   return J9JIT_INTERP_VTABLE_OFFSET - offset;
   }

void *
TR_J9VMBase:: addressOfFirstClassStatic(TR_OpaqueClassBlock * j9Class)
   {
   return (void *)(TR::Compiler->cls.convertClassOffsetToClassPtr(j9Class)->ramStatics);
   }

U_32
TR_J9VMBase::offsetOfIsOverriddenBit()
   {
   return J9_STARTPC_METHOD_IS_OVERRIDDEN;
   }

void *
TR_J9VMBase::getStaticFieldAddress(TR_OpaqueClassBlock * clazz, unsigned char * fieldName, uint32_t fieldLen,
                                   unsigned char * sig, uint32_t sigLen)
   {
   TR::VMAccessCriticalSection getStaticFieldAddress(this);
   void * result = vmThread()->javaVM->internalVMFunctions->staticFieldAddress(
    vmThread(), TR::Compiler->cls.convertClassOffsetToClassPtr(clazz), fieldName, fieldLen, sig, sigLen, NULL, NULL, J9_LOOK_NO_JAVA,  NULL);
   return result;
   }

int32_t
TR_J9VMBase::getInterpreterVTableSlot(TR_OpaqueMethodBlock * mBlock, TR_OpaqueClassBlock * clazz)
   {
   TR::VMAccessCriticalSection getInterpreterVTableSlot(this);
   int32_t result =  vmThread()->javaVM->internalVMFunctions->getVTableOffsetForMethod((J9Method*)mBlock, (J9Class*)clazz, vmThread());
   return result;
   }
int32_t
TR_J9VMBase::getVTableSlot(TR_OpaqueMethodBlock * mBlock, TR_OpaqueClassBlock * clazz)
   {
   return J9JIT_INTERP_VTABLE_OFFSET - getInterpreterVTableSlot(mBlock, clazz);
   }
uint64_t
TR_J9VMBase::getUSecClock()
   {
   PORT_ACCESS_FROM_JITCONFIG(_jitConfig);
   return j9time_usec_clock();
   }

uint64_t
TR_J9VMBase::getHighResClock()
   {
   PORT_ACCESS_FROM_JITCONFIG(_jitConfig);
   return j9time_hires_clock();
   }

uint64_t
TR_J9VMBase::getHighResClockResolution()
   {
   PORT_ACCESS_FROM_JITCONFIG(_jitConfig);
   return j9time_hires_frequency();
   }

TR_JitPrivateConfig *
TR_J9VMBase::getPrivateConfig()
   {
   return (TR_JitPrivateConfig*) _jitConfig->privateConfig;
   }

TR_JitPrivateConfig *
TR_J9VMBase::getPrivateConfig(void *jitConfig)
   {
   return (TR_JitPrivateConfig*) ((J9JITConfig*)jitConfig)->privateConfig;
   }

void
TR_J9VMBase::revertToInterpreted(TR_OpaqueMethodBlock * method)
   {
   revertMethodToInterpreted((J9Method*)method);
   }

int32_t *
TR_J9VMBase::getStringClassEnableCompressionFieldAddr(TR::Compilation *comp, bool isVettedForAOT)
   {
   if (!TR_J9VMBase::staticStringEnableCompressionFieldAddr) // Not yet cached
      {
      int32_t *enableCompressionFieldAddr = NULL;
      TR_OpaqueClassBlock *stringClass = getSystemClassFromClassName("java/lang/String", 16, isVettedForAOT);
      if (stringClass)
         {
         TR_PersistentClassInfo * classInfo = (comp->getPersistentInfo()->getPersistentCHTable() == NULL) ?
            NULL :
            comp->getPersistentInfo()->getPersistentCHTable()->findClassInfoAfterLocking(stringClass, comp, isVettedForAOT);
         if (classInfo && classInfo->isInitialized())
            {
            enableCompressionFieldAddr = (int32_t *)getStaticFieldAddress(stringClass,
               (unsigned char *)"enableCompression", 17, (unsigned char *)"Z", 1);
            if (enableCompressionFieldAddr)
               {
               // Cache the address
               TR_J9VMBase::staticStringEnableCompressionFieldAddr = enableCompressionFieldAddr;
               }
            }
         }
      }
   return TR_J9VMBase::staticStringEnableCompressionFieldAddr;
   }


extern "C" {
void revertMethodToInterpreted(J9Method * method)
   {
   TR::CompilationInfo * compInfo = getCompilationInfo(jitConfig);
   compInfo->acquireCompilationLock();
   J9JIT_REVERT_METHOD_TO_INTERPRETED(jitConfig->javaVM, method);
   compInfo->releaseCompilationLock();
   }
}


// See if a call argument can escape the current method via the call
//

struct TrustedClass
   {
   char   * name;
   int32_t length;
   int32_t argNum;
   };

static TrustedClass trustedClasses[] =
   {
   "java/lang/String",       16, -1, // trusted in both jclMax and J2SE
   "java/lang/StringBuffer", 22, -1, // trusted in both jclMax and J2SE
   "java/util/Hashtable",    19,  0, // trusted in both jclMax and J2SE
   "java/util/Vector",       16,  0, // trusted in both jclMax and J2SE
   "java/io/DataInputStream",23,  0, // not yet trusted in J2SE
   "java/io/File",           12,  0, // not yet trusted in J2SE
   "java/net/URL",           12,  0, // not yet trusted in J2SE
   "java/util/Stack",        15,  0, // not yet trusted in J2SE
   NULL,                      0,  0  // Mark end of trusted classes
   };

struct TrustedMethod
   {
   TR::RecognizedMethod method;
   int32_t                                   argNum;
   };

static TrustedMethod trustedMethods[] =
   {
   TR::java_util_Vector_contains,  1,
   TR::unknownMethod,             -1    // Mark end of trusted methods
   };

static TrustedMethod untrustedMethods[] =
   {
   TR::java_util_Vector_subList,  -1,
   TR::unknownMethod,             -1    // Mark end of untrusted methods
   };

bool
TR_J9VMBase::argumentCanEscapeMethodCall(TR::MethodSymbol * method, int32_t argIndex)
   {
   int32_t numberOfTrustedClasses = INT_MAX;
   if (_jitConfig->javaVM->j2seVersion != 0)
      numberOfTrustedClasses = 4;

   int32_t i;
   TR::RecognizedMethod methodId = method->getRecognizedMethod();

   // See if the method is a member of a trusted class. If so the argument
   // will not escape via this call, unless it is in the list of untrusted
   // methods.
   //
   char * className    = method->getMethod()->classNameChars();
   int32_t nameLength = method->getMethod()->classNameLength();

   for (i = 0; trustedClasses[i].name && i < numberOfTrustedClasses; ++i)
      {
      if (nameLength == trustedClasses[i].length &&
          !strncmp(className, trustedClasses[i].name, nameLength))
         {
         if (trustedClasses[i].argNum < 0 ||
             trustedClasses[i].argNum == argIndex)
            {
            if (methodId == TR::unknownMethod)
               return false;

            for (i = 0; untrustedMethods[i].method != TR::unknownMethod; ++i)
               {
               if (untrustedMethods[i].method == methodId)
                  {
                  if (untrustedMethods[i].argNum < 0 ||
                      untrustedMethods[i].argNum == argIndex)
                     {
                     return true;
                     }
                  }
               }
            return false;
            }
         }
      }

   // See if the method is a trusted method for the argument in this position.
   // If so, the argument will not escape via this call.
   //
   // Note that an argument position of "-1" in the list of trusted methods
   // means that any argument is OK.
   //
   if (methodId == TR::unknownMethod)
      return true;

   for (i = 0; trustedMethods[i].method != TR::unknownMethod; ++i)
      {
      if (trustedMethods[i].method == methodId)
         {
         if (trustedMethods[i].argNum < 0 ||
             trustedMethods[i].argNum == argIndex)
            {
            return false;
            }
         }
      }

   return true;
   }

#define BDCLASSLEN 20
const char * recognizedBigDecimalClasses [] =
   {
   "java/math/BigDecimal" //length = BDCLASSLEN
   };

bool
TR_J9VMBase::isBigDecimalClass(J9UTF8 * className)
   {
   return (J9UTF8_LENGTH(className) == BDCLASSLEN &&
           !strcmp(utf8Data(className), recognizedBigDecimalClasses[0]));
   }

bool
TR_J9VMBase::isBigDecimalConvertersClass(J9UTF8 * className)
   {
   return (J9UTF8_LENGTH(className) == 32 &&
           !strcmp(utf8Data(className), "com/ibm/BigDecimalConverters"));
   }

bool
TR_J9VMBase::isThunkArchetype(J9Method * method)
   {
   J9ROMMethod *romMethod = J9_ROM_METHOD_FROM_RAM_METHOD(method);
   J9ROMClass  *romClass  = J9_CLASS_FROM_METHOD(method)->romClass;
   if (_J9ROMMETHOD_J9MODIFIER_IS_SET(romMethod, J9AccMethodFrameIteratorSkip))
      {
      J9UTF8 *classUTF8 = J9ROMCLASS_CLASSNAME(romClass);
      const char *jliPrefix = "java/lang/invoke";

      bool isInJLI =
           J9UTF8_LENGTH(classUTF8) >= strlen(jliPrefix)
        && !strncmp((char*)J9UTF8_DATA(classUTF8), jliPrefix, strlen(jliPrefix));

      J9UTF8 *nameUTF8  = J9ROMMETHOD_NAME(romMethod);
      const char *thunkArchetypePrefix = "invokeExact_thunkArchetype_";

      bool isThunkArchetype =
           J9UTF8_LENGTH(nameUTF8) >= strlen(thunkArchetypePrefix)
        && !strncmp((char*)J9UTF8_DATA(nameUTF8), thunkArchetypePrefix, strlen(thunkArchetypePrefix));

      return isInJLI && isThunkArchetype;
      }

   return false;
   }

TR_OpaqueClassBlock *
TR_J9VMBase::getHostClass(TR_OpaqueClassBlock *clazzOffset)
   {
   J9Class *clazzPtr = TR::Compiler->cls.convertClassOffsetToClassPtr(clazzOffset);
   return convertClassPtrToClassOffset(clazzPtr->hostClass);
   }

bool
TR_J9VMBase::canAllocateInlineClass(TR_OpaqueClassBlock *clazzOffset)
   {
   J9Class *clazz = TR::Compiler->cls.convertClassOffsetToClassPtr(clazzOffset);
   // Can not inline the allocation if the class is not fully initialized
   if (clazz->initializeStatus != 1)
      return false;

   // Can not inline the allocation if the class is an interface or abstract
   if (clazz->romClass->modifiers & (J9_JAVA_ABSTRACT | J9_JAVA_INTERFACE))
      return false;
   return true;
   }

bool
TR_J9VMBase::isClassLoadedBySystemClassLoader(TR_OpaqueClassBlock *clazz)
   {
   return getSystemClassLoader() == getClassLoader(clazz);
   }

bool
TR_J9VMBase::getArrayLengthOfStaticAddress(void *ptr, int32_t &length)
   {
   TR::VMAccessCriticalSection getArrayLengthOfStaticAddress(this);
   if ((*(void **)ptr != 0))
      {
      length = *((int32_t *) (((uintptrj_t) *(void ***)ptr) + (uintptrj_t) getOffsetOfContiguousArraySizeField()));

      if (length == 0 && TR::Compiler->om.useHybridArraylets())
         {
         length = *((int32_t *) (((uintptrj_t) *(void ***)ptr) + (uintptrj_t) getOffsetOfDiscontiguousArraySizeField()));
         }
      return true;
      }
   return false;
   }

intptrj_t
TR_J9VMBase::getVFTEntry(TR_OpaqueClassBlock *clazz, int32_t offset)
   {
   return *(intptrj_t*) (((uint8_t *)clazz) + offset);
   }

TR_OpaqueClassBlock *
TR_J9VMBase::convertClassPtrToClassOffset(J9Class *clazzPtr)
   {
   //return (TR_OpaqueClassBlock*)clazzPtr;
   // NOTE : We could pass down vmThread() in the call below if the conversion
   // required the VM thread. Currently it does not. If we did change that
   // such that the VM thread was reqd, we would need to handle AOT where the
   // TR_FrontEnd is created with a NULL J9VMThread object.
   //
   return J9JitMemory::convertClassPtrToClassOffset(clazzPtr);
   }

J9Method *
TR_J9VMBase::convertMethodOffsetToMethodPtr(TR_OpaqueMethodBlock *methodOffset)
   {
   return J9JitMemory::convertMethodOffsetToMethodPtr(methodOffset);
   }

TR_OpaqueMethodBlock *
TR_J9VMBase::convertMethodPtrToMethodOffset(J9Method *methodPtr)
   {
   return J9JitMemory::convertMethodPtrToMethodOffset(methodPtr);
   }


const char *
TR_J9VMBase::getJ9MonitorName(J9ThreadMonitor* monitor) { return monitor->name; }

/////////////////////////////////////////////////////
// TR_J9VM
/////////////////////////////////////////////////////

TR_J9VM::TR_J9VM(J9JITConfig * jitConfig, TR::CompilationInfo * compInfo, J9VMThread * vmThread)
   : TR_J9VMBase(jitConfig, compInfo, vmThread)
   {
   }

//d169771 [2177]
uintptrj_t
TR_J9VMBase::getPersistentClassPointerFromClassPointer(TR_OpaqueClassBlock * clazz)
   {
   return (uintptrj_t)TR::Compiler->cls.romClassOf(clazz);
   }

void *
TR_J9VMBase::getClassLoader(TR_OpaqueClassBlock * classPointer)
   {
   return (void *) (TR::Compiler->cls.convertClassOffsetToClassPtr(classPointer)->classLoader);
   }

void *
TR_J9VMBase::getLocationOfClassLoaderObjectPointer(TR_OpaqueClassBlock *classPointer)
   {
   return (void *)&(TMP_J9CLASSLOADER_CLASSLOADEROBJECT(TR::Compiler->cls.convertClassOffsetToClassPtr(classPointer)->classLoader));
   }


int32_t
TR_J9VMBase::maxInternalPlusPinningArrayPointers(TR::Compilation* comp)
 {
 if (comp->getOption(TR_DisableInternalPointers))
 return 0;
 else
 return 256;
 }


TR_OpaqueClassBlock *
TR_J9VM::getClassOfMethod(TR_OpaqueMethodBlock *method)
   {
   return (TR_OpaqueClassBlock *)J9_CLASS_FROM_METHOD(((J9Method *)method));
   }


I_32
TR_J9VMBase::getLocalObjectAlignmentInBytes()
   {
   return 1 << TR::Compiler->om.compressedReferenceShift();
   }

I_32
TR_J9VM::getObjectAlignmentInBytes()
   {
   J9JavaVM *jvm = _jitConfig->javaVM;
   if (!jvm)
      return 0;
   J9MemoryManagerFunctions * mmf = jvm->memoryManagerFunctions;
   uintptr_t result = 0;
   result = mmf->j9gc_modron_getConfigurationValueForKey(jvm, j9gc_modron_configuration_objectAlignment, &result) ? result : 0;
   return (I_32)result;
   }


TR_ResolvedMethod *
TR_J9VM::getObjectNewInstanceImplMethod(TR_Memory * trMemory)
   {
   TR_OpaqueMethodBlock *protoMethod = getObjectNewInstanceImplMethod();
   TR_ResolvedMethod * result = createResolvedMethod(trMemory, protoMethod, 0);
   return result;
   }

TR_OpaqueMethodBlock *
TR_J9VM::getObjectNewInstanceImplMethod()
   {
   TR::VMAccessCriticalSection getObjectNewInstanceImplMethod(this);
   J9Method * protoMethod;
   J9InternalVMFunctions * intFunc = vmThread()->javaVM->internalVMFunctions;

   // make sure that internal functions return true class pointers
   J9Class * jlObject = intFunc->internalFindKnownClass(vmThread(), J9VMCONSTANTPOOL_JAVALANGOBJECT, J9_FINDKNOWNCLASS_FLAG_EXISTING_ONLY);
   protoMethod = (J9Method *) intFunc->javaLookupMethod(vmThread(), jlObject, (J9ROMNameAndSignature *) &newInstancePrototypeNameAndSig, NULL, J9_LOOK_DIRECT_NAS | J9_LOOK_VIRTUAL | J9_LOOK_NO_JAVA);
   protoMethod->constantPool = (J9ConstantPool *) ((UDATA) protoMethod->constantPool | J9_STARTPC_METHOD_IS_OVERRIDDEN);
   return (TR_OpaqueMethodBlock *)protoMethod;
   }

uintptrj_t
TR_J9VMBase::getBytecodePC(TR_OpaqueMethodBlock *method, TR_ByteCodeInfo &bcInfo)
   {
   uintptrj_t methodStart = TR::Compiler->mtd.bytecodeStart(method);
   return methodStart + (uintptrj_t)(bcInfo.getByteCodeIndex());
   }


//Given a class signature classSig, find the symbol references of all classSig's methods
//whose signatures are given in methodSig. methodCount is the number of methods.
//Returns the number of methods found in the class
//This function handles static and virtual functions only.
int TR_J9VMBase::findOrCreateMethodSymRef(TR::Compilation* comp, TR::ResolvedMethodSymbol* owningMethodSym, char* classSig, char** methodSig, TR::SymbolReference** symRefs, int methodCount)
   {
   TR_OpaqueClassBlock *c = getClassFromSignature(classSig,
                                                  strlen(classSig),
                                                  comp->getCurrentMethod());
   if (!c)
      {
      if (comp->getOption(TR_TraceILGen))
         traceMsg(comp, "class %s not found\n", classSig);
      return 0;
      }

   // From here, on, stack memory allocations will expire / die when the function returns
   TR::StackMemoryRegion stackMemoryRegion(*comp->trMemory());

   TR_ScratchList<TR_ResolvedMethod> methods(comp->trMemory());
   getResolvedMethods(comp->trMemory(), c, &methods);
   ListIterator<TR_ResolvedMethod> it(&methods);
   int numMethodsFound = 0;
   //I couldn't make "new (comp->trStackMemory()) int[methodCount]" to compile so I
   //wrote the following ugly code. Please fix this if you know how to do that
   int *methodSigLen = (int*)comp->trMemory()->allocateStackMemory(sizeof(int)*methodCount);
   for (int i = 0; i < methodCount; i++)
      {
      methodSigLen[i] = strlen(methodSig[i]);
      if (symRefs[i])
         numMethodsFound++;
      }
   for (TR_ResolvedMethod *method = it.getCurrent(); method && numMethodsFound < methodCount; method = it.getNext())
      {
      if (method->isConstructor()) continue;
      const char *sig = method->signature(comp->trMemory());
      int32_t len = strlen(sig);
      for (int i = 0; i < methodCount; i++)
         {
         if (!symRefs[i] && !strncmp(sig, methodSig[i], methodSigLen[i]))
            {
            if (method->isStatic())
               {
               symRefs[i] = comp->getSymRefTab()->
                  findOrCreateMethodSymbol(owningMethodSym
                                           ?owningMethodSym->getResolvedMethodIndex()
                                           :JITTED_METHOD_INDEX,
                                           -1, method, TR::MethodSymbol::Static);
               }
            else
               {
               symRefs[i] = comp->getSymRefTab()->
                  findOrCreateMethodSymbol(owningMethodSym
                                           ?owningMethodSym->getResolvedMethodIndex()
                                           :JITTED_METHOD_INDEX,
                                           -1, method, TR::MethodSymbol::Virtual);
               symRefs[i]->setOffset(getVTableSlot(method->getPersistentIdentifier() ,c));
               }
            numMethodsFound++;
            }
         }
      }

   return numMethodsFound;
   }

//Given a class signature and a method signature returns a symref for that method.
//If the method is not resolved or doesn't exist in that class, it returns NULL
//This function handles static and virtual functions only.
TR::SymbolReference* TR_J9VMBase::findOrCreateMethodSymRef(TR::Compilation* comp, TR::ResolvedMethodSymbol* owningMethodSym, char* classSig, char* methodSig)
   {
   TR::SymbolReference* symRef = NULL;
   int numMethodsFound = findOrCreateMethodSymRef(comp, owningMethodSym, classSig, &methodSig, &symRef, 1);
   return ( numMethodsFound == 1)? symRef : NULL;
   }

//Given a complete method signature (i.e., including the full class name)
//returns a symref for that method. If the method is not resolved or doesn't exist
//in that class, it returns NULL
//This function handles static and virtual functions only.
TR::SymbolReference* TR_J9VMBase::findOrCreateMethodSymRef(TR::Compilation* comp, TR::ResolvedMethodSymbol* owningMethodSym, char* methodSig) {
   int methodSigLen = strlen(methodSig);
   char* classSig = (char*)comp->trMemory()->allocateStackMemory(sizeof(char)*methodSigLen);
   char* separator = strchr(methodSig, '.');
   TR_ASSERT(separator, ". not found in method name");
   int classSigLen = separator - methodSig;
   strncpy(classSig, methodSig, classSigLen);
   classSig[classSigLen] = 0;
   TR::SymbolReference* result = findOrCreateMethodSymRef(comp, owningMethodSym, classSig, methodSig);
   return result;
}

//Given an array of full method signatures (i.e., incluing full class name), this method
//gives symrefs for those methods. The number of input methods are given in methodCount.
//The function returns the number of methods found
//this function handles static and virtual functions only
int TR_J9VMBase::findOrCreateMethodSymRef(TR::Compilation* comp, TR::ResolvedMethodSymbol* owningMethodSym, char** methodSig, TR::SymbolReference** symRefs, int methodCount) {
   int numMethodsFound = 0;
   for (int i = 0; i < methodCount; i++) {
      if (!methodSig[i]) continue;
      symRefs[i] = findOrCreateMethodSymRef(comp, owningMethodSym, methodSig[i]);
      if (symRefs[i])
    numMethodsFound++;
   }
   return numMethodsFound;
}

//returns true if a subclass of java.util.concurrent.locks.AbstractOwnableSynchronizer
bool
TR_J9VMBase::isOwnableSyncClass(TR_OpaqueClassBlock *clazz)
   {
   J9Class* j9class = TR::Compiler->cls.convertClassOffsetToClassPtr(clazz);
   return ((J9CLASS_FLAGS(j9class) & J9_JAVA_CLASS_OWNABLE_SYNCHRONIZER) != 0);
   }

const char *
TR_J9VMBase::getByteCodeName(uint8_t opcode)
   {
   return JavaBCNames[opcode];
   }

void
TR_J9VMBase::getResolvedMethods(TR_Memory * trMemory, TR_OpaqueClassBlock * classPointer, List<TR_ResolvedMethod> * resolvedMethodsInClass)
   {
   // JAAS TODO: Following three methods (getMethods, getNumMethods, createResolvedMethod) have been overrided,
   // yet it is not clear whether the VMAccessCriticalSection is necessary.
   // seems to work though
   //TR_ASSERT(TR::comp()->getPersistentInfo()->getJaasMode() == NONJAAS_MODE, "JAAS Hit TR_J9VMBase::getResolvedMethods");
   TR::VMAccessCriticalSection getResolvedMethods(this); // Prevent HCR
   J9Method * resolvedMethods = (J9Method *) getMethods(classPointer);
   uint32_t i;
   uint32_t numMethods = getNumMethods(classPointer);
   for (i=0;i<numMethods;i++)
      {
      resolvedMethodsInClass->add(createResolvedMethod(trMemory, (TR_OpaqueMethodBlock *) &(resolvedMethods[i]), 0));
      }
   }

/*
 * Should be called with VMAccess
 */
TR_OpaqueMethodBlock *
TR_J9VMBase::getMatchingMethodFromNameAndSignature(TR_OpaqueClassBlock * classPointer,
                                                   const char* methodName, const char *signature, bool validate)
   {
   size_t nameLength = strlen(methodName);
   size_t sigLength = strlen(signature);

   J9ROMClass *romClass = TR::Compiler->cls.romClassOf(classPointer);
   J9Method *j9Methods = (J9Method *)getMethods(classPointer);
   uint32_t numMethods = getNumMethods(classPointer);

   J9ROMMethod *romMethod = J9ROMCLASS_ROMMETHODS(romClass);

   TR_OpaqueMethodBlock *method = NULL;

   // Iterate over all romMethods until the desired one is found
   for (uint32_t i = 0; i < numMethods; i++)
      {
      J9UTF8 *mName = J9ROMMETHOD_GET_NAME(romClass, romMethod);
      J9UTF8 *mSig = J9ROMMETHOD_GET_SIGNATURE(romClass, romMethod);
      if (J9UTF8_LENGTH(mName) == nameLength &&
         J9UTF8_LENGTH(mSig) == sigLength &&
         memcmp(utf8Data(mName), methodName, nameLength) == 0 &&
         memcmp(utf8Data(mSig), signature, sigLength) == 0)
         {
         method = (TR_OpaqueMethodBlock *)(j9Methods + i);
         if (validate)
            {
            TR::Compilation *comp = TR::comp();
            if (comp && comp->getOption(TR_UseSymbolValidationManager))
               {
               comp->getSymbolValidationManager()->addMethodFromClassRecord(method, classPointer, i);
               }
            }
         break;
         }
      romMethod = nextROMMethod(romMethod);
      }

   return method;
   }

TR_ResolvedMethod *
TR_J9VMBase::getResolvedMethodForNameAndSignature(TR_Memory * trMemory, TR_OpaqueClassBlock * classPointer,
                                                  const char* methodName, const char *signature)
   {
   TR::VMAccessCriticalSection vmCS(this); // Prevent HCR
   TR_ResolvedMethod *rm = NULL;

   TR_OpaqueMethodBlock *method = getMatchingMethodFromNameAndSignature(classPointer, methodName, signature);
   if (method)
      rm = createResolvedMethod(trMemory, method, 0);

   return rm;
   }



void *
TR_J9VMBase::getMethods(TR_OpaqueClassBlock * classPointer)
   {
   return (J9Method *) TR::Compiler->cls.convertClassOffsetToClassPtr(classPointer)->ramMethods;
   }

uint32_t
TR_J9VMBase::getNumMethods(TR_OpaqueClassBlock * classPointer)
   {
   return TR::Compiler->cls.romClassOf(classPointer)->romMethodCount;
   }

uint32_t
TR_J9VMBase::getNumInnerClasses(TR_OpaqueClassBlock * classPointer)
   {
   return TR::Compiler->cls.romClassOf(classPointer)->innerClassCount;
   }


uint32_t
TR_J9VMBase::getInstanceFieldOffsetIncludingHeader(char* classSignature, char * fieldName, char * fieldSig,
   TR_ResolvedMethod* method)
   {
   TR_OpaqueClassBlock *classBlock=getClassFromSignature(classSignature, strlen(classSignature), method, true);
   return getInstanceFieldOffset(classBlock, fieldName, fieldSig) + getObjectHeaderSizeInBytes();
   }


TR_OpaqueClassBlock *
TR_J9VMBase::getProfiledClassFromProfiledInfo(TR_ExtraAddressInfo *profiledInfo)
   {
   return (TR_OpaqueClassBlock *)(profiledInfo->_value);
   }

uint32_t
TR_J9VMBase::getInstanceFieldOffset(TR_OpaqueClassBlock * clazz, char * fieldName, uint32_t fieldLen,
                               char * sig, uint32_t sigLen, UDATA options)
   {
   TR::VMAccessCriticalSection getInstanceFieldOffset(this);
   TR_ASSERT(clazz, "clazz should be set!");
   uint32_t result = (uint32_t) vmThread()->javaVM->internalVMFunctions->instanceFieldOffset(
                        vmThread(), (J9Class *)clazz, (unsigned char *) fieldName,
                        fieldLen, (unsigned char *)sig, sigLen, (J9Class **)&clazz, (UDATA *)NULL, options);
   if (result == FIELD_OFFSET_NOT_FOUND)
      return ~0;
   return result;
   }

uint32_t
TR_J9VMBase::getInstanceFieldOffset(TR_OpaqueClassBlock * clazz, char * fieldName, uint32_t fieldLen,
                                    char * sig, uint32_t sigLen)
   {
   return getInstanceFieldOffset(clazz, fieldName, fieldLen, sig, sigLen, J9_LOOK_NO_JAVA);
   }

TR_OpaqueClassBlock *
TR_J9VM::getSuperClass(TR_OpaqueClassBlock * classPointer)
   {
   J9Class * clazz = TR::Compiler->cls.convertClassOffsetToClassPtr(classPointer);
   UDATA classDepth = J9CLASS_DEPTH(clazz) - 1;
   return convertClassPtrToClassOffset(classDepth >= 0 ? clazz->superclasses[classDepth]: 0);
   }

bool
TR_J9VMBase::sameClassLoaders(TR_OpaqueClassBlock * class1, TR_OpaqueClassBlock * class2)
   {
   return (getClassLoader(class1) == getClassLoader(class2));
   }

bool
TR_J9VM::isUnloadAssumptionRequired(TR_OpaqueClassBlock * clazzPointer, TR_ResolvedMethod * methodBeingCompiled)
   {
   TR_OpaqueClassBlock *classOfMethod = methodBeingCompiled->classOfMethod();

   if (clazzPointer == classOfMethod ||
       ((getClassLoader(clazzPointer) == getSystemClassLoader() ||
       sameClassLoaders(clazzPointer, classOfMethod)) && !isAnonymousClass(clazzPointer))
      )
      return false;

   return true;
   }

bool
TR_J9VM::classHasBeenExtended(TR_OpaqueClassBlock * clazzPointer)
   {
   return (J9CLASS_FLAGS(TR::Compiler->cls.convertClassOffsetToClassPtr(clazzPointer)) & J9_JAVA_CLASS_HAS_BEEN_OVERRIDDEN) != 0;
   }

bool
TR_J9VM::classHasBeenReplaced(TR_OpaqueClassBlock * clazzPointer)
   {
   return (J9CLASS_FLAGS(TR::Compiler->cls.convertClassOffsetToClassPtr(clazzPointer)) & J9_JAVA_CLASS_HOT_SWAPPED_OUT) != 0;
   }

bool
TR_J9VMBase::isGetImplInliningSupported()
   {
   J9JavaVM * jvm = _jitConfig->javaVM;
   return jvm->memoryManagerFunctions->j9gc_modron_isFeatureSupported(jvm, j9gc_modron_feature_inline_reference_get) != 0;
   }

/** \brief
 *     Get the raw modifier from the class pointer.
 *
 *  \param clazzPointer
 *     The class whose raw modifier is requested.
 *
 *  \return
 *     The raw modifier of clazzPointer.
 *
 *  \note
 *     Value should not be inspected by the JIT but simply returned, capability queries should be used to extract bits from the field.
 */
bool
TR_J9VMBase::javaLangClassGetModifiersImpl(TR_OpaqueClassBlock * clazzPointer, int32_t &result)
   {
   J9ROMClass *romClass = NULL;

   bool isArray = isClassArray(clazzPointer);
   if (isArray)
      romClass = TR::Compiler->cls.romClassOf(getLeafComponentClassFromArrayClass(clazzPointer));
   else
      romClass = TR::Compiler->cls.romClassOf(clazzPointer);

   result = 0;
   if (J9_ARE_NO_BITS_SET(romClass->extraModifiers, J9AccClassInnerClass))
      {
      // Not an inner class - use the modifiers field
      result = romClass->modifiers;
      }
   else
      {
      // Use memberAccessFlags if the receiver is an inner class
      result = romClass->memberAccessFlags;
      }

   if (isArray)
      {
      // OR in the required Sun bits
      result |= (J9AccAbstract + J9AccFinal);
      }
   return true;
   }

/** \brief
 *     Get hash code for the java/lang/Class object for a class
 *
 *  \param comp
 *     The compilation object.
 *
 *  \param clazzPointer
 *     The J9Class pointer whose java/lang/Class object's hash code is requested.
 *
 *  \param hashCodeComputed
 *     A boolean to be modified by the API to reflect whether the query is successful.

 *  \return
 *     The hash code of clazzPointer's java/lang/Class object if the query is successful (indicated by hashCodeComputed), otherwise return 0.
 */
int32_t
TR_J9VMBase::getJavaLangClassHashCode(TR::Compilation * comp, TR_OpaqueClassBlock * clazzPointer, bool &hashCodeComputed)
   {
   J9MemoryManagerFunctions * mmf = jitConfig->javaVM->memoryManagerFunctions;
   bool haveAcquiredVMAccess = false;
   if (tryToAcquireAccess(comp, &haveAcquiredVMAccess))
      {
      uintptrj_t structure = (uintptrj_t) clazzPointer;
      J9Object *ref = *(J9Object **)(structure + getOffsetOfJavaLangClassFromClassField());
      int32_t hashCode = mmf->j9gc_objaccess_getObjectHashCode(jitConfig->javaVM, ref);

      if (haveAcquiredVMAccess)
         releaseAccess(comp);

      hashCodeComputed = true;
      return hashCode;
      }
   else
      hashCodeComputed = false;

   return 0;
   }

bool
TR_J9VMBase::isInterfaceClass(TR_OpaqueClassBlock * clazzPointer)
   {
   return (TR::Compiler->cls.romClassOf(clazzPointer)->modifiers & J9AccInterface) ? true : false;
   }

bool
TR_J9VMBase::isAbstractClass(TR_OpaqueClassBlock * clazzPointer)
   {
   if (isInterfaceClass(clazzPointer))
      return false;
   return (TR::Compiler->cls.romClassOf(clazzPointer)->modifiers & J9AccAbstract) ? true : false;
   }

bool
TR_J9VM::isPublicClass(TR_OpaqueClassBlock * clazz)
   {
   return (TR::Compiler->cls.romClassOf(clazz)->modifiers & J9AccPublic) ? true : false;
   }

bool
TR_J9VMBase::hasFinalizer(TR_OpaqueClassBlock * classPointer)
   {
   return (J9CLASS_FLAGS(TR::Compiler->cls.convertClassOffsetToClassPtr(classPointer)) & (J9_JAVA_CLASS_FINALIZE | J9_JAVA_CLASS_OWNABLE_SYNCHRONIZER)) != 0;
   }

uintptrj_t
TR_J9VM::getClassDepthAndFlagsValue(TR_OpaqueClassBlock * classPointer)
   {
   return (TR::Compiler->cls.convertClassOffsetToClassPtr(classPointer)->classDepthAndFlags);
   }

#define LOOKUP_OPTION_JNI 1024
#define LOOKUP_OPTION_NO_CLIMB 32
#define LOOKUP_OPTION_NO_THROW 8192

TR_OpaqueMethodBlock *
TR_J9VM::getMethodFromName(char *className, char *methodName, char *signature, J9ConstantPool *constantPool)
   {
   TR::VMAccessCriticalSection getMethodFromName(this);
   J9Class *methodClass = 0;
   if (constantPool)
      {
      methodClass = jitGetClassFromUTF8(vmThread(), constantPool, className, strlen(className));
      }
   if (!methodClass) // try the system class loader
      {
      methodClass = jitGetClassInClassloaderFromUTF8(vmThread(),
         (J9ClassLoader *) vmThread()->javaVM->systemClassLoader,
         className, strlen(className));
      }
   TR_OpaqueMethodBlock * result = NULL;
   /*
    * Call the TR_J9VM version of getMethodFromClass since at this point,
    * the methodClass may have never been seen before; if we call the
    * TR_J9SharedCacheVM version, the validation manager could assert.
    */
   if (methodClass)
      result = (TR_OpaqueMethodBlock *)TR_J9VM::getMethodFromClass((TR_OpaqueClassBlock *)methodClass, methodName, signature);
   return result;
   }

TR_OpaqueMethodBlock *
TR_J9VM::getMethodFromName(char *className, char *methodName, char *signature, TR_OpaqueMethodBlock *callingMethod)
   {
   J9ConstantPool *cp = NULL;

   if (callingMethod)
      cp = (J9ConstantPool *) (J9_CP_FROM_METHOD((J9Method*)callingMethod));

   return getMethodFromName(className, methodName, signature, cp);
   }

/** \brief
 *     Look up a method from a given class by name
 *
 *  \parm methodClass
 *     Class of the method
 *
 *  \parm methodName
 *     The method name in a char array
 *
 *  \parm signature
 *     The method signature in a char array
 *
 *  \parm callingClass
 *     The caller class where the method will be used
 *
 *  \return
 *     The method being asked for when look up succeeds or null when it fails.
 *
 *  \note
 *     If callingClass is non-null, a visibility check will be done during the look up.
 *     Only methods visible to the callingClass will be returned.
 */
TR_OpaqueMethodBlock *
TR_J9VMBase::getMethodFromClass(TR_OpaqueClassBlock * methodClass, char * methodName, char * signature, TR_OpaqueClassBlock * callingClass)
   {
   J9JNINameAndSignature nameAndSig;
   nameAndSig.name = methodName;
   nameAndSig.nameLength = (U_32)strlen(methodName);
   nameAndSig.signature = signature;
   nameAndSig.signatureLength = (U_32) strlen(signature);
   TR_OpaqueMethodBlock *result;

      {
      TR::VMAccessCriticalSection getMethodFromClass(this);
      result = (TR_OpaqueMethodBlock *) vmThread()->javaVM->internalVMFunctions->javaLookupMethod(vmThread(),
         (J9Class *)methodClass, (J9ROMNameAndSignature *) &nameAndSig, (J9Class *)callingClass, J9_LOOK_JNI | J9_LOOK_NO_JAVA);
      }

   return result;
   }

const char *
TR_J9VM::sampleSignature(TR_OpaqueMethodBlock * aMethod, char *buf, int32_t bufLen, TR_Memory *memory)
   {
   J9UTF8 * className;
   J9UTF8 * name;
   J9UTF8 * signature;
   getClassNameSignatureFromMethod(((J9Method *)aMethod), className, name, signature);

   int32_t len = J9UTF8_LENGTH(className)+J9UTF8_LENGTH(name)+J9UTF8_LENGTH(signature)+3;
   char * s = len <= bufLen ? buf : (memory ? (char*)memory->allocateHeapMemory(len) : NULL);
   if (s)
      sprintf(s, "%.*s.%.*s%.*s", J9UTF8_LENGTH(className), utf8Data(className), J9UTF8_LENGTH(name), utf8Data(name), J9UTF8_LENGTH(signature), utf8Data(signature));
   return s;
   }

bool
TR_J9VMBase::isPrimitiveClass(TR_OpaqueClassBlock * clazz)
   {
   return J9ROMCLASS_IS_PRIMITIVE_TYPE(TR::Compiler->cls.romClassOf(clazz)) ? true : false;
   }

bool
TR_J9VMBase::isClassInitialized(TR_OpaqueClassBlock *clazz)
   {
   if (!clazz)
      return false;

   return (TR::Compiler->cls.convertClassOffsetToClassPtr(clazz)->initializeStatus == 1);
   }

/** \brief
 *     Query to check whether a class is visible to other class
 *
 *  \parm sourceClass
 *
 *  \parm destClass
 *
 *  \return
 *     True if destClass is visible to sourceClass
 */
bool
TR_J9VMBase::isClassVisible(TR_OpaqueClassBlock * sourceClass, TR_OpaqueClassBlock * destClass)
   {
   TR::VMAccessCriticalSection isClassVisible(this);
   J9InternalVMFunctions * intFunc = vmThread()->javaVM->internalVMFunctions;
   J9Class *sourceJ9Class = TR::Compiler->cls.convertClassOffsetToClassPtr(sourceClass);
   J9Class *destJ9Class = TR::Compiler->cls.convertClassOffsetToClassPtr(destClass);

   IDATA result = intFunc->checkVisibility(vmThread(), sourceJ9Class, destJ9Class, destJ9Class->romClass->modifiers, J9_LOOK_REFLECT_CALL | J9_LOOK_NO_JAVA);
   if (result != J9_VISIBILITY_ALLOWED)
      return false;
   else
      return true;
   }

TR_OpaqueClassBlock *
TR_J9VM::getComponentClassFromArrayClass(TR_OpaqueClassBlock * arrayClass)
   {
   return convertClassPtrToClassOffset(((J9ArrayClass*)TR::Compiler->cls.convertClassOffsetToClassPtr(arrayClass))->componentType);
   }

TR_OpaqueClassBlock *
TR_J9VM::getArrayClassFromComponentClass(TR_OpaqueClassBlock * componentClass)
   {
   return convertClassPtrToClassOffset(TR::Compiler->cls.convertClassOffsetToClassPtr(componentClass)->arrayClass);
   }

TR_OpaqueClassBlock *
TR_J9VM::getLeafComponentClassFromArrayClass(TR_OpaqueClassBlock * arrayClass)
   {
   return convertClassPtrToClassOffset(((J9ArrayClass*)TR::Compiler->cls.convertClassOffsetToClassPtr(arrayClass))->leafComponentType);
   }

int32_t
TR_J9VM::getNewArrayTypeFromClass(TR_OpaqueClassBlock *clazz)
   {
   struct J9Class ** arrayClasses = &_jitConfig->javaVM->booleanArrayClass;
   for (int32_t i = 0; i < 8; ++i)
      {
      if ((void*)convertClassPtrToClassOffset(arrayClasses[i]) == (void*)clazz)
         return i + 4;
      }
   return -1;
   }

TR_OpaqueClassBlock *
TR_J9VM::getClassFromNewArrayType(int32_t arrayType)
   {
   struct J9Class ** arrayClasses = &_jitConfig->javaVM->booleanArrayClass;
   return convertClassPtrToClassOffset(arrayClasses[arrayType - 4]);
   }

uint32_t
TR_J9VM::getPrimitiveArrayOffsetInJavaVM(uint32_t arrayType)
   {
   TR_ASSERT(arrayType >= 4 && arrayType <= 11, "primitive array types must be between 4 and 11");
   return offsetof(J9JavaVM, booleanArrayClass) + (arrayType-4) * sizeof(J9Class*);
   }

bool
TR_J9VMBase::isCloneable(TR_OpaqueClassBlock *clazzPointer)
   {
   return (J9CLASS_FLAGS(TR::Compiler->cls.convertClassOffsetToClassPtr(clazzPointer)) & J9AccClassCloneable) != 0;
   }

bool
TR_J9VMBase::isReferenceArray(TR_OpaqueClassBlock *klass)
   {
   return isClassArray(klass) && !isPrimitiveArray(klass);
   }

TR_OpaqueClassBlock *
TR_J9VM::getSystemClassFromClassName(const char * name, int32_t length, bool isVettedForAOT)
   {
   TR::VMAccessCriticalSection getSystemClassFromClassName(this);
   TR_OpaqueClassBlock * result = convertClassPtrToClassOffset(jitGetClassInClassloaderFromUTF8(vmThread(),
                                                                                                (J9ClassLoader*)vmThread()->javaVM->systemClassLoader,
                                                                                                (void *)name,
                                                                                                length));
   return result;
   }

void *
TR_J9VMBase::getSystemClassLoader()
   {
   return vmThread()->javaVM->systemClassLoader;
   }

bool
TR_J9VMBase::acquireClassTableMutex()
   {
   // Get VM access before acquiring the ClassTableMutex and keep it until after
   // we release the ClassTableMutex
   bool haveAcquiredVMAccess = acquireVMAccessIfNeeded();
   jitAcquireClassTableMutex(vmThread());
   return haveAcquiredVMAccess;
   }

void
TR_J9VMBase::releaseClassTableMutex(bool releaseVMAccess)
   {
   jitReleaseClassTableMutex(vmThread());
   releaseVMAccessIfNeeded(releaseVMAccess);
   }

bool
TR_J9VMBase::jitFieldsAreSame(TR_ResolvedMethod * method1, I_32 cpIndex1, TR_ResolvedMethod * method2, I_32 cpIndex2, int32_t isStatic)
   {
   TR::VMAccessCriticalSection jitFieldsAreSame(this);
   bool result = false;

   bool sigSame = true;
   if (method1->fieldsAreSame(cpIndex1, method2, cpIndex2, sigSame))
      result = true;
   else
      {
      if (sigSame)
         result = jitFieldsAreIdentical(vmThread(), (J9ConstantPool *)method1->ramConstantPool(), cpIndex1, (J9ConstantPool *)method2->ramConstantPool(), cpIndex2, isStatic) != 0;
      }

   return result;
   }

bool
TR_J9VMBase::jitStaticsAreSame(TR_ResolvedMethod *method1, I_32 cpIndex1, TR_ResolvedMethod *method2, I_32 cpIndex2)
   {
   TR::VMAccessCriticalSection jitStaticsAreSame(this);
   bool result = false;
   bool sigSame = true;
   if (method1->staticsAreSame(cpIndex1, method2, cpIndex2, sigSame))
      result = true;
   else
      {
      if (sigSame)
         result = jitFieldsAreIdentical(vmThread(), (J9ConstantPool *)method1->ramConstantPool(), cpIndex1, (J9ConstantPool *)method2->ramConstantPool(), cpIndex2, true) != 0;
      }

   return result;
   }


TR::CodeCache *
TR_J9VM::getResolvedTrampoline(TR::Compilation *comp, TR::CodeCache* curCache, J9Method * method, bool inBinaryEncoding)
   {
   bool hadClassUnloadMonitor;
   bool hadVMAccess = releaseClassUnloadMonitorAndAcquireVMaccessIfNeeded(comp, &hadClassUnloadMonitor);
   TR::CodeCache* newCache = curCache; // optimistically assume as can allocate from current code cache

   int32_t retValue = curCache->reserveResolvedTrampoline((TR_OpaqueMethodBlock *)method, inBinaryEncoding);
   if (retValue != OMR::CodeCacheErrorCode::ERRORCODE_SUCCESS)
      {
      curCache->unreserve();  // delete the old reservation
      if (retValue == OMR::CodeCacheErrorCode::ERRORCODE_INSUFFICIENTSPACE && !inBinaryEncoding) // code cache full, allocate a new one
         {
         if (!isAOT_DEPRECATED_DO_NOT_USE())
            {
            // Allocate a new code cache and try again
            newCache = TR::CodeCacheManager::instance()->getNewCodeCache(comp->getCompThreadID()); // class unloading may happen here
            if (newCache)
               {
               // check for class unloading that can happen in getNewCodeCache
               TR::CompilationInfoPerThreadBase * const compInfoPTB =
                  _compInfo->getCompInfoForCompOnAppThread() ?
                     _compInfo->getCompInfoForCompOnAppThread() :
                     _compInfoPT;
               if (compInfoPTB->compilationShouldBeInterrupted())
                  {
                  newCache->unreserve(); // delete the reservation
                  newCache = NULL;
                  // this will allow retrial of the compilation
                  comp->failCompilation<TR::CompilationInterrupted>("Compilation interrupted in getResolvedTrampoline");
                  }
               else
                  {
                  int32_t retValue = newCache->reserveResolvedTrampoline((TR_OpaqueMethodBlock *) method, inBinaryEncoding);
                  if (retValue != OMR::CodeCacheErrorCode::ERRORCODE_SUCCESS)
                     {
                     newCache->unreserve(); // delete the reservation
                     newCache = NULL;
                     comp->failCompilation<TR::TrampolineError>("Failed to reserve resolved trampoline");
                     }
                  }
               }
            else
               {
               comp->failCompilation<TR::TrampolineError>("Failed to allocate new code cache");
               }
            }
         else
            {
            comp->failCompilation<TR::TrampolineError>("AOT Compile failed to delete the old reservation");
            }
         }
      else
         {
         newCache = NULL;
         if (inBinaryEncoding)
            {
            comp->failCompilation<TR::RecoverableTrampolineError>("Failed to delete the old reservation");
            }
         else
            {
            comp->failCompilation<TR::TrampolineError>("Failed to delete the old reservation");
            }
         }
      }
   acquireClassUnloadMonitorAndReleaseVMAccessIfNeeded(comp, hadVMAccess, hadClassUnloadMonitor);

   return newCache;
   }

intptrj_t
TR_J9VM::methodTrampolineLookup(TR::Compilation *comp, TR::SymbolReference * symRef, void * callSite)
   {
   TR::VMAccessCriticalSection methodTrampolineLookup(this);
   TR_ASSERT(!symRef->isUnresolved(), "No need to lookup trampolines for unresolved methods.\n");
   TR_OpaqueMethodBlock * method = symRef->getSymbol()->castToResolvedMethodSymbol()->getResolvedMethod()->getPersistentIdentifier();

   void *tramp;
   TR::MethodSymbol *methodSym = symRef->getSymbol()->castToMethodSymbol();
   switch (methodSym->getMandatoryRecognizedMethod())
      {
      case TR::java_lang_invoke_ComputedCalls_dispatchJ9Method:
         {
         // TODO:JSR292: Get the proper helper based on the target j9method (or select it dynamically inside the thunk).
         // This is a hack, and it appears more than once.  Search for PROPER_DISPATCH_J9METHOD.
         //
         TR_RuntimeHelper vmCallHelper = TR::MethodSymbol::getVMCallHelperFor(methodSym->getMethod()->returnType(), methodSym->isSynchronised(), false, comp);
         tramp = (void *)TR::CodeCacheManager::instance()->findHelperTrampoline(callSite, vmCallHelper);
         }
         break;
      default:
         tramp = (void *)TR::CodeCacheManager::instance()->findMethodTrampoline(method, callSite);
         break;
      }

   TR_ASSERT(tramp!=NULL, "It should not fail since it is reserved first.\n");
   return (intptrj_t)tramp;
   }

TR_OpaqueClassBlock *
TR_J9VM::getBaseComponentClass(TR_OpaqueClassBlock * clazz, int32_t & numDims)
   {
   J9Class * myClass = TR::Compiler->cls.convertClassOffsetToClassPtr(clazz);
   while (J9ROMCLASS_IS_ARRAY(myClass->romClass))
      {
      J9Class * componentClass = (J9Class *)(((J9ArrayClass*)myClass)->componentType);
      if (J9ROMCLASS_IS_PRIMITIVE_TYPE(componentClass->romClass))
         break;
      numDims++;
      myClass = componentClass;
      }
   return convertClassPtrToClassOffset(myClass);
   }





TR_YesNoMaybe
TR_J9VM::isInstanceOf(TR_OpaqueClassBlock * a, TR_OpaqueClassBlock *b, bool objectTypeIsFixed, bool castTypeIsFixed, bool optimizeForAOT)
   {
   TR::VMAccessCriticalSection isInstanceOf(this);
   TR_YesNoMaybe result = TR_maybe;
   while (isClassArray(a) && isClassArray(b))
      {
      // too many conversions back and forth in this loop
      // maybe we should have specialized methods that work on J9Class pointers
      a = getComponentClassFromArrayClass(a);
      b = getComponentClassFromArrayClass(b);
      }
   J9Class * objectClass   = TR::Compiler->cls.convertClassOffsetToClassPtr(a);
   J9Class * castTypeClass = TR::Compiler->cls.convertClassOffsetToClassPtr(b);
   bool objectClassIsInstanceOfCastTypeClass = jitCTInstanceOf(objectClass, castTypeClass) != 0;

   if (castTypeIsFixed && objectClassIsInstanceOfCastTypeClass)
      result = TR_yes;
   else if (objectTypeIsFixed && !objectClassIsInstanceOfCastTypeClass)
      result = TR_no;
   else if (!isInterfaceClass(b) && !isInterfaceClass(a) &&
            !objectClassIsInstanceOfCastTypeClass &&
            !jitCTInstanceOf(castTypeClass, objectClass))
      result = TR_no;

   return result;
   }

bool
TR_J9VMBase::isPrimitiveArray(TR_OpaqueClassBlock *klass)
   {
   J9Class * j9class = TR::Compiler->cls.convertClassOffsetToClassPtr(klass);
   if (!J9ROMCLASS_IS_ARRAY(j9class->romClass))
      return false;
   j9class = (J9Class *)(((J9ArrayClass*)j9class)->componentType);
   return J9ROMCLASS_IS_PRIMITIVE_TYPE(j9class->romClass) ? true : false;
   }

TR_OpaqueClassBlock *
TR_J9VM::getClassFromSignature(const char * sig, int32_t sigLength, TR_ResolvedMethod * method, bool isVettedForAOT)
   {
   return getClassFromSignature(sig, sigLength, (TR_OpaqueMethodBlock *)method->getPersistentIdentifier(), isVettedForAOT);
   }

TR_OpaqueClassBlock *
TR_J9VM::getClassFromSignature(const char * sig, int32_t sigLength, TR_OpaqueMethodBlock * method, bool isVettedForAOT)
   {
   J9ConstantPool * constantPool = (J9ConstantPool *) (J9_CP_FROM_METHOD((J9Method*)method));
   return getClassFromSignature(sig, sigLength, constantPool);
   }

TR_OpaqueClassBlock *
TR_J9VM::getClassFromSignature(const char * sig, int32_t sigLength, J9ConstantPool * constantPool)
   {
   TR::VMAccessCriticalSection getClassFromSignature(this);
   J9Class * j9class = NULL;
   TR_OpaqueClassBlock * returnValue = NULL;

   // For a non-array class type, strip off the first 'L' and last ';' of the
   // signature
   //
   if (* sig == 'L' && sigLength > 2)
      {
      sig += 1;
      sigLength -= 2;
      }

   j9class = jitGetClassFromUTF8(vmThread(), constantPool, (void *)sig, sigLength);

   if (j9class == NULL)
      {
      // special case -- classes in java.* and jit helper packages MUST be defined in the bootstrap class loader
      // however callers must account for the possibility that certain ClassLoaders may refuse to
      // allow these classes to be loaded at all. i.e. a non-NULL return from this helper DOES NOT
      // mean that a resolve can be safely removed
      // TODO: this will not find arrays
      if ((sigLength > 5 && strncmp(sig, "java/", 5) == 0) ||
         (sigLength == 31 && strncmp(sig, "com/ibm/jit/DecimalFormatHelper", 31) == 0) ||
         (sigLength > 21 && strncmp(sig, "com/ibm/jit/JITHelpers", 22) == 0))
         {
         returnValue = getSystemClassFromClassName(sig, sigLength);
         }
      }
   else
      {
      returnValue = convertClassPtrToClassOffset(j9class);
      }
   return returnValue; // 0 means failure
   }

bool
TR_J9VM::isDecimalFormatPattern(TR::Compilation *comp, TR_ResolvedMethod *method)
   {
   // look for the NumberFormat pattern
   //
   //  [   0],     0, JBaload0getfield
   //  [   1],     1, JBgetfield              Ljava/text/NumberFormat;
   //  [   4],     4, JBaload1                Ljava/math/BigDecimal;
   //  [   5],     5, JBinvokevirtual         BigDecimal.doubleValue()D or BigDecimal.floatValue()F
   //  [   8],     8, JBf2d                   if floatValue
   //  [   8],     8, JBinvokevirtual         NumberFormat.format(D)Ljava/lang/String;
   //  [   b],    11, JBreturn1
   //
   // don't inline such methods as we want to run stringpeepholes when compiled on their own
   // so that the decimalFormat optimization can be applied
   //

   TR_J9ByteCodeIterator bci(0, static_cast<TR_ResolvedJ9Method *> (method), this, comp);
   ///traceMsg(comp, "DFP signature: %s\n", traceSignature(method));
   ///traceMsg(comp, "DFP: maxbytecodeindex = %d\n", bci.maxByteCodeIndex());

   // maxbytecode could be 12 or 13 depending on whether
   // doubleValue or floatValue is called
   //
   if (bci.maxByteCodeIndex() > 13)
      return false;
   int32_t bcCount = 0;
   TR::DataType type = TR::NoType;
   uint32_t fieldOffset;
   bool isUnresolvedInCP;
   TR_J9ByteCode bc = bci.first();
   if (bc == J9BCunknown) return false;
   if (bc != J9BCaload0) return false;
   bc = bci.next(); // matched 1st bc

   if (bc == J9BCgetfield)
      {
      bool isVolatile, isPrivate, resolved;
      resolved = method->fieldAttributes(comp, bci.next2Bytes(), &fieldOffset, &type, &isVolatile, 0, &isPrivate, false, &isUnresolvedInCP);
      if (!resolved || isUnresolvedInCP)
         return false;
      else if (type != TR::Address)
         return false;

      // TODO: make sure the field is recognized as a NumberFormat
      //
      bc = bci.next(); //matched 2nd bc
      }
   else
      return false;

   if (bc != J9BCaload1)
      return false;
   bc = bci.next(); // matched 3rd bc

   bool isFloat = false;
   if (bc == J9BCinvokevirtual)
      {
      int32_t cpIndex = bci.next2Bytes();
      TR_ResolvedMethod *resolvedMethod = method->getResolvedVirtualMethod(comp, cpIndex, true, &isUnresolvedInCP);
      if (resolvedMethod &&
            (resolvedMethod->getRecognizedMethod() == TR::java_math_BigDecimal_doubleValue ||
             resolvedMethod->getRecognizedMethod() == TR::java_math_BigDecimal_floatValue))
         {
         if (resolvedMethod->getRecognizedMethod() == TR::java_math_BigDecimal_floatValue)
            isFloat = true;
         bc = bci.next(); // matched 4th bc
         }
      else
         return false;
      }
   else
      return false;

   if (isFloat)
      {
      if (bc != J9BCf2d)
         return false;
      bc = bci.next(); // matched 5th bc if floatValue
      }

   if (bc == J9BCinvokevirtual)
      {
      int32_t cpIndex = bci.next2Bytes();
      TR_ResolvedMethod *resolvedMethod = method->getResolvedVirtualMethod(comp, cpIndex, true, &isUnresolvedInCP);
      if (resolvedMethod &&
            resolvedMethod->getRecognizedMethod() == TR::java_text_NumberFormat_format)
         {
         bc = bci.next(); // matched 5th (or 6th) bc
         }
      else
         return false;
      }
   else
      return false;

   if (bc != J9BCgenericReturn)
      return false; // matched 6th (or 7th) bc

   ///traceMsg(comp, "pattern matched successfully\n");
   return true;
   }

TR_EstimateCodeSize *
TR_J9VMBase::getCodeEstimator(TR::Compilation *comp)
   {
   return new (comp->allocator()) TR_J9EstimateCodeSize();
   }

void
TR_J9VMBase::releaseCodeEstimator(TR::Compilation *comp, TR_EstimateCodeSize *estimator)
   {
   comp->allocator().deallocate(estimator, sizeof(TR_J9EstimateCodeSize));
   }

void
TR_J9VM::transformJavaLangClassIsArray(TR::Compilation * comp, TR::Node * callNode, TR::TreeTop * treeTop)
   {
   // Example for the transformation
   // treetop (may be null check)
   //   icalli                   <= callNode
   //     aload <parm 1>         <= jlClass
   //
   //
   // Final: (when target.is32Bit() == true)
   //
   // NULLCHK (if there is a null check)
   //   PassThrough
   //     aload <parm 1>         <= jlClass
   // treetop
   //   iushr
   //    iand
   //     iloadi <classAndDepthFlags>
   //       aloadi <classFromJavaLangClass>
   //        aload <parm 1>         <= jlClass
   //    iconst J9AccClassArray
   //   iconst shiftAmount

   int andMask = comp->fej9()->getFlagValueForArrayCheck();
   TR::Node * classFlag, *jlClass, * andConstNode;
   TR::SymbolReferenceTable *symRefTab = comp->getSymRefTab();

   jlClass = callNode->getFirstChild();

   if (treeTop->getNode()->getOpCode().isNullCheck())
      {
      // Put the call under its own tree after the NULLCHK
      //
      TR::TreeTop::create(comp, treeTop, TR::Node::create(TR::treetop, 1, callNode));

      // Replace the call under the nullchk with a PassThrough of the jlClass
      //
      TR::Node *nullChk = treeTop->getNode();
      nullChk->getAndDecChild(0); // Decrement ref count of callNode
      nullChk->setAndIncChild(0, TR::Node::create(TR::PassThrough, 1, jlClass));
      }

   TR::Node * vftLoad = TR::Node::createWithSymRef(callNode, TR::aloadi, 1, jlClass, comp->getSymRefTab()->findOrCreateClassFromJavaLangClassSymbolRef());

   if (TR::Compiler->target.is32Bit())
      {
      classFlag = TR::Node::createWithSymRef(callNode, TR::iloadi, 1, vftLoad, symRefTab->findOrCreateClassAndDepthFlagsSymbolRef());
      }
   else
      {
      classFlag = TR::Node::createWithSymRef(callNode, TR::lloadi, 1, vftLoad, symRefTab->findOrCreateClassAndDepthFlagsSymbolRef());
      classFlag = TR::Node::create(callNode, TR::l2i, 1, classFlag);
      }

   // Decrement the ref count of jlClass since the call is going to be transmuted and its first child is not needed anymore
   callNode->getAndDecChild(0);
   TR::Node::recreate(callNode, TR::iushr);
   callNode->setNumChildren(2);

   andConstNode = TR::Node::create(callNode, TR::iconst, 0, andMask);
   TR::Node * andNode   = TR::Node::create(TR::iand, 2, classFlag, andConstNode);
   callNode->setAndIncChild(0, andNode);

   int32_t shiftAmount = trailingZeroes(andMask);
   callNode->setAndIncChild(1, TR::Node::iconst(callNode, shiftAmount));
   }

void
TR_J9VM::transformJavaLangClassIsArrayOrIsPrimitive(TR::Compilation * comp, TR::Node * callNode, TR::TreeTop * treeTop, int32_t andMask)
   {
   // Original for J2SE (jclmax may be different):
   //
   // treetop (may be resolve check and/or null check)
   //   iicall                   <= callNode
   //     aload <parm 1>         <= vftField
   //
   //
   // Final:
   //
   // treetop
   //   i2b                      <= callNode
   //     ishr                   <= shiftNode
   //       iand                 <= andNode
   //         iiload             <= isArrayField
   //           iaload
   // if (generateClassesOnHeap())
   //             iaload
   // endif
   //               aload <parm 1> <= vftField
   //         iconst <andMask>   <= andConstNode
   //       iconst 16
   //
   TR::Node * isArrayField, * vftField, * andConstNode;
   TR::SymbolReferenceTable *symRefTab = comp->getSymRefTab();

   vftField = callNode->getFirstChild();

   TR::Node * vftFieldInd;

   if (TR::Compiler->cls.classesOnHeap())
      {
      vftFieldInd = TR::Node::createWithSymRef(TR::aloadi, 1, 1, vftField, comp->getSymRefTab()->findOrCreateClassFromJavaLangClassSymbolRef());
      isArrayField = TR::Node::createWithSymRef(TR::aloadi, 1, 1,vftFieldInd,symRefTab->findOrCreateClassRomPtrSymbolRef());
      }
   else
      {
      isArrayField = TR::Node::createWithSymRef(TR::aloadi, 1, 1,vftField,symRefTab->findOrCreateClassRomPtrSymbolRef());
      vftFieldInd  = isArrayField; //pkalle
      }

   if (treeTop->getNode()->getOpCode().isNullCheck())
      {
      // Original tree had a null check before we transformed it, so we still
      // need one after
      //
      TR::ResolvedMethodSymbol *owningMethodSymbol = treeTop->getNode()->getSymbolReference()->getOwningMethodSymbol(comp);
      TR::TreeTop::create(comp, treeTop->getPrevTreeTop(),
         TR::Node::createWithSymRef(TR::NULLCHK, 1, 1, vftFieldInd, symRefTab->findOrCreateNullCheckSymbolRef(owningMethodSymbol)));
      }

   TR::Node::recreate(callNode, TR::idiv);
   callNode->setNumChildren(2);

   isArrayField = TR::Node::createWithSymRef(TR::iloadi, 1, 1, isArrayField, comp->getSymRefTab()->findOrCreateClassIsArraySymbolRef());
   andConstNode = TR::Node::create(isArrayField, TR::iconst, 0, andMask);

   TR::Node * andNode   = TR::Node::create(TR::iand, 2, isArrayField, andConstNode);

   callNode->setAndIncChild(0, andNode);
   callNode->setAndIncChild(1, TR::Node::create(TR::iconst, 0, andMask));
   TR::Node::recreate(treeTop->getNode(), TR::treetop);

   vftField->decReferenceCount();
   }

// Hack markers
//
#define HELPERS_ARE_NEITHER_RESOLVED_NOR_UNRESOLVED (1)

TR::Node *
TR_J9VM::inlineNativeCall(TR::Compilation * comp, TR::TreeTop * callNodeTreeTop, TR::Node * callNode)
   {
   // Mandatory recognized methods: if we don't handle these specially, we
   // generate incorrect code.
   //
   TR::RecognizedMethod mandatoryMethodID = callNode->getSymbol()->castToResolvedMethodSymbol()->getMandatoryRecognizedMethod();
   switch (mandatoryMethodID)
      {
      case TR::java_lang_invoke_ComputedCalls_dispatchDirect:
      case TR::java_lang_invoke_ComputedCalls_dispatchVirtual:
         {
         // The first argument to these calls is actually the target address masquerading as a long argument
         TR::MethodSymbol *methodSymbol = callNode->getSymbol()->castToMethodSymbol();
         methodSymbol->setMethodKind(TR::MethodSymbol::ComputedStatic);
         TR::Node::recreate(callNode, methodSymbol->getMethod()->indirectCallOpCode());
         return callNode;
         }
      case TR::java_lang_invoke_ComputedCalls_dispatchJ9Method:
         {
         TR::MethodSymbol *sym = callNode->getSymbol()->castToMethodSymbol();
         sym->setVMInternalNative(false);
         sym->setInterpreted(false);
         TR_Method *method = sym->getMethod();

         // TODO:JSR292: Get the proper helper based on the target j9method (or select it dynamically inside the thunk).
         // This is a hack, and it appears more than once.  Search for PROPER_DISPATCH_J9METHOD.
         //
         TR_RuntimeHelper vmCallHelper = TR::MethodSymbol::getVMCallHelperFor(method->returnType(), sym->isSynchronised(), false, comp);
         TR::SymbolReference *helperSymRef = comp->getSymRefTab()->findOrCreateRuntimeHelper(vmCallHelper, true, true, false);
         sym->setMethodAddress(helperSymRef->getMethodAddress());
         // JITaaS: store the helper reference number in the node for use in creating TR_HelperAddress relocation
         callNode->getSymbolReference()->setReferenceNumber(helperSymRef->getReferenceNumber());
         return callNode;
         }
      case TR::java_lang_invoke_MethodHandle_invokeWithArgumentsHelper:
         {
         // This method is implemented as a VM helper.  It must alter the stack
         // frame shape insuch bizarre ways that it needs special treatment.
         //
         TR::SymbolReference *helperSymRef = comp->getSymRefTab()->findOrCreateRuntimeHelper(TR_icallVMprJavaSendInvokeWithArguments, true, true, false);
         if (HELPERS_ARE_NEITHER_RESOLVED_NOR_UNRESOLVED)
            {
            // Can't just use the the helper symbol because those aren't
            // unresolved yet don't use TR::ResolvedMethodSymbol.  That confuses
            // everyone.  We ought to fix that.  Instead, for now, transmute
            // the existing symbol so it acts like the helper.
            //
            TR::MethodSymbol *sym = callNode->getSymbol()->castToMethodSymbol();
            sym->setVMInternalNative(false);
            sym->setJITInternalNative(false);
            sym->setInterpreted(false);
            sym->setMethodAddress(helperSymRef->getMethodAddress());
            }
         else
            {
            callNode->setSymbolReference(helperSymRef);
            }
         return callNode;
         }
      default:
        break;
      }


   TR_ResolvedMethod *resolvedMethod = callNode->getSymbol()->castToResolvedMethodSymbol()->getResolvedMethod();

   //this is commented out to test recognized methods for AOT
   //if (isAnyMethodTracingEnabled(resolvedMethod->getPersistentIdentifier()))
   //   return NULL;

   // Ordinary recognized methods: these are for performance, and can be
   // disabled without harming correctness.
   //
   TR::RecognizedMethod methodID = callNode->getSymbol()->castToResolvedMethodSymbol()->getRecognizedMethod();
   switch (methodID)
      {
      case TR::java_lang_Class_isArray:
         transformJavaLangClassIsArray(comp, callNode, callNodeTreeTop);
         return callNode;
      case TR::java_lang_Class_isPrimitive:
         transformJavaLangClassIsArrayOrIsPrimitive(comp, callNode, callNodeTreeTop, J9AccClassInternalPrimitiveType);
         return callNode;
      case TR::java_lang_Class_isInstance:
         if (  comp->cg()->supportsInliningOfIsInstance()
            && performTransformation(comp, "O^O inlineNativeCall: generate instanceof [%p] for Class.isInstance at bytecode %d\n", callNode, callNode->getByteCodeInfo().getByteCodeIndex()) )
            {
            if (comp->getOption(TR_TraceILGen) && comp->getDebug())
               {
               TR_BitVector nodeChecklistBeforeDump(comp->getNodeCount(), comp->trMemory(), stackAlloc, growable);
               traceMsg(comp, "   /--- Class.isInstance call tree --\n");

               comp->getDebug()->saveNodeChecklist(nodeChecklistBeforeDump);
               comp->getDebug()->dumpSingleTreeWithInstrs(callNodeTreeTop, NULL, true, false, true, false);
               comp->getDebug()->restoreNodeChecklist(nodeChecklistBeforeDump);

               traceMsg(comp, "\n");
               }

            TR_ASSERT(!callNode->getOpCode().isIndirect(), "Expecting direct call to Class.isInstance");

            TR::Node *jlClass = callNode->getChild(0);
            TR::Node *object  = callNode->getChild(1);

            // If there's a NULLCHK on the j/l/Class, we must retain that.  We
            // do this by pulling the call out from under the nullchk before
            // attempting to transform the call.
            //
            if (callNodeTreeTop->getNode()->getOpCode().isNullCheck())
               {
               // Put the call under its own tree after the NULLCHK
               //
               TR::TreeTop::create(comp, callNodeTreeTop, TR::Node::create(TR::treetop, 1, callNode));

               // Replace the call under the nullchk with a PassThrough of the jlClass
               //
               TR::Node *nullchk = callNodeTreeTop->getNode();
               nullchk->getAndDecChild(0);
               nullchk->setAndIncChild(0, TR::Node::create(TR::PassThrough, 1, jlClass));
               }

            // Transmute the call into an instanceof.
            // Note that the arguments on the call are backward.
            //
            TR::Node *j9class = TR::Node::createWithSymRef(TR::aloadi, 1, 1, jlClass,
                                                comp->getSymRefTab()->findOrCreateClassFromJavaLangClassSymbolRef());
            TR::Node::recreate(callNode, TR::instanceof);
            callNode->setSymbolReference(comp->getSymRefTab()->findOrCreateInstanceOfSymbolRef(comp->getMethodSymbol()));
            callNode->getAndDecChild(0); // jlClass
            callNode->setChild(0, object);
            callNode->setAndIncChild(1, j9class);

            return callNode;
            }
         else
            {
            return NULL;
            }
      case TR::java_lang_Object_getClass:
         TR::Node::recreate(callNode, TR::aloadi);
         callNode->setSymbolReference(comp->getSymRefTab()->findOrCreateVftSymbolRef());
         if (TR::Compiler->cls.classesOnHeap())
            {
            callNode = TR::Node::createWithSymRef(TR::aloadi, 1, 1, callNode, comp->getSymRefTab()->findOrCreateJavaLangClassFromClassSymbolRef());
            }
         return callNode;
#if 1 // Java 6 SR1 code
      // Note: these cases are not tested and thus are commented out:
      // - com.ibm.oti.vm.VM.getStackClass(int)
      // - com.ibm.oti.vm.VM.getStackClassLoader(int)
      // - java/lang/Class.getStackClass(int)

      //case TR::com_ibm_oti_vm_VM_getStackClass:
      //   // A() -> B() -> c/i/o/v/VM.getStackClass(1) => A()
      //   // 1      0      -1
      //   // fall through intended
      //case TR::com_ibm_oti_vm_VM_getStackClassLoader:
      //   // A() -> B() -> c/i/o/v/VM.getStackClassLoader(1) => A()
      //   // 1      0      -1
      //   // fall through intended
      //case TR::java_lang_Class_getStackClass:
      //   // A() -> B() -> j/l/C.getStackClass(1) => A()
      //   // 1      0      -1
      //   // fall through intended

      case TR::java_lang_ClassLoader_getStackClassLoader:
         // A() -> B() -> j/l/CL.getStackClassLoader(1) => A()
         // 1      0      -1
         // fall through intended
         return 0;   // FIXME:: disabled for now
      case TR::java_lang_invoke_MethodHandles_getStackClass:
      case TR::sun_reflect_Reflection_getCallerClass:
         // A() -> B() -> s/r/R.getCallerClass(1) => B()
         // 2      1      0
         {
         //we need to bail out since we create a class pointer const with cpIndex of -1
         if ((isAOT_DEPRECATED_DO_NOT_USE() && !comp->getOption(TR_UseSymbolValidationManager)) ||
             ((!(vmThread()->javaVM->extendedRuntimeFlags &  J9_EXTENDED_RUNTIME_ALLOW_GET_CALLER_CLASS)) &&
              methodID == TR::sun_reflect_Reflection_getCallerClass))
            {
            return 0;
            }

         // char *caseName = (methodID == TR::sun_reflect_Reflection_getCallerClass) ? "s/r/R.getCallerClass" : "j/l/CL.getStackClassLoader";
         TR::Node *iconstNode = callNode->getFirstChild();
         if (iconstNode->getOpCodeValue() == TR::iconst)
            {
            int32_t stackDepth = iconstNode->getInt();
            if (stackDepth <= 0)
               return 0;   // getCallerClass is meaningless when invoked with depth <= 0
            int32_t callerIndex = callNode->getByteCodeInfo().getCallerIndex();
            int32_t inlineDepth;
            J9Class *callerClass;
            J9Method *callerMethod;

            if (methodID == TR::sun_reflect_Reflection_getCallerClass)
               inlineDepth = 1;
            else
               inlineDepth = 0;   // traverse one frame more than getCallerClass

            bool skipFrame;  // the logic of computing skipFrame should match with what vm does
            while (true)
               {
               if (callerIndex != -1)
                  {
                  callerMethod = (J9Method *) comp->getInlinedCallSite(callerIndex)._methodInfo;
                  if (isAOT_DEPRECATED_DO_NOT_USE())
                     {
                     callerClass = (J9Class*) ((TR_AOTMethodInfo *)callerMethod)->resolvedMethod->containingClass();
                     }
                  else
                     {
                     callerClass = (J9Class*) getClassOfMethod((TR_OpaqueMethodBlock*) callerMethod);
                     }
                  }
               else
                  {
                  TR::ResolvedMethodSymbol *callerMethodSymbol = comp->getJittedMethodSymbol();
                  callerMethod = (J9Method *) callerMethodSymbol->getResolvedMethod()->getPersistentIdentifier();
                  callerClass = (J9Class*) callerMethodSymbol->getResolvedMethod()->classOfMethod();
                  }

<<<<<<< HEAD
               skipFrame = transformJlrMethodInvoke(callerMethod, callerClass);
=======
               {
               TR::VMAccessCriticalSection jlrMethodInvoke(this);

               if (vmThread()->javaVM->jlrMethodInvoke == NULL)
                  return 0;
               }

               skipFrame = stackWalkerMaySkipFrames((TR_OpaqueMethodBlock *)callerMethod, (TR_OpaqueClassBlock *)callerClass);
>>>>>>> 72338d7a

               if (!skipFrame && inlineDepth == stackDepth)
                  break;
               if (callerIndex == -1)
                  break;
               if (!skipFrame)
                  inlineDepth++;
               callerIndex = comp->getInlinedCallSite(callerIndex)._byteCodeInfo.getCallerIndex();
               }

            if (!skipFrame && (inlineDepth == stackDepth))
               {
               bool returnClassLoader;
               switch (methodID)
                  {
                  case TR::sun_reflect_Reflection_getCallerClass:
                  case TR::java_lang_invoke_MethodHandles_getStackClass:
                  //case TR::com_ibm_oti_vm_VM_getStackClass:
                  //case TR::java_lang_Class_getStackClass:
                     returnClassLoader = false;
                     break;
                  default:
                     returnClassLoader = true;
                     break;
                  }

               if (returnClassLoader)
                  {
                  if (performTransformation(comp, "O^O inlineNativeCall: inline classloader load [%p] for '%s' at bytecode %d\n",
                        callNode, callNode->getSymbolReference()->getName(comp->getDebug()), callNode->getByteCodeInfo().getByteCodeIndex()))
                     {
                     TR::Node::recreate(callNode, TR::aload);
                     callNode->removeAllChildren();
                     TR::SymbolReference *callerClassLoaderSymRef = comp->getSymRefTab()->findOrCreateClassLoaderSymbolRef(comp->getMethodSymbol()->getResolvedMethod());
                     callNode->setSymbolReference(callerClassLoaderSymRef);
                     }
                  }
               else
                  {
                  int32_t classNameLength;
                  char *className = getClassNameChars((TR_OpaqueClassBlock *) callerClass, classNameLength);
                  if (performTransformation(comp, "O^O inlineNativeCall: inline class load [%p] of %.*s for '%s' at bytecode %d\n", callNode,
                        classNameLength, className,
                        callNode->getSymbolReference()->getName(comp->getDebug()), callNode->getByteCodeInfo().getByteCodeIndex()))
                     {
                     TR::Node::recreate(callNode, TR::loadaddr);
                     callNode->removeAllChildren();
                     TR::SymbolReference *callerClassSymRef = comp->getSymRefTab()->findOrCreateClassSymbol(comp->getMethodSymbol(), -1, convertClassPtrToClassOffset(callerClass));
                     callNode->setSymbolReference(callerClassSymRef);
                     if (TR::Compiler->cls.classesOnHeap())
                        {
                        callNode = TR::Node::createWithSymRef(TR::aloadi, 1, 1, callNode, comp->getSymRefTab()->findOrCreateJavaLangClassFromClassSymbolRef());
                        }
                     }
                  }
               }
            else
               {
               return 0;
               }
            }
         else
            {
            return 0;
            }
         //fflush(stdout);
         }
         return callNode;
#endif // Java 6 SR1 code
      case TR::java_lang_Thread_currentThread:
         if (comp->cg()->getGRACompleted())
            {
            return 0;
            }
         else
            {
            comp->cg()->setInlinedGetCurrentThreadMethod();
            TR::Node::recreate(callNode, TR::aload);
            callNode->setSymbolReference(comp->getSymRefTab()->findOrCreateCurrentThreadSymbolRef());

            return callNode;
            }
      case TR::java_lang_Float_intBitsToFloat:
         if (comp->cg()->getSupportsInliningOfTypeCoersionMethods())
            TR::Node::recreate(callNode, TR::ibits2f);
         return callNode;
      case TR::java_lang_Float_floatToIntBits:
         if (comp->cg()->getSupportsInliningOfTypeCoersionMethods())
            {
            TR::Node::recreate(callNode, TR::fbits2i);
            callNode->setNormalizeNanValues(true);
            }
         return callNode;
      case TR::java_lang_Float_floatToRawIntBits:
         if (comp->cg()->getSupportsInliningOfTypeCoersionMethods())
            {
            TR::Node::recreate(callNode, TR::fbits2i);
            callNode->setNormalizeNanValues(false);
            }
         return callNode;
      case TR::java_lang_Double_longBitsToDouble:
         if (comp->cg()->getSupportsInliningOfTypeCoersionMethods())
            {
            TR::Node::recreate(callNode, TR::lbits2d);
            }
         return callNode;
      case TR::java_lang_Double_doubleToLongBits:
         if (comp->cg()->getSupportsInliningOfTypeCoersionMethods())
            {
            TR::Node::recreate(callNode, TR::dbits2l);
            callNode->setNormalizeNanValues(true);
            }
         return callNode;
      case TR::java_lang_Double_doubleToRawLongBits:
         if (comp->cg()->getSupportsInliningOfTypeCoersionMethods())
            {
            TR::Node::recreate(callNode, TR::dbits2l);
            callNode->setNormalizeNanValues(false);
            }
         return callNode;
      case TR::java_lang_ref_Reference_getImpl:
         if (comp->getGetImplInlineable())
            {
            // Retrieve the offset of the instance "referent" field from Reference class
            TR::SymbolReference * callerSymRef = callNode->getSymbolReference();
            TR_ResolvedMethod * owningMethod = callerSymRef->getOwningMethod(comp);
            int32_t len = owningMethod->classNameLength();
            char * s = classNameToSignature(owningMethod->classNameChars(), len, comp);
            TR_OpaqueClassBlock * ReferenceClass = getClassFromSignature(s, len, owningMethod);
            // defect 143867, ReferenceClass == 0 and crashed later in findFieldInClass()
            if (!ReferenceClass)
               return 0;
            int32_t offset =
               getInstanceFieldOffset(ReferenceClass, REFERENCEFIELD, REFERENCEFIELDLEN, REFERENCERETURNTYPE, REFERENCERETURNTYPELEN, J9_RESOLVE_FLAG_INIT_CLASS);
            offset += (int32_t)getObjectHeaderSizeInBytes();  // size of a J9 object header to move past it

            // Generate reference symbol
            TR::SymbolReference * symRefField = comp->getSymRefTab()->findOrCreateJavaLangReferenceReferentShadowSymbol(callerSymRef->getOwningMethodSymbol(comp),
                                                                                                              true, TR::Address, offset, false);

            // This pointer
            TR::Node * thisNode = callNode->getFirstChild();

            // Generate indirect load of referent into the callNode
            TR::Node::recreate(callNode, comp->il.opCodeForIndirectLoad(TR::Address));
            callNode->setSymbolReference(symRefField);
            callNode->removeAllChildren();
            callNode->setNumChildren(1);
            callNode->setAndIncChild(0, thisNode);
            }
            return callNode;
      case TR::java_lang_J9VMInternals_rawNewArrayInstance:
         {
         TR::Node::recreate(callNode, TR::variableNewArray);
         callNode->setSymbolReference(comp->getSymRefTab()->findOrCreateANewArraySymbolRef(callNode->getSymbol()->castToResolvedMethodSymbol()));
         TR::Node *newNode = TR::Node::createWithSymRef(callNode, TR::aloadi, 1, comp->getSymRefTab()->findOrCreateArrayComponentTypeSymbolRef());
         TR::Node *newNodeChild = TR::Node::createWithSymRef(callNode, TR::aloadi, 1, comp->getSymRefTab()->findOrCreateClassFromJavaLangClassAsPrimitiveSymbolRef());
         newNode->setAndIncChild(0, newNodeChild);
         newNode->setNumChildren(1);
         newNodeChild->setChild(0, callNode->getChild(1));
         newNodeChild->setNumChildren(1);
         callNode->setAndIncChild(1,newNode);
         return callNode;
         }
      case TR::java_lang_J9VMInternals_getArrayLengthAsObject:
         {
         TR::Node::recreate(callNode, TR::iloadi);
         callNode->setSymbolReference(comp->getSymRefTab()->findOrCreateContiguousArraySizeSymbolRef());
         return callNode;
         }
      case TR::java_lang_J9VMInternals_rawNewInstance:
         {
         TR::Node::recreate(callNode, TR::variableNew);
         callNode->setSymbolReference(comp->getSymRefTab()->findOrCreateNewObjectSymbolRef(callNode->getSymbol()->castToResolvedMethodSymbol()));
         TR::Node *newNode = TR::Node::createWithSymRef(callNode, TR::aloadi, 1, comp->getSymRefTab()->findOrCreateClassFromJavaLangClassAsPrimitiveSymbolRef());
         newNode->setChild(0, callNode->getFirstChild());
         newNode->setNumChildren(1);
         callNode->setAndIncChild(0,newNode);
         return callNode;
         }
      case TR::java_lang_J9VMInternals_defaultClone:
         {
         TR_OpaqueClassBlock *bdClass = getClassFromSignature("java/lang/Object", 16, comp->getCurrentMethod());
         TR_ScratchList<TR_ResolvedMethod> bdMethods(comp->trMemory());
         getResolvedMethods(comp->trMemory(), bdClass, &bdMethods);
         ListIterator<TR_ResolvedMethod> bdit(&bdMethods);

         TR_ResolvedMethod *method = NULL;
         for (method = bdit.getCurrent(); method; method = bdit.getNext())
            {
            const char *sig = method->signature(comp->trMemory());
            int32_t len = strlen(sig);
            if(!strncmp(sig, "java/lang/Object.clone()Ljava/lang/Object;", len))
               {
               callNode->setSymbolReference(comp->getSymRefTab()->findOrCreateMethodSymbol(callNode->getSymbolReference()->getOwningMethodIndex(), -1, method, TR::MethodSymbol::Special));
               break;
               }
            }
         return callNode;
         }
      case TR::java_lang_J9VMInternals_isClassModifierPublic:
         {
         TR::Node::recreate(callNode, TR::iand);
         callNode->setAndIncChild(1, TR::Node::create(TR::iconst, 0, J9AccPublic));
         callNode->setNumChildren(2);
         return callNode;
         }
      case TR::com_ibm_jit_JITHelpers_is32Bit:
         {
         // instance method so receiver object is first child, and other nodes may hold onto it so need to decrement its ref count
         // following code hammers this call node into an iconst which disconnects the child
         callNode->getFirstChild()->decReferenceCount();
         // intentionally fall through to next case
         }
      case TR::java_lang_J9VMInternals_is32Bit:
      case TR::com_ibm_oti_vm_ORBVMHelpers_is32Bit:
         {
         // these methods are static so there are no child to worry about
         int32_t intValue = 0;
         if (TR::Compiler->target.is32Bit())
            intValue = 1;
         TR::Node::recreate(callNode, TR::iconst);
         callNode->setNumChildren(0);
         callNode->setInt(intValue);
         if (callNodeTreeTop &&
               callNodeTreeTop->getNode()->getOpCode().isResolveOrNullCheck())
            TR::Node::recreate(callNodeTreeTop->getNode(), TR::treetop);
         return callNode;
         }
      case TR::java_lang_J9VMInternals_getNumBitsInReferenceField:
      case TR::com_ibm_oti_vm_ORBVMHelpers_getNumBitsInReferenceField:
      case TR::com_ibm_jit_JITHelpers_getNumBitsInReferenceField:
         {
         int32_t intValue = 8*TR::Compiler->om.sizeofReferenceField();
         TR::Node::recreate(callNode, TR::iconst);
         callNode->setNumChildren(0);
         callNode->setInt(intValue);
         return callNode;
         }
      case TR::java_lang_J9VMInternals_getNumBytesInReferenceField:
      case TR::com_ibm_oti_vm_ORBVMHelpers_getNumBytesInReferenceField:
      case TR::com_ibm_jit_JITHelpers_getNumBytesInReferenceField:
         {
         int32_t intValue = TR::Compiler->om.sizeofReferenceField();
         TR::Node::recreate(callNode, TR::iconst);
         callNode->setNumChildren(0);
         callNode->setInt(intValue);
         return callNode;
         }
      case TR::java_lang_J9VMInternals_getNumBitsInDescriptionWord:
      case TR::com_ibm_oti_vm_ORBVMHelpers_getNumBitsInDescriptionWord:
      case TR::com_ibm_jit_JITHelpers_getNumBitsInDescriptionWord:
         {
         int32_t intValue = 8*sizeof(UDATA);
         TR::Node::recreate(callNode, TR::iconst);
         callNode->setNumChildren(0);
         callNode->setInt(intValue);
         return callNode;
         }
      case TR::java_lang_J9VMInternals_getNumBytesInDescriptionWord:
      case TR::com_ibm_oti_vm_ORBVMHelpers_getNumBytesInDescriptionWord:
      case TR::com_ibm_jit_JITHelpers_getNumBytesInDescriptionWord:
         {
         int32_t intValue = sizeof(UDATA);
         TR::Node::recreate(callNode, TR::iconst);
         callNode->setNumChildren(0);
         callNode->setInt(intValue);
         return callNode;
         }
      case TR::java_lang_J9VMInternals_getNumBytesInJ9ObjectHeader:
      case TR::com_ibm_oti_vm_ORBVMHelpers_getNumBytesInJ9ObjectHeader:
      case TR::com_ibm_jit_JITHelpers_getNumBytesInJ9ObjectHeader:
         {
         int32_t intValue = sizeof(J9Object);
         TR::Node::recreate(callNode, TR::iconst);
         callNode->setNumChildren(0);
         callNode->setInt(intValue);
         return callNode;
         }
      case TR::java_lang_J9VMInternals_getJ9ClassFromClass32:
      case TR::com_ibm_oti_vm_ORBVMHelpers_getJ9ClassFromClass32:
         {
         TR::Node::recreate(callNode, TR::iloadi);
         callNode->setSymbolReference(comp->getSymRefTab()->findOrCreateClassFromJavaLangClassAsPrimitiveSymbolRef());

         return callNode;
         }
      case TR::java_lang_J9VMInternals_getInstanceShapeFromJ9Class32:
      case TR::com_ibm_oti_vm_ORBVMHelpers_getInstanceShapeFromJ9Class32:
         {
         TR::Node::recreate(callNode, TR::iloadi);
         callNode->setSymbolReference(comp->getSymRefTab()->findOrCreateInstanceShapeSymbolRef());
         return callNode;
         }
      case TR::java_lang_J9VMInternals_getInstanceDescriptionFromJ9Class32:
      case TR::com_ibm_oti_vm_ORBVMHelpers_getInstanceDescriptionFromJ9Class32:
      case TR::com_ibm_jit_JITHelpers_getInstanceDescriptionFromJ9Class32:
         {
         TR::Node::recreate(callNode, TR::iloadi);
         callNode->setSymbolReference(comp->getSymRefTab()->findOrCreateInstanceDescriptionSymbolRef());
         return callNode;
         }
      case TR::java_lang_J9VMInternals_getDescriptionWordFromPtr32:
      case TR::com_ibm_oti_vm_ORBVMHelpers_getDescriptionWordFromPtr32:
      case TR::com_ibm_jit_JITHelpers_getDescriptionWordFromPtr32:
         {
         TR::Node::recreate(callNode, TR::iloadi);
         callNode->setSymbolReference(comp->getSymRefTab()->findOrCreateDescriptionWordFromPtrSymbolRef());
         return callNode;
         }
      case TR::java_lang_J9VMInternals_getJ9ClassFromClass64:
      case TR::com_ibm_oti_vm_ORBVMHelpers_getJ9ClassFromClass64:
         {
         TR::Node::recreate(callNode, TR::lloadi);
         callNode->setSymbolReference(comp->getSymRefTab()->findOrCreateClassFromJavaLangClassAsPrimitiveSymbolRef());
         return callNode;
         }
      case TR::java_lang_J9VMInternals_getInstanceShapeFromJ9Class64:
      case TR::com_ibm_oti_vm_ORBVMHelpers_getInstanceShapeFromJ9Class64:
         {
         TR::Node::recreate(callNode, TR::lloadi);
         callNode->setSymbolReference(comp->getSymRefTab()->findOrCreateInstanceShapeSymbolRef());
         return callNode;
         }
      case TR::java_lang_J9VMInternals_getInstanceDescriptionFromJ9Class64:
      case TR::com_ibm_oti_vm_ORBVMHelpers_getInstanceDescriptionFromJ9Class64:
      case TR::com_ibm_jit_JITHelpers_getInstanceDescriptionFromJ9Class64:
         {
         TR::Node::recreate(callNode, TR::lloadi);
         callNode->setSymbolReference(comp->getSymRefTab()->findOrCreateInstanceDescriptionSymbolRef());
         return callNode;
         }
      case TR::java_lang_J9VMInternals_getDescriptionWordFromPtr64:
      case TR::com_ibm_oti_vm_ORBVMHelpers_getDescriptionWordFromPtr64:
      case TR::com_ibm_jit_JITHelpers_getDescriptionWordFromPtr64:
         {
         TR::Node::recreate(callNode, TR::lloadi);
         callNode->setSymbolReference(comp->getSymRefTab()->findOrCreateDescriptionWordFromPtrSymbolRef());
         return callNode;
         }
      case TR::java_lang_J9VMInternals_getSuperclass:
         {
         TR_OpaqueClassBlock *jitHelpersClass = comp->getJITHelpersClassPointer();
         ///traceMsg(comp, "jithelpersclass = %p\n", jitHelpersClass);
         if (jitHelpersClass && isClassInitialized(jitHelpersClass))
            {
            // fish for the getSuperclass method in JITHelpers
            //
            const char *callerSig = comp->signature();
            const char *getHelpersSig = "jitHelpers";
            int32_t getHelpersSigLength = 10;
            TR::SymbolReference *getSuperclassSymRef = NULL;
            TR::SymbolReference *getHelpersSymRef = NULL;
            TR_ScratchList<TR_ResolvedMethod> helperMethods(comp->trMemory());
            getResolvedMethods(comp->trMemory(), jitHelpersClass, &helperMethods);
            ListIterator<TR_ResolvedMethod> it(&helperMethods);
            for (TR_ResolvedMethod *m = it.getCurrent(); m; m = it.getNext())
               {
               char *sig = m->nameChars();
               if (!strncmp(sig, "getSuperclass", 13))
                  {
                  getSuperclassSymRef = comp->getSymRefTab()->findOrCreateMethodSymbol(callNode->getSymbolReference()->getOwningMethodIndex(), -1, m, TR::MethodSymbol::Virtual);
                  getSuperclassSymRef->setOffset(getVTableSlot(m->getPersistentIdentifier(), jitHelpersClass));
                  ///break;
                  }
               else if (!strncmp(sig, getHelpersSig, getHelpersSigLength))
                  {
                  getHelpersSymRef = comp->getSymRefTab()->findOrCreateMethodSymbol(callNode->getSymbolReference()->getOwningMethodIndex(), -1, m, TR::MethodSymbol::Static);
                  }
               }

            // redirect the call to the new Java implementation
            // instead of calling the native
            //
            if (getSuperclassSymRef && getHelpersSymRef)
               {
               // first get the helpers object
               // acall getHelpers
               //
               TR_Method *method = getHelpersSymRef->getSymbol()->castToMethodSymbol()->getMethod();
               TR::Node *helpersCallNode = TR::Node::createWithSymRef(callNode, method->directCallOpCode(), 0, getHelpersSymRef);
               TR::TreeTop *helpersCallTT = TR::TreeTop::create(comp, TR::Node::create(TR::treetop, 1, helpersCallNode));
               callNodeTreeTop->insertBefore(helpersCallTT);

               //TR::Node *vftLoad = TR::Node::create(TR::aloadi, 1, helpersCallNode, comp->getSymRefTab()->findOrCreateVftSymbolRef());
               method = getSuperclassSymRef->getSymbol()->castToMethodSymbol()->getMethod();
               TR::Node::recreate(callNode, method->directCallOpCode());
               TR::Node *firstChild = callNode->getFirstChild();
               firstChild->decReferenceCount();
               callNode->setNumChildren(2);
               //callNode->setAndIncChild(0, vftLoad);
               callNode->setAndIncChild(0, helpersCallNode);
               callNode->setAndIncChild(1, firstChild);
               ///traceMsg(comp, "replaced call node for getSuperclass at node = %p\n", callNode);
               callNode->setSymbolReference(getSuperclassSymRef);
               }
            }
         return callNode;
         }
      case TR::com_ibm_jit_JITHelpers_getBackfillOffsetFromJ9Class32:
      case TR::com_ibm_jit_JITHelpers_getBackfillOffsetFromJ9Class64:
      case TR::com_ibm_jit_JITHelpers_getRomClassFromJ9Class32:
      case TR::com_ibm_jit_JITHelpers_getRomClassFromJ9Class64:
      case TR::com_ibm_jit_JITHelpers_getArrayShapeFromRomClass32:
      case TR::com_ibm_jit_JITHelpers_getArrayShapeFromRomClass64:
      case TR::com_ibm_jit_JITHelpers_getModifiersFromRomClass32:
      case TR::com_ibm_jit_JITHelpers_getModifiersFromRomClass64:
      case TR::com_ibm_jit_JITHelpers_getSuperClassesFromJ9Class32:
      case TR::com_ibm_jit_JITHelpers_getSuperClassesFromJ9Class64:
         {
         // TODO: These methods should really have proper symrefs
         TR::Node *firstChild = callNode->getFirstChild();
         TR::Node *secondChild = callNode->getSecondChild();
         firstChild->decReferenceCount();
         secondChild->decReferenceCount();
         TR::Node *konstNode = NULL;
         TR::ILOpCodes addOp = TR::BadILOp;
         TR::DataType type = TR::NoType;
         switch (methodID)
            {
            case TR::com_ibm_jit_JITHelpers_getBackfillOffsetFromJ9Class32:
               {
               int32_t konst = (int32_t)getOffsetOfBackfillOffsetField();
               konstNode = TR::Node::iconst(callNode, konst);
               addOp = TR::iadd;
               type = TR::Int32;
               break;
               }
            case TR::com_ibm_jit_JITHelpers_getBackfillOffsetFromJ9Class64:
               {
               int64_t konst = getOffsetOfBackfillOffsetField();
               konstNode = TR::Node::lconst(callNode, konst);
               addOp = TR::ladd;
               type = TR::Int64;
               break;
               }
            case TR::com_ibm_jit_JITHelpers_getRomClassFromJ9Class32:
               {
               int32_t konst = (int32_t)getOffsetOfClassRomPtrField();
               konstNode = TR::Node::iconst(callNode, konst);
               addOp = TR::iadd;
               type = TR::Int32;
               break;
               }
            case TR::com_ibm_jit_JITHelpers_getRomClassFromJ9Class64:
               {
               int64_t konst = getOffsetOfClassRomPtrField();
               konstNode = TR::Node::lconst(callNode, konst);
               addOp = TR::ladd;
               type = TR::Int64;
               break;
               }
            case TR::com_ibm_jit_JITHelpers_getArrayShapeFromRomClass32:
            case TR::com_ibm_jit_JITHelpers_getArrayShapeFromRomClass64:
               {
               int32_t konst = (int32_t)getOffsetOfIndexableSizeField();
               konstNode = TR::Node::iconst(callNode, konst);
               addOp = TR::iadd;
               type = TR::Int32;
               break;
               }
            case TR::com_ibm_jit_JITHelpers_getModifiersFromRomClass32:
            case TR::com_ibm_jit_JITHelpers_getModifiersFromRomClass64:
               {
               int32_t konst = (int32_t)getOffsetOfIsArrayFieldFromRomClass();
               konstNode = TR::Node::iconst(callNode, konst);
               addOp = TR::iadd;
               type = TR::Int32;
               break;
               }
            case TR::com_ibm_jit_JITHelpers_getSuperClassesFromJ9Class32:
               {
               int32_t konst = (int32_t)getOffsetOfSuperclassesInClassObject();
               konstNode = TR::Node::iconst(callNode, konst);
               addOp = TR::iadd;
               type = TR::Int32;
               break;
               }
            case TR::com_ibm_jit_JITHelpers_getSuperClassesFromJ9Class64:
               {
               int64_t konst = getOffsetOfSuperclassesInClassObject();
               konstNode = TR::Node::lconst(callNode, konst);
               addOp = TR::ladd;
               type = TR::Int64;
               break;
               }
            default:
                break;
            }
         secondChild = TR::Node::create(addOp, 2, secondChild, konstNode);
         TR::SymbolReference *newSymRef = comp->getSymRefTab()->findOrCreateUnsafeSymbolRef(type);
         TR::Node::recreate(callNode, comp->il.opCodeForIndirectArrayLoad(type));
         // now remove the receiver (firstChild)
         //
         callNode->setSymbolReference(newSymRef);
         callNode->setAndIncChild(0, secondChild);
         callNode->setNumChildren(1);
         if (callNodeTreeTop && callNodeTreeTop->getNode()->getOpCode().isCheck())
            TR::Node::recreate(callNodeTreeTop->getNode(), TR::treetop);

         return callNode;
         }
      case TR::com_ibm_jit_JITHelpers_getJ9ClassFromClass32:
      case TR::com_ibm_jit_JITHelpers_getJ9ClassFromClass64:
      case TR::com_ibm_jit_JITHelpers_getClassFromJ9Class32:
      case TR::com_ibm_jit_JITHelpers_getClassFromJ9Class64:
      case TR::com_ibm_jit_JITHelpers_getClassFlagsFromJ9Class32:
      case TR::com_ibm_jit_JITHelpers_getClassFlagsFromJ9Class64:
      case TR::com_ibm_jit_JITHelpers_getClassDepthAndFlagsFromJ9Class32:
      case TR::com_ibm_jit_JITHelpers_getClassDepthAndFlagsFromJ9Class64:
      case TR::com_ibm_jit_JITHelpers_getComponentTypeFromJ9Class32:
      case TR::com_ibm_jit_JITHelpers_getComponentTypeFromJ9Class64:
         {
         TR::Node *firstChild = callNode->getFirstChild();
         TR::Node *secondChild = callNode->getSecondChild();
         firstChild->decReferenceCount();
         secondChild->decReferenceCount();
         TR::ILOpCodes loadOp = TR::BadILOp;
         TR::SymbolReference *newSymRef = NULL;

         switch (methodID)
            {
         case TR::com_ibm_jit_JITHelpers_getJ9ClassFromClass32:
            {
            newSymRef = comp->getSymRefTab()->findOrCreateClassFromJavaLangClassAsPrimitiveSymbolRef();
            loadOp = TR::iloadi;
            break;
            }
         case TR::com_ibm_jit_JITHelpers_getJ9ClassFromClass64:
            {
            newSymRef = comp->getSymRefTab()->findOrCreateClassFromJavaLangClassAsPrimitiveSymbolRef();
            loadOp = TR::lloadi;
            break;
            }
         case TR::com_ibm_jit_JITHelpers_getClassFromJ9Class32:
         case TR::com_ibm_jit_JITHelpers_getClassFromJ9Class64:
            {
            newSymRef = comp->getSymRefTab()->findOrCreateJavaLangClassFromClassSymbolRef();
            loadOp = TR::aloadi;
            break;
            }
         case TR::com_ibm_jit_JITHelpers_getClassFlagsFromJ9Class32:
         case TR::com_ibm_jit_JITHelpers_getClassFlagsFromJ9Class64:
            {
            loadOp = TR::iloadi;
            newSymRef = comp->getSymRefTab()->findOrCreateClassFlagsSymbolRef();
            break;
            }
         case TR::com_ibm_jit_JITHelpers_getClassDepthAndFlagsFromJ9Class32:
            {
            loadOp = TR::iloadi;
            newSymRef = comp->getSymRefTab()->findOrCreateClassAndDepthFlagsSymbolRef();
            break;
            }
         case TR::com_ibm_jit_JITHelpers_getClassDepthAndFlagsFromJ9Class64:
            {
            loadOp = TR::lloadi;
            newSymRef = comp->getSymRefTab()->findOrCreateClassAndDepthFlagsSymbolRef();
            break;
            }
         case TR::com_ibm_jit_JITHelpers_getComponentTypeFromJ9Class32:
            {
            loadOp = TR::lloadi;
            newSymRef = comp->getSymRefTab()->findOrCreateArrayComponentTypeAsPrimitiveSymbolRef();
            break;
            }
         case TR::com_ibm_jit_JITHelpers_getComponentTypeFromJ9Class64:
            {
            loadOp = TR::lloadi;
            newSymRef = comp->getSymRefTab()->findOrCreateArrayComponentTypeAsPrimitiveSymbolRef();
            break;
            }
         default:
            break;
            }
         // now remove the receiver (firstChild)
         //
         TR::Node::recreate(callNode, loadOp);
         callNode->setSymbolReference(newSymRef);
         callNode->setAndIncChild(0, secondChild);
         callNode->setNumChildren(1);
         return callNode;
         }

      default:
         break;
      }

#ifdef J9VM_OPT_JAVA_CRYPTO_ACCELERATION
   if (inlineNativeCryptoMethod(callNode, comp))
      {
      return callNode;
      }
#endif

   return 0;
   }

bool TR_J9VM::transformJlrMethodInvoke(J9Method *callerMethod, J9Class *callerClass)
   {
   TR::VMAccessCriticalSection jlrMethodInvoke(this);

   if (vmThread()->javaVM->jlrMethodInvoke == NULL)
      return 0;

   bool skipFrame = (vmThread()->javaVM->jlrMethodInvoke == callerMethod);
   if (!skipFrame)
      skipFrame = (vmThread()->javaVM->jlrAccessibleObject != NULL) &&
         isInstanceOf((TR_OpaqueClassBlock*) callerClass,
                      (TR_OpaqueClassBlock*) J9VM_J9CLASS_FROM_JCLASS(vmThread(), vmThread()->javaVM->jlrAccessibleObject),
                      false);
#if defined(J9VM_OPT_SIDECAR)
   if (!skipFrame)
      skipFrame = (vmThread()->javaVM->srMethodAccessor != NULL) &&
         isInstanceOf((TR_OpaqueClassBlock*) callerClass,
                      (TR_OpaqueClassBlock*) J9VM_J9CLASS_FROM_JCLASS(vmThread(), vmThread()->javaVM->srMethodAccessor),
                      false);
   if (!skipFrame)
      skipFrame = (vmThread()->javaVM->srConstructorAccessor != NULL) &&
         isInstanceOf((TR_OpaqueClassBlock*) callerClass,
                      (TR_OpaqueClassBlock*) J9VM_J9CLASS_FROM_JCLASS(vmThread(), vmThread()->javaVM->srConstructorAccessor),
                      false);
#endif // J9VM_OPT_SIDECAR

   return skipFrame;
   }

int32_t
TR_J9VMBase::adjustedInliningWeightBasedOnArgument(int32_t origWeight, TR::Node *argNode, TR::ParameterSymbol *parmSymbol, TR::Compilation *comp)
   {
   int32_t weight = origWeight;
   int32_t argTypeLength, parmTypeLength;

   const char * argType = argNode->getTypeSignature(argTypeLength);
   const char * parmType = parmSymbol->getTypeSignature(parmTypeLength);
   if (argType && parmType && (argTypeLength != parmTypeLength || strncmp(argType, parmType, argTypeLength)))
      {
      int32_t fraction = comp->getOptions()->getInlinerArgumentHeuristicFraction();
      weight = weight * (fraction-1) / fraction;
      }
   return weight;
   }

bool
TR_J9VMBase::canAllowDifferingNumberOrTypesOfArgsAndParmsInInliner()
   {
   return false;
   }

void
TR_J9VMBase::setInlineThresholds (TR::Compilation *comp, int32_t &callerWeightLimit, int32_t &maxRecursiveCallByteCodeSizeEstimate, int32_t &methodByteCodeSizeThreshold, int32_t &methodInWarmBlockByteCodeSizeThreshold, int32_t &methodInColdBlockByteCodeSizeThreshold, int32_t &nodeCountThreshold, int32_t size)
   {

   if (comp->isServerInlining())
      {
      callerWeightLimit = 4096;
      methodInWarmBlockByteCodeSizeThreshold = methodByteCodeSizeThreshold = 200;
      }


   int32_t _adjustSizeBoundary = 1750;
   int32_t _adjustMaxCGCutOff = 2500;

   static const char * adjustSizeBoundary = feGetEnv("TR_WarmInlineAdjustSizeBoundary");
   static const char * adjustMaxCGCutOff = feGetEnv("TR_WarmInlineAdjustCallGraphMaxCutOff");

   if (adjustSizeBoundary)
     _adjustSizeBoundary = atoi(adjustSizeBoundary);

   if (adjustMaxCGCutOff)
     _adjustMaxCGCutOff = atoi(adjustMaxCGCutOff);

   if (comp->isServerInlining())
     {
     maxRecursiveCallByteCodeSizeEstimate = (int)((float)maxRecursiveCallByteCodeSizeEstimate * (float)((float)(_adjustSizeBoundary)/(float)(size)));
     if (maxRecursiveCallByteCodeSizeEstimate > _adjustMaxCGCutOff) maxRecursiveCallByteCodeSizeEstimate = _adjustMaxCGCutOff;
     }


   int32_t _adjustMaxCutOff = 200; //decrease the thershold to make it similar to r11 while we are big app

   static const char * adjustMaxCutOff = feGetEnv("TR_WarmInlineAdjustMaxCutOff");

   if (adjustMaxCutOff)
      _adjustMaxCutOff = atoi(adjustMaxCutOff);

   if (comp->isServerInlining())
      {
      methodInWarmBlockByteCodeSizeThreshold = (int)((float)150 * (float)((float)(_adjustSizeBoundary)/(float)(size)));
      if (methodInWarmBlockByteCodeSizeThreshold > _adjustMaxCutOff)
         methodInWarmBlockByteCodeSizeThreshold = _adjustMaxCutOff;
      }
   else
      {
      if (methodInWarmBlockByteCodeSizeThreshold > methodByteCodeSizeThreshold)
         methodInWarmBlockByteCodeSizeThreshold = methodByteCodeSizeThreshold;
      }


   return;
   }

TR_OpaqueClassBlock *
TR_J9VM::getClassClassPointer(TR_OpaqueClassBlock *objectClassPointer)
   {
   TR::VMAccessCriticalSection getClassClassPointer(this);
   J9Class *j9class;
   j9class = TR::Compiler->cls.convertClassOffsetToClassPtr(objectClassPointer);

   if (TR::Compiler->cls.classesOnHeap())
      {
      void *javaLangClass = J9VM_J9CLASS_TO_HEAPCLASS(TR::Compiler->cls.convertClassOffsetToClassPtr(objectClassPointer));

      // j9class points to the J9Class corresponding to java/lang/Object
      if (TR::Compiler->om.generateCompressedObjectHeaders())
         j9class = (J9Class *) *((uint32_t *) ((uintptrj_t) javaLangClass + (uintptrj_t) TR::Compiler->om.offsetOfObjectVftField()));
      else
         j9class = (J9Class *)(*((J9Class **) ((uintptrj_t) javaLangClass + (uintptrj_t) TR::Compiler->om.offsetOfObjectVftField())));
      }
   else
      j9class = (J9Class *)(*((J9Class **) ((uintptrj_t)j9class + (uintptrj_t) TR::Compiler->om.offsetOfObjectVftField())));

   j9class = (J9Class *)((uintptrj_t)j9class & TR::Compiler->om.maskOfObjectVftField());

   return convertClassPtrToClassOffset(j9class);
   }


TR_OpaqueClassBlock *
TR_J9VM::getClassFromMethodBlock(TR_OpaqueMethodBlock *mb)
   {
   J9Class *ramClass = J9_CLASS_FROM_METHOD((J9Method *)mb);
   return (TR_OpaqueClassBlock *)ramClass;
   }

// interpreter profiling support
TR_IProfiler *
TR_J9VM::getIProfiler()
   {
   if (!_iProfiler)
      {
      // This used to use a global variable called 'jitConfig' instead of the local object's '_jitConfig'.  In early out of memory scenarios, the global jitConfig may be NULL.
      _iProfiler = ((TR_JitPrivateConfig*)(_jitConfig->privateConfig))->iProfiler;
      }
   return _iProfiler;
   }

// HWProfiler support
void
TR_J9VM::createHWProfilerRecords(TR::Compilation *comp)
   {
   if(comp->getPersistentInfo()->isRuntimeInstrumentationEnabled())
      _compInfo->getHWProfiler()->createRecords(comp);
   }


TR_OpaqueClassBlock *
TR_J9VM::getClassOffsetForAllocationInlining(J9Class *clazzPtr)
   {
   return convertClassPtrToClassOffset(clazzPtr);
   }

J9Class *
TR_J9VM::getClassForAllocationInlining(TR::Compilation *comp, TR::SymbolReference *classSymRef)
   {
   if (!classSymRef->isUnresolved())
      return TR::Compiler->cls.convertClassOffsetToClassPtr((TR_OpaqueClassBlock *)classSymRef->getSymbol()->getStaticSymbol()->getStaticAddress());

   return NULL;
   }

uint32_t
TR_J9VMBase::getAllocationSize(TR::StaticSymbol *classSym, TR_OpaqueClassBlock * opaqueClazz)
   {
   J9Class * clazz = (J9Class * ) opaqueClazz;
   int32_t headerSize = sizeof(J9Object);
   int32_t objectSize = (int32_t)clazz->totalInstanceSize + headerSize;

   // gc requires objects to have
   // header + size >= 16
   objectSize = objectSize >= J9_GC_MINIMUM_OBJECT_SIZE ? objectSize : J9_GC_MINIMUM_OBJECT_SIZE;
   return objectSize;
   }

bool
TR_J9VM::supportAllocationInlining(TR::Compilation *comp, TR::Node *node)
   {
   return true;
   }

TR_OpaqueClassBlock *
TR_J9VM::getPrimitiveArrayAllocationClass(J9Class *clazz)
   {
   return (TR_OpaqueClassBlock *) clazz;
   }



//////////////////////////////////////////////////////////
// TR_J9SharedCacheVM
//////////////////////////////////////////////////////////

#if defined(J9VM_INTERP_AOT_COMPILE_SUPPORT)

bool
TR_J9SharedCacheVM::isClassVisible(TR_OpaqueClassBlock * sourceClass, TR_OpaqueClassBlock * destClass)
   {
   TR::Compilation* comp = _compInfo->getCompInfoForCompOnAppThread() ? _compInfo->getCompInfoForCompOnAppThread()->getCompilation() : _compInfoPT->getCompilation();
   TR_ASSERT(comp, "Should be called only within a compilation");

   bool validated = false;

   if (comp->getOption(TR_UseSymbolValidationManager))
      {
      if (comp->getSymbolValidationManager()->verifySymbolHasBeenValidated(static_cast<void *>(sourceClass)) &&
          comp->getSymbolValidationManager()->verifySymbolHasBeenValidated(static_cast<void *>(destClass)))
         {
         validated = true;
         }
      else
         {
         TR_ASSERT(false, "Classes 0x%p and 0x%p should already be validated\n", sourceClass, destClass);
         comp->failCompilation<J9::AOTSymbolValidationManagerFailure>("Failed to validate in isClassVisible");
         }
      }
   else
      {
      validated = ((TR_ResolvedRelocatableJ9Method *) comp->getCurrentMethod())->validateArbitraryClass(comp, (J9Class *) sourceClass) &&
                  ((TR_ResolvedRelocatableJ9Method *) comp->getCurrentMethod())->validateArbitraryClass(comp, (J9Class *) destClass);
      }

   return (validated ? TR_J9VMBase::isClassVisible(sourceClass, destClass) : false);
   }

bool
TR_J9SharedCacheVM::stackWalkerMaySkipFrames(TR_OpaqueMethodBlock *method, TR_OpaqueClassBlock *methodClass)
   {
   bool skipFrames = TR_J9VM::stackWalkerMaySkipFrames(method, methodClass);
   TR::Compilation *comp = TR::comp();
   if (comp && comp->getOption(TR_UseSymbolValidationManager))
      {
      if (!comp->getSymbolValidationManager()->addStackWalkerMaySkipFramesRecord(method, methodClass, skipFrames))
         {
         TR_ASSERT(false, "Failed to validate addStackWalkerMaySkipFramesRecord\n");
         comp->failCompilation<J9::AOTSymbolValidationManagerFailure>("Failed to validate in stackWalkerMaySkipFrames");
         }
      }

   return skipFrames;
   }

bool
TR_J9SharedCacheVM::isMethodEnterTracingEnabled(TR_OpaqueMethodBlock *method)
   {
   // We want to return the same answer as TR_J9VMBase unless we want to force it to allow tracing
   return TR_J9VMBase::isMethodEnterTracingEnabled(method) || TR::Options::getAOTCmdLineOptions()->getOption(TR_EnableAOTMethodEnter);
   }

bool
TR_J9SharedCacheVM::isMethodExitTracingEnabled(TR_OpaqueMethodBlock *method)
   {
   return TR_J9VMBase::isMethodExitTracingEnabled(method) || TR::Options::getAOTCmdLineOptions()->getOption(TR_EnableAOTMethodExit);
   }

bool
TR_J9SharedCacheVM::traceableMethodsCanBeInlined()
   {
   return true;
   }

bool
TR_J9SharedCacheVM::canMethodEnterEventBeHooked()
   {
   // We want to return the same answer as TR_J9VMBase unless we want to force it to allow tracing
   return TR_J9VMBase::canMethodEnterEventBeHooked() || TR::Options::getAOTCmdLineOptions()->getOption(TR_EnableAOTMethodEnter);
   }

bool
TR_J9SharedCacheVM::canMethodExitEventBeHooked()
   {
   // We want to return the same answer as TR_J9VMBase unless we want to force it to allow tracing
   return TR_J9VMBase::canMethodExitEventBeHooked() || TR::Options::getAOTCmdLineOptions()->getOption(TR_EnableAOTMethodExit);
   }

bool
TR_J9SharedCacheVM::methodsCanBeInlinedEvenIfEventHooksEnabled()
   {
   return true;
   }

int32_t
TR_J9SharedCacheVM::getJavaLangClassHashCode(TR::Compilation * comp, TR_OpaqueClassBlock * clazzPointer, bool &hashCodeComputed)
   {
   hashCodeComputed = false;
   return 0;
   }

bool
TR_J9SharedCacheVM::javaLangClassGetModifiersImpl(TR_OpaqueClassBlock * clazzPointer, int32_t &result)
   {
   return false;
   }

uint32_t
TR_J9SharedCacheVM::getInstanceFieldOffset(TR_OpaqueClassBlock * classPointer, char * fieldName, uint32_t fieldLen,
                                    char * sig, uint32_t sigLen, UDATA options)
   {

   TR::Compilation* comp = _compInfo->getCompInfoForCompOnAppThread() ? _compInfo->getCompInfoForCompOnAppThread()->getCompilation() : _compInfoPT->getCompilation();
   TR_ASSERT(comp, "Should be called only within a compilation");

   bool validated = false;

   if (comp->getOption(TR_UseSymbolValidationManager))
      {
      if (comp->getSymbolValidationManager()->verifySymbolHasBeenValidated(static_cast<void *>(classPointer)))
         {
         validated = true;
         }
      else
         {
         TR_ASSERT(false, "Class 0x%p should already be validated\n", classPointer);
         comp->failCompilation<J9::AOTSymbolValidationManagerFailure>("Failed to validate in getInstanceFieldOffset");
         }
      }
   else
      {
      validated = ((TR_ResolvedRelocatableJ9Method*) comp->getCurrentMethod())->validateArbitraryClass(comp, (J9Class*)classPointer);
      }

   if (validated)
      return this->TR_J9VM::getInstanceFieldOffset (classPointer, fieldName, fieldLen, sig, sigLen, options);

   return ~0;
   }

TR_OpaqueClassBlock *
TR_J9SharedCacheVM::getClassOfMethod(TR_OpaqueMethodBlock *method)
   {
   TR_OpaqueClassBlock *classPointer = TR_J9VM::getClassOfMethod(method);

   TR::Compilation* comp = _compInfo->getCompInfoForCompOnAppThread() ? _compInfo->getCompInfoForCompOnAppThread()->getCompilation() : _compInfoPT->getCompilation();
   TR_ASSERT(comp, "Should be called only within a compilation");

   bool validated = false;

   if (comp->getOption(TR_UseSymbolValidationManager))
      {
      validated = comp->getSymbolValidationManager()->addClassFromMethodRecord(classPointer, method);
      }
   else
      {
      validated = ((TR_ResolvedRelocatableJ9Method *) comp->getCurrentMethod())->validateArbitraryClass(comp, (J9Class *) classPointer);
      }

   if (validated)
      return classPointer;

   return NULL;
   }

TR_OpaqueClassBlock *
TR_J9SharedCacheVM::getSuperClass(TR_OpaqueClassBlock * classPointer)
   {
   TR::Compilation* comp = _compInfo->getCompInfoForCompOnAppThread() ? _compInfo->getCompInfoForCompOnAppThread()->getCompilation() : _compInfoPT->getCompilation();
   TR_ASSERT(comp, "Should be called only within a compilation");

   bool validated = false;
   TR_OpaqueClassBlock *superClass = TR_J9VM::getSuperClass(classPointer);

   if (comp->getOption(TR_UseSymbolValidationManager))
      {
      validated = comp->getSymbolValidationManager()->addSuperClassFromClassRecord(superClass, classPointer);
      }
   else
      {
      validated = ((TR_ResolvedRelocatableJ9Method *) comp->getCurrentMethod())->validateArbitraryClass(comp, (J9Class *) classPointer);
      }

   if (validated)
      return superClass;

   return NULL;
   }

void
TR_J9SharedCacheVM::getResolvedMethods(TR_Memory *trMemory, TR_OpaqueClassBlock * classPointer, List<TR_ResolvedMethod> * resolvedMethodsInClass)
   {
   TR::Compilation* comp = _compInfo->getCompInfoForCompOnAppThread() ? _compInfo->getCompInfoForCompOnAppThread()->getCompilation() : _compInfoPT->getCompilation();
   TR_ASSERT(comp, "Should be called only within a compilation");

   bool validated = false;

   if (comp->getOption(TR_UseSymbolValidationManager))
      {
      if (comp->getSymbolValidationManager()->verifySymbolHasBeenValidated(static_cast<void *>(classPointer)))
         {
         validated = true;
         }
      else
         {
         TR_ASSERT(false, "Class 0x%p should already be validated\n", classPointer);
         comp->failCompilation<J9::AOTSymbolValidationManagerFailure>("Failed to validate in getResolvedMethods");
         }
      }
   else
      {
      validated = ((TR_ResolvedRelocatableJ9Method *) comp->getCurrentMethod())->validateArbitraryClass(comp, (J9Class *) classPointer);
      }

   if (validated)
      {
      if (comp->getOption(TR_UseSymbolValidationManager))
         {
         TR::VMAccessCriticalSection getResolvedMethods(this); // Prevent HCR
         J9Method * resolvedMethods = (J9Method *) getMethods(classPointer);
         uint32_t indexIntoArray;
         uint32_t numMethods = getNumMethods(classPointer);
         for (indexIntoArray = 0; indexIntoArray < numMethods; indexIntoArray++)
            {
            comp->getSymbolValidationManager()->addMethodFromClassRecord((TR_OpaqueMethodBlock *) &(resolvedMethods[indexIntoArray]),
                                                                         classPointer,
                                                                         indexIntoArray);
            }
         }

      TR_J9VM::getResolvedMethods(trMemory, classPointer, resolvedMethodsInClass);
      }
   }


TR_ResolvedMethod *
TR_J9SharedCacheVM::getResolvedMethodForNameAndSignature(TR_Memory * trMemory, TR_OpaqueClassBlock * classPointer,
                                                         const char* methodName, const char *signature)
   {
   TR::Compilation* comp = _compInfo->getCompInfoForCompOnAppThread() ? _compInfo->getCompInfoForCompOnAppThread()->getCompilation() : _compInfoPT->getCompilation();
   TR_ASSERT(comp, "Should be called only within a compilation");

   bool validated = false;
   TR_ResolvedMethod *resolvedMethod = TR_J9VM::getResolvedMethodForNameAndSignature(trMemory, classPointer, methodName, signature);

   if (comp->getOption(TR_UseSymbolValidationManager))
      {
      TR_OpaqueMethodBlock *method = (TR_OpaqueMethodBlock *)((TR_ResolvedJ9Method *)resolvedMethod)->ramMethod();
      /*
       * TR_J9VM::getResolvedMethodForNameAndSignature will call getMatchingMethodFromNameAndSignature
       * which adds a MethodFromClassRecord. Not sure if adding a MethodByNameRecord here will do the
       * right validation, since the way TR_J9VM::getResolvedMethodForNameAndSignature gets the class
       * by name and signature is different than TR_J9VM::getMethodFromName...
       */
      validated = comp->getSymbolValidationManager()->addClassFromMethodRecord(getClassFromMethodBlock(method), method);
      }
   else
      {
      validated = ((TR_ResolvedRelocatableJ9Method *)comp->getCurrentMethod())->validateArbitraryClass(comp, (J9Class *)classPointer);
      }

   if (validated)
      return resolvedMethod;
   else
      return NULL;
   }


TR_OpaqueMethodBlock *
TR_J9SharedCacheVM::getMethodFromName(char *className, char *methodName, char *signature, TR_OpaqueMethodBlock *callingMethod)
   {
   TR_OpaqueMethodBlock *omb = this->TR_J9VM::getMethodFromName(className, methodName, signature, callingMethod);
   if (omb)
      {
      TR::Compilation* comp = _compInfo->getCompInfoForCompOnAppThread() ? _compInfo->getCompInfoForCompOnAppThread()->getCompilation() : _compInfoPT->getCompilation();
      TR_ASSERT(comp, "Should be called only within a compilation");

      if (comp->getOption(TR_UseSymbolValidationManager))
         {
         TR::SymbolValidationManager *svm = comp->getSymbolValidationManager();
         if (!svm->verifySymbolHasBeenValidated(static_cast<void *>(callingMethod)))
            {
            TR_ASSERT(false, "callingMethod %p should be valid\n", callingMethod);
            comp->failCompilation<J9::AOTSymbolValidationManagerFailure>("Failed to validate in getMethodFromName");
            }
         bool validated = svm->addMethodByNameRecord(omb, getClassFromMethodBlock(callingMethod)) &&
                          svm->addClassFromMethodRecord(getClassFromMethodBlock(omb), omb);

         if (!validated)
            omb = NULL;
         }
      else
         {
         J9Class* methodClass = (J9Class*)getClassFromMethodBlock(omb);
         if (!((TR_ResolvedRelocatableJ9Method*) comp->getCurrentMethod())->validateArbitraryClass(comp, methodClass))
            omb = NULL;
         }
      }

   return omb;
   }

bool
TR_J9SharedCacheVM::isClassLibraryMethod(TR_OpaqueMethodBlock *method, bool vettedForAOT)
   {
   TR_ASSERT(vettedForAOT, "The TR_J9SharedCacheVM version of this method is expected to be called only from isClassLibraryMethod.\n"
                                          "Please consider whether you call is vetted for AOT!");

   if (getSupportsRecognizedMethods())
      return this->TR_J9VM::isClassLibraryMethod(method, vettedForAOT);

   return false;
   }

TR_OpaqueMethodBlock *
TR_J9SharedCacheVM::getMethodFromClass(TR_OpaqueClassBlock * methodClass, char * methodName, char * signature, TR_OpaqueClassBlock *callingClass)
   {
   TR_OpaqueMethodBlock* omb = this->TR_J9VM::getMethodFromClass(methodClass, methodName, signature, callingClass);
   if (omb)
      {
      TR::Compilation* comp = _compInfo->getCompInfoForCompOnAppThread() ? _compInfo->getCompInfoForCompOnAppThread()->getCompilation() : _compInfoPT->getCompilation();
      TR_ASSERT(comp, "Should be called only within a compilation");

      if (comp->getOption(TR_UseSymbolValidationManager))
         {
         bool validated = callingClass &&
                          comp->getSymbolValidationManager()->addMethodFromClassAndSignatureRecord(omb, methodClass, callingClass);

         if (!validated)
            omb = NULL;
         }
      else
         {
         if (!((TR_ResolvedRelocatableJ9Method*) comp->getCurrentMethod())->validateArbitraryClass(comp, (J9Class*)methodClass))
            omb = NULL;
         if (callingClass && !((TR_ResolvedRelocatableJ9Method*) comp->getCurrentMethod())->validateArbitraryClass(comp, (J9Class*)callingClass))
            omb = NULL;
         }
      }

   return omb;
   }

bool
TR_J9SharedCacheVM::supportAllocationInlining(TR::Compilation *comp, TR::Node *node)
   {
   if (comp->getOptions()->realTimeGC())
      return false;

   if ((TR::Compiler->target.cpu.isX86() ||
        TR::Compiler->target.cpu.isPower() ||
        TR::Compiler->target.cpu.isZ()) &&
       !comp->getOption(TR_DisableAllocationInlining))
      return true;

   return false;
   }

TR_YesNoMaybe
TR_J9SharedCacheVM::isInstanceOf(TR_OpaqueClassBlock * a, TR_OpaqueClassBlock *b, bool objectTypeIsFixed, bool castTypeIsFixed, bool optimizeForAOT)
   {
   TR::Compilation *comp = TR::comp();
   TR_YesNoMaybe isAnInstanceOf = TR_J9VM::isInstanceOf(a, b, objectTypeIsFixed, castTypeIsFixed);
   bool validated = false;

   if (comp && comp->getOption(TR_UseSymbolValidationManager))
      {
      if (isAnInstanceOf != TR_maybe)
         validated = comp->getSymbolValidationManager()->addClassInstanceOfClassRecord(a, b, objectTypeIsFixed, castTypeIsFixed, (isAnInstanceOf == TR_yes));
      }
   else
      {
      validated = optimizeForAOT;
      }

   if (validated)
      return isAnInstanceOf;
   else
      return TR_maybe;
   }

TR_OpaqueClassBlock *
TR_J9SharedCacheVM::getClassFromSignature(const char * sig, int32_t sigLength, TR_ResolvedMethod * method, bool isVettedForAOT)
   {
   return getClassFromSignature(sig, sigLength, (TR_OpaqueMethodBlock *)method->getPersistentIdentifier(), isVettedForAOT);
   }

TR_OpaqueClassBlock *
TR_J9SharedCacheVM::getClassFromSignature(const char * sig, int32_t sigLength, TR_OpaqueMethodBlock * method, bool isVettedForAOT)
   {
   TR_OpaqueClassBlock* j9class = TR_J9VM::getClassFromSignature(sig, sigLength, method, true);
   bool validated = false;
   TR::Compilation* comp = TR::comp();

   if (j9class)
      {
      if (comp->getOption(TR_UseSymbolValidationManager))
         {
         if (!comp->getSymbolValidationManager()->verifySymbolHasBeenValidated(static_cast<void *>(method)))
            {
            TR_ASSERT(false, "method %p should be valid\n", method);
            comp->failCompilation<J9::AOTSymbolValidationManagerFailure>("Failed to validate in getClassFromSignature");
            }

         validated = comp->getSymbolValidationManager()->addClassByNameRecord(j9class, getClassFromMethodBlock(method));
         }
      else
         {
         if (isVettedForAOT)
            {
            if (((TR_ResolvedRelocatableJ9Method *) comp->getCurrentMethod())->validateArbitraryClass(comp, (J9Class *) j9class))
               validated = true;
            }
         }
      }

   if (validated)
      return j9class;
   else
      return NULL;
   }

TR_OpaqueClassBlock *
TR_J9SharedCacheVM::getSystemClassFromClassName(const char * name, int32_t length, bool isVettedForAOT)
   {
   TR::Compilation *comp = TR::comp();
   TR_OpaqueClassBlock *classPointer = TR_J9VM::getSystemClassFromClassName(name, length);
   bool validated = false;

   if (comp && comp->getOption(TR_UseSymbolValidationManager))
      {
      validated = comp->getSymbolValidationManager()->addSystemClassByNameRecord(classPointer);
      }
   else
      {
      if (isVettedForAOT)
         {
         if (((TR_ResolvedRelocatableJ9Method *) TR::comp()->getCurrentMethod())->validateArbitraryClass(TR::comp(), (J9Class *) classPointer))
            validated = true;
         }
      }

   if (validated)
      return classPointer;
   else
      return NULL;
   }

TR_OpaqueClassBlock *
TR_J9SharedCacheVM::getProfiledClassFromProfiledInfo(TR_ExtraAddressInfo *profiledInfo)
   {
   TR_OpaqueClassBlock * classPointer = (TR_OpaqueClassBlock *)(profiledInfo->_value);
   TR::Compilation* comp = _compInfo->getCompInfoForCompOnAppThread() ? _compInfo->getCompInfoForCompOnAppThread()->getCompilation() : _compInfoPT->getCompilation();
   TR_ASSERT(comp, "Should be called only within a compilation");

   if (comp->getPersistentInfo()->isObsoleteClass((void *)classPointer, comp->fe()))
      return NULL;

   bool validated = false;

   if (comp->getOption(TR_UseSymbolValidationManager))
      {
      validated = comp->getSymbolValidationManager()->addProfiledClassRecord(classPointer);
      }
   else
      {
      if (((TR_ResolvedRelocatableJ9Method*) comp->getCurrentMethod())->validateArbitraryClass(comp, (J9Class*)classPointer))
         validated = true;
      }

   if (validated)
      return classPointer;
   else
      return NULL;
   }

bool
TR_J9SharedCacheVM::isPublicClass(TR_OpaqueClassBlock * classPointer)
   {
   TR::Compilation* comp = _compInfo->getCompInfoForCompOnAppThread() ? _compInfo->getCompInfoForCompOnAppThread()->getCompilation() : _compInfoPT->getCompilation();
   TR_ASSERT(comp, "Should be called only within a compilation");

   bool publicClass = TR_J9VM::isPublicClass(classPointer);
   bool validated = false;

   if (comp->getOption(TR_UseSymbolValidationManager))
      {
      if (comp->getSymbolValidationManager()->verifySymbolHasBeenValidated(static_cast<void *>(classPointer)))
         {
         validated = true;
         }
      else
         {
         TR_ASSERT(false, "Class 0x%p should already be validated\n", classPointer);
         comp->failCompilation<J9::AOTSymbolValidationManagerFailure>("Failed to validate in isPublicClass");
         }
      }
   else
      {
      if (((TR_ResolvedRelocatableJ9Method *) comp->getCurrentMethod())->validateArbitraryClass(comp, (J9Class *) classPointer))
         validated = true;
      }

   if (validated)
      return publicClass;
   else
      return true;
   }

bool
TR_J9SharedCacheVM::hasFinalizer(TR_OpaqueClassBlock * classPointer)
   {
   TR::Compilation* comp = _compInfo->getCompInfoForCompOnAppThread() ? _compInfo->getCompInfoForCompOnAppThread()->getCompilation() : _compInfoPT->getCompilation();
   TR_ASSERT(comp, "Should be called only within a compilation");

   bool classHasFinalizer = TR_J9VM::hasFinalizer(classPointer);
   bool validated = false;

   if (comp->getOption(TR_UseSymbolValidationManager))
      {
      if (comp->getSymbolValidationManager()->verifySymbolHasBeenValidated(static_cast<void *>(classPointer)))
         {
         validated = true;
         }
      else
         {
         TR_ASSERT(false, "Class 0x%p should already be validated\n", classPointer);
         comp->failCompilation<J9::AOTSymbolValidationManagerFailure>("Failed to validate in hasFinalizer");
         }
      }
   else
      {
      if (((TR_ResolvedRelocatableJ9Method *) comp->getCurrentMethod())->validateArbitraryClass(comp, (J9Class *) classPointer))
         validated = true;
      }

   if (validated)
      return classHasFinalizer;
   else
      return true;
   }

uintptrj_t
TR_J9SharedCacheVM::getClassDepthAndFlagsValue(TR_OpaqueClassBlock * classPointer)
   {
   TR::Compilation* comp = _compInfo->getCompInfoForCompOnAppThread() ? _compInfo->getCompInfoForCompOnAppThread()->getCompilation() : _compInfoPT->getCompilation();
   TR_ASSERT(comp, "Should be called only within a compilation");

   bool validated = false;
   uintptrj_t classDepthFlags = TR_J9VM::getClassDepthAndFlagsValue(classPointer);

   if (comp->getOption(TR_UseSymbolValidationManager))
      {
      if (comp->getSymbolValidationManager()->verifySymbolHasBeenValidated(static_cast<void *>(classPointer)))
         {
         validated = true;
         }
      else
         {
         TR_ASSERT(false, "Class 0x%p should already be validated\n", classPointer);
         comp->failCompilation<J9::AOTSymbolValidationManagerFailure>("Failed to validate in getClassDepthAndFlagsValue");
         }
      }
   else
      {
      if (((TR_ResolvedRelocatableJ9Method *) comp->getCurrentMethod())->validateArbitraryClass(comp, (J9Class *) classPointer))
         validated = true;
      }

   if (validated)
      return classDepthFlags;
   else
      return 0;
   }

bool
TR_J9SharedCacheVM::isPrimitiveClass(TR_OpaqueClassBlock * classPointer)
   {
   TR::Compilation* comp = _compInfo->getCompInfoForCompOnAppThread() ? _compInfo->getCompInfoForCompOnAppThread()->getCompilation() : _compInfoPT->getCompilation();
   TR_ASSERT(comp, "Should be called only within a compilation");

   bool validated = false;
   bool isPrimClass = TR_J9VMBase::isPrimitiveClass(classPointer);;

   if (comp->getOption(TR_UseSymbolValidationManager))
      {
      if (comp->getSymbolValidationManager()->verifySymbolHasBeenValidated(static_cast<void *>(classPointer)))
         {
         validated = true;
         }
      else
         {
         TR_ASSERT(false, "Class 0x%p should already be validated\n", classPointer);
         comp->failCompilation<J9::AOTSymbolValidationManagerFailure>("Failed to validate in isPrimitiveClass");
         }
      }
   else
      {
      if (((TR_ResolvedRelocatableJ9Method *) comp->getCurrentMethod())->validateArbitraryClass(comp, (J9Class *) classPointer))
         validated = true;
      }

   if (validated)
      return isPrimClass;
   else
      return false;
   }

TR_OpaqueClassBlock *
TR_J9SharedCacheVM::getComponentClassFromArrayClass(TR_OpaqueClassBlock * arrayClass)
   {
   TR::Compilation* comp = _compInfo->getCompInfoForCompOnAppThread() ? _compInfo->getCompInfoForCompOnAppThread()->getCompilation() : _compInfoPT->getCompilation();
   TR_ASSERT(comp, "Should be called only within a compilation");

   bool validated = false;
   TR_OpaqueClassBlock *componentClass = TR_J9VM::getComponentClassFromArrayClass(arrayClass);

   if (comp->getOption(TR_UseSymbolValidationManager))
      {
      if (comp->getSymbolValidationManager()->verifySymbolHasBeenValidated(static_cast<void *>(componentClass)))
         {
         validated = true;
         }
      else
         {
         TR_ASSERT(false, "Class 0x%p should already be validated\n", componentClass);
         comp->failCompilation<J9::AOTSymbolValidationManagerFailure>("Failed to validate in getComponentClassFromArrayClass");
         }
      }
   else
      {
      if (((TR_ResolvedRelocatableJ9Method *) comp->getCurrentMethod())->validateArbitraryClass(comp, (J9Class *) arrayClass))
         validated = true;
      }

   if (validated)
      return componentClass;
   else
      return NULL;
   }

TR_OpaqueClassBlock *
TR_J9SharedCacheVM::getArrayClassFromComponentClass(TR_OpaqueClassBlock * componentClass)
   {
   TR::Compilation* comp = _compInfo->getCompInfoForCompOnAppThread() ? _compInfo->getCompInfoForCompOnAppThread()->getCompilation() : _compInfoPT->getCompilation();
   TR_ASSERT(comp, "Should be called only within a compilation");

   bool validated = false;
   TR_OpaqueClassBlock *arrayClass = TR_J9VM::getArrayClassFromComponentClass(componentClass);

   if (comp->getOption(TR_UseSymbolValidationManager))
      {
      validated = comp->getSymbolValidationManager()->addArrayClassFromComponentClassRecord(arrayClass, componentClass);
      }
   else
      {
      if (((TR_ResolvedRelocatableJ9Method *) comp->getCurrentMethod())->validateArbitraryClass(comp, (J9Class *) componentClass))
         validated = true;
      }

   if (validated)
      return arrayClass;
   else
      return NULL;
   }

TR_OpaqueClassBlock *
TR_J9SharedCacheVM::getLeafComponentClassFromArrayClass(TR_OpaqueClassBlock * arrayClass)
   {
   TR::Compilation* comp = _compInfo->getCompInfoForCompOnAppThread() ? _compInfo->getCompInfoForCompOnAppThread()->getCompilation() : _compInfoPT->getCompilation();
   TR_ASSERT(comp, "Should be called only within a compilation");

   bool validated = false;
   TR_OpaqueClassBlock *leafComponent = TR_J9VM::getLeafComponentClassFromArrayClass(arrayClass);

   if (comp->getOption(TR_UseSymbolValidationManager))
      {
      if (comp->getSymbolValidationManager()->verifySymbolHasBeenValidated(static_cast<void *>(leafComponent)))
         {
         validated = true;
         }
      else
         {
         TR_ASSERT(false, "Class 0x%p should already be validated\n", leafComponent);
         comp->failCompilation<J9::AOTSymbolValidationManagerFailure>("Failed to validate in getLeafComponentClassFromArrayClass");
         }
      }
   else
      {
      if (((TR_ResolvedRelocatableJ9Method *) comp->getCurrentMethod())->validateArbitraryClass(comp, (J9Class *) arrayClass))
         validated = true;
      }

   if (validated)
      return leafComponent;
   else
      return NULL;
   }

TR_OpaqueClassBlock *
TR_J9SharedCacheVM::getBaseComponentClass(TR_OpaqueClassBlock * classPointer, int32_t & numDims)
   {
   TR::Compilation* comp = _compInfo->getCompInfoForCompOnAppThread() ? _compInfo->getCompInfoForCompOnAppThread()->getCompilation() : _compInfoPT->getCompilation();
   TR_ASSERT(comp, "Should be called only within a compilation");

   bool validated = false;
   TR_OpaqueClassBlock *baseComponent = TR_J9VM::getBaseComponentClass(classPointer, numDims);

   if (comp->getOption(TR_UseSymbolValidationManager))
      {
      if (comp->getSymbolValidationManager()->verifySymbolHasBeenValidated(static_cast<void *>(baseComponent)))
         {
         validated = true;
         }
      else
         {
         TR_ASSERT(false, "Class 0x%p should already be validated\n", baseComponent);
         comp->failCompilation<J9::AOTSymbolValidationManagerFailure>("Failed to validate in getBaseComponentClass");
         }
      }
   else
      {
      if (((TR_ResolvedRelocatableJ9Method *) comp->getCurrentMethod())->validateArbitraryClass(comp, (J9Class *) classPointer))
         validated = true;
      }

   if (validated)
      return baseComponent;
   else
      return classPointer;  // not sure about this return value, but it's what we used to return before we got "smart"
   }

TR_OpaqueClassBlock *
TR_J9SharedCacheVM::getClassFromNewArrayType(int32_t arrayType)
   {
<<<<<<< HEAD
   // TODO: This needs to return null because for some reason VP depends on it.
   // It may be that this is just done because rememberClass is broken and can't 
   // handle arrays of primitives.
   // If you change this, please update the TEMP HACK in J9Compilation.cpp
   // and in initializeLocalArrayHeader as well.
=======
   TR::Compilation *comp = TR::comp();
   if (comp && comp->getOption(TR_UseSymbolValidationManager))
      return TR_J9VM::getClassFromNewArrayType(arrayType);
>>>>>>> 72338d7a
   return NULL;
   }


bool
TR_J9SharedCacheVM::isPrimitiveArray(TR_OpaqueClassBlock *classPointer)
   {
   TR::Compilation* comp = _compInfo->getCompInfoForCompOnAppThread() ? _compInfo->getCompInfoForCompOnAppThread()->getCompilation() : _compInfoPT->getCompilation();
   TR_ASSERT(comp, "Should be called only within a compilation");

   bool validated = false;
   bool isPrimArray = TR_J9VMBase::isPrimitiveArray(classPointer);

   if (comp->getOption(TR_UseSymbolValidationManager))
      {
      if (comp->getSymbolValidationManager()->verifySymbolHasBeenValidated(static_cast<void *>(classPointer)))
         {
         validated = true;
         }
      else
         {
         TR_ASSERT(false, "Class 0x%p should already be validated\n", classPointer);
         comp->failCompilation<J9::AOTSymbolValidationManagerFailure>("Failed to validate in isPrimitiveArray");
         }
      }
   else
      {
      if (((TR_ResolvedRelocatableJ9Method *) comp->getCurrentMethod())->validateArbitraryClass(comp, (J9Class *) classPointer))
         validated = true;
      }

   if (validated)
      return isPrimArray;
   else
      return false;
   }

bool
TR_J9SharedCacheVM::isReferenceArray(TR_OpaqueClassBlock *classPointer)
   {
   TR::Compilation* comp = _compInfo->getCompInfoForCompOnAppThread() ? _compInfo->getCompInfoForCompOnAppThread()->getCompilation() : _compInfoPT->getCompilation();
   TR_ASSERT(comp, "Should be called only within a compilation");

   bool validated = false;
   bool isRefArray = TR_J9VMBase::isReferenceArray(classPointer);

   if (comp->getOption(TR_UseSymbolValidationManager))
      {
      if (comp->getSymbolValidationManager()->verifySymbolHasBeenValidated(static_cast<void *>(classPointer)))
         {
         validated = true;
         }
      else
         {
         TR_ASSERT(false, "Class 0x%p should already be validated\n", classPointer);
         comp->failCompilation<J9::AOTSymbolValidationManagerFailure>("Failed to validate in isReferenceArray");
         }
      }
   else
      {
      if (((TR_ResolvedRelocatableJ9Method *) comp->getCurrentMethod())->validateArbitraryClass(comp, (J9Class *) classPointer))
         validated = true;
      }

   if (validated)
      return isRefArray;
   else
      return false;
   }

TR_OpaqueClassBlock *
TR_J9SharedCacheVM::getClassClassPointer(TR_OpaqueClassBlock *objectClassPointer)
   {
   TR_OpaqueClassBlock *ccPointer = TR_J9VM::getClassClassPointer(objectClassPointer);
   TR::Compilation *comp = TR::comp();
   if (comp && comp->getOption(TR_UseSymbolValidationManager))
      {
      if (!comp->getSymbolValidationManager()->addClassClassRecord(ccPointer, objectClassPointer))
         ccPointer = NULL;
      }
   return ccPointer;
   }

TR_OpaqueMethodBlock *
TR_J9SharedCacheVM::getInlinedCallSiteMethod(TR_InlinedCallSite *ics)
   {
   return (TR_OpaqueMethodBlock *)((TR_AOTMethodInfo *)(ics->_vmMethodInfo))->resolvedMethod->getPersistentIdentifier();
   }

// Answer the following conservatively until we know how to do better
bool
TR_J9SharedCacheVM::sameClassLoaders(TR_OpaqueClassBlock * class1, TR_OpaqueClassBlock * class2)
   {
   // conservative answer: need a relocation to validate
   return false;
   }

bool
TR_J9SharedCacheVM::isUnloadAssumptionRequired(TR_OpaqueClassBlock *, TR_ResolvedMethod *)
   {
   return true;
   }

bool
TR_J9SharedCacheVM::classHasBeenExtended(TR_OpaqueClassBlock * classPointer)
   {
   return true;
   }

bool
TR_J9SharedCacheVM::isGetImplInliningSupported()
   {
   return false;
   }

TR_ResolvedMethod *
TR_J9SharedCacheVM::getObjectNewInstanceImplMethod(TR_Memory *)
   {
   return NULL;
   }

////////////////// Under evaluation


TR::CodeCache *
TR_J9SharedCacheVM::getResolvedTrampoline(TR::Compilation *comp, TR::CodeCache *, J9Method * method, bool inBinaryEncoding)
   {
   return 0;
   }

intptrj_t
TR_J9SharedCacheVM::methodTrampolineLookup(TR::Compilation *comp, TR::SymbolReference * symRef, void * callSite)
   {
   TR_ASSERT(0, "methodTrampolineLookup not implemented for AOT");
   return 0;
   }


extern U_8 *align(U_8 *ptr, U_32 alignment);

// Multiple codeCache support
TR::CodeCache *
TR_J9SharedCacheVM::getDesignatedCodeCache(TR::Compilation *comp)
   {
   int32_t numReserved;
   int32_t compThreadID = comp ? comp->getCompThreadID() : -1;
   bool hadClassUnloadMonitor;
   bool hadVMAccess = releaseClassUnloadMonitorAndAcquireVMaccessIfNeeded(comp, &hadClassUnloadMonitor);
   TR::CodeCache * codeCache = TR::CodeCacheManager::instance()->reserveCodeCache(true, 0, compThreadID, &numReserved);
   acquireClassUnloadMonitorAndReleaseVMAccessIfNeeded(comp, hadVMAccess, hadClassUnloadMonitor);
   // For AOT we need some alignment
   if (codeCache)
      {
      codeCache->alignWarmCodeAlloc(_jitConfig->codeCacheAlignment - 1);

      // For AOT we must install the beginning of the code cache
      comp->setRelocatableMethodCodeStart((uint32_t *)codeCache->getWarmCodeAlloc());
      }
   else
      {
      // If this is a temporary condition due to all code caches being reserved for the moment
      // we should retry this compilation
      if (!(jitConfig->runtimeFlags & J9JIT_CODE_CACHE_FULL))
         {
         if (numReserved > 0)
            {
            // set an error code so that the compilation is retried
            if (comp)
               {
               comp->failCompilation<TR::RecoverableCodeCacheError>("Cannot reserve code cache");
               }
            }
         }
      }

   return codeCache;
   }


void *
TR_J9SharedCacheVM::getJ2IThunk(char *signatureChars, uint32_t signatureLength, TR::Compilation *comp)
   {
   return (void *)findPersistentThunk(signatureChars, signatureLength);
   }

void *
TR_J9SharedCacheVM::setJ2IThunk(char *signatureChars, uint32_t signatureLength, void *thunkptr, TR::Compilation *comp)
   {
   return persistThunk(signatureChars, signatureLength, (U_8*)thunkptr - 8 /* start of thunk */, *((U_32 *)((U_8*)thunkptr -8)) + 8 /* size of thunk */);
   }

void *
TR_J9SharedCacheVM::persistJ2IThunk(void *thunk)
   {
   return persistThunk(((TR_J2IThunk *)thunk)->terseSignature(), strlen(((TR_J2IThunk *)thunk)->terseSignature()), (uint8_t*)thunk, ((TR_J2IThunk *)thunk)->totalSize());
   }

void *
TR_J9SharedCacheVM::persistThunk(char *signatureChars, uint32_t signatureLength, uint8_t *thunkStart, uint32_t totalSize)
   {
#if defined(J9VM_INTERP_AOT_COMPILE_SUPPORT) && defined(J9VM_OPT_SHARED_CLASSES) && (defined(TR_HOST_X86) || defined(TR_HOST_POWER) || defined(TR_HOST_S390) || defined(TR_HOST_ARM))
   J9SharedDataDescriptor dataDescriptor;
   J9VMThread *curThread = getCurrentVMThread();

   dataDescriptor.address = (U_8*)thunkStart;
   dataDescriptor.length = totalSize;
   dataDescriptor.type = J9SHR_DATA_TYPE_AOTTHUNK;
   dataDescriptor.flags = 0;

   if (TR::Options::getAOTCmdLineOptions()->getOption(TR_TraceRelocatableDataDetailsCG))
      {
      TR_VerboseLog::write("<relocatableDataThunksDetailsCG>\n");

      TR_VerboseLog::write("%.*s\n", signatureLength, signatureChars);
      TR_VerboseLog::write("thunkAddress: %p, thunkSize: %x\n", dataDescriptor.address, dataDescriptor.length);
      TR_VerboseLog::write("thunkStart: %p\n", thunkStart);
      TR_VerboseLog::write("</relocatableDataThunksDetailsCG>\n");

      }

   const void* store= _jitConfig->javaVM->sharedClassConfig->storeSharedData(curThread, signatureChars, signatureLength, &dataDescriptor);
   if (!store) /* Store failed */
      {
      TR::Compilation* comp = _compInfo->getCompInfoForCompOnAppThread() ? _compInfo->getCompInfoForCompOnAppThread()->getCompilation() : _compInfoPT->getCompilation();
      if (comp)
         comp->failCompilation<TR::CompilationException>("Failed to persist thunk");
      else
         throw TR::CompilationException();
      }

#endif
   return thunkStart;
   }

//////////////////////////////////////////////////////////
// TR_J9SharedCacheVM
//////////////////////////////////////////////////////////

#if defined(J9VM_OPT_SHARED_CLASSES)

TR_J9SharedCacheVM::TR_J9SharedCacheVM(J9JITConfig * jitConfig, TR::CompilationInfo * compInfo, J9VMThread * vmThread)
   : TR_J9VM(jitConfig, compInfo, vmThread)
   {
   }


//d169771 [2177]
J9Class *
TR_J9SharedCacheVM::getClassForAllocationInlining(TR::Compilation *comp, TR::SymbolReference *classSymRef)
   {
   bool returnClassForAOT = true;
   if (!classSymRef->isUnresolved())
      return TR_J9VM::getClassForAllocationInlining(comp, classSymRef);
   else
      return (J9Class *) classSymRef->getOwningMethod(comp)->getClassFromConstantPool(comp, classSymRef->getCPIndex(), returnClassForAOT);
   }

#endif // defined J9VM_OPT_SHARED_CLASSES

#endif // defined J9VM_INTERP_AOT_COMPILE_SUPPORT



char *
TR_J9VMBase::classNameChars(TR::Compilation *comp, TR::SymbolReference * symRef, int32_t & length)
   {
   TR::Symbol * sym = symRef->getSymbol();
   if (sym == NULL || !sym->isClassObject() || symRef->getCPIndex() <= 0)
      {
      if (!symRef->isUnresolved() && (sym->isClassObject() || sym->isAddressOfClassObject()))
         {
         void * classObject = (void *) (sym->castToStaticSymbol()->getStaticAddress());
         if (sym->isAddressOfClassObject())
            classObject = *(void**)classObject;

         return getClassNameChars((TR_OpaqueClassBlock *) classObject, length);
         }

      length = 0;
      return NULL;
      }

   if (sym->addressIsCPIndexOfStatic())
      return symRef->getOwningMethod(comp)->classNameOfFieldOrStatic(symRef->getCPIndex(), length);

   TR_ResolvedMethod * method = symRef->getOwningMethod(comp);
   int32_t cpIndex = symRef->getCPIndex();

   TR_ASSERT(cpIndex != -1, "cpIndex shouldn't be -1");

   uint32_t len;
   char * n = method->getClassNameFromConstantPool(cpIndex, len);
   length = len;
   return n;
   }


// Native method bodies
//
#if defined(OSX)
JIT_HELPER(initialInvokeExactThunkGlue);
#else
JIT_HELPER(_initialInvokeExactThunkGlue);
#endif

JNIEXPORT jlong JNICALL Java_java_lang_invoke_ThunkTuple_initialInvokeExactThunk
   (JNIEnv *env, jclass clazz)
   {
#if defined(J9ZOS390)
   return (jlong)TOC_UNWRAP_ADDRESS(_initialInvokeExactThunkGlue);
#elif defined(TR_HOST_POWER) && (defined(TR_HOST_64BIT) || defined(AIXPPC)) && !defined(__LITTLE_ENDIAN__)
   return (jlong)(*(void **)_initialInvokeExactThunkGlue);
#elif defined(OSX)
   return (jlong)initialInvokeExactThunkGlue;
#else
   return (jlong)_initialInvokeExactThunkGlue;
#endif
   }

/* Note this is the underlying implementation of InterfaceHandle.vTableOffset(). Any special cases
 * (private interface method, methods in Object) have been adapted away by the java code, so this
 * native only ever deals with iTable interface methods.
 */
JNIEXPORT jint JNICALL Java_java_lang_invoke_InterfaceHandle_convertITableIndexToVTableIndex
  (JNIEnv *env, jclass InterfaceMethodHandle, jlong interfaceArg, jint itableIndex, jlong receiverClassArg)
   {
   J9Class  *interfaceClass = (J9Class*)(intptrj_t)interfaceArg;
   J9Class  *receiverClass  = (J9Class*)(intptrj_t)receiverClassArg;
   J9ITable *itableEntry;
   for (itableEntry = (J9ITable*)receiverClass->iTable; itableEntry; itableEntry = itableEntry->next)
      if (itableEntry->interfaceClass == interfaceClass)
         break;
   TR_ASSERT(itableEntry, "Shouldn't call convertITableIndexToVTableIndex without first ensuring the receiver implements the interface");
   UDATA *itableArray = (UDATA*)(itableEntry+1);
   return (itableArray[itableIndex] - sizeof(J9Class))/sizeof(intptrj_t);
#if 0 // TODO:JSR292: We probably want to do something more like this instead, so it will properly handle exceptional cases
   struct
      {
      UDATA interfaceClass;
      UDATA methodIndex;
      } indexAndLiterals =
      {
      (UDATA)interfaceClass,
      (UDATA)itableIndex
      };
   J9Object *receiver = (J9Object*)receiverArg;
   return (jint)jitLookupInterfaceMethod(receiver->clazz, &indexAndLiterals, 0);
#endif
   }


extern "C" {
JNIEXPORT void JNICALL Java_java_lang_invoke_MutableCallSite_invalidate
  (JNIEnv *env, jclass MutableCallSite, jlongArray cookieArrayObject);
}

JNIEXPORT void JNICALL Java_java_lang_invoke_MutableCallSite_invalidate
  (JNIEnv *env, jclass MutableCallSite, jlongArray cookieArrayObject)
   {
   J9VMThread          *vmThread  = (J9VMThread*)env;
   J9JITConfig         *jitConfig = vmThread->javaVM->jitConfig;
   TR_FrontEnd         *fe        = TR_J9VMBase::get(jitConfig, vmThread);
   TR_RuntimeAssumptionTable *rat = TR::CompilationInfo::get(jitConfig)->getPersistentInfo()->getRuntimeAssumptionTable();

   bool verbose = TR::Options::getCmdLineOptions()->getVerboseOption(TR_VerboseHooks);
   bool details = TR::Options::getCmdLineOptions()->getVerboseOption(TR_VerboseHookDetails);
   int threadID = (int)(intptr_t)vmThread;

   if (verbose)
      TR_VerboseLog::writeLineLocked(TR_Vlog_HK, "%x hook %s vmThread=%p ", threadID, "MutableCallSite.invalidate", vmThread);

   jint numSites = env->GetArrayLength(cookieArrayObject);
   if (numSites <= 0)
      {
      if (verbose)
         TR_VerboseLog::writeLineLocked(TR_Vlog_HK, "%x   finished -- nothing to do", threadID);
      return;
      }

   jlong *cookies = (jlong*)alloca(numSites * sizeof(cookies[0]));
   env->GetLongArrayRegion(cookieArrayObject, 0, numSites, cookies);
   if (!env->ExceptionCheck())
      {
      // Because this is a JNI call, a java thread entering this function will not have
      // VM Access. Therefore we should explicitly acquire it.
      bool alreadyHasVMAccess = (vmThread->publicFlags & J9_PUBLIC_FLAGS_VM_ACCESS);
      if (!alreadyHasVMAccess)
         vmThread->javaVM->internalVMFunctions->internalEnterVMFromJNI(vmThread);
      jitAcquireClassTableMutex(vmThread);

      for (int32_t i=0; i < numSites; i++)
         {
         jlong cookie = cookies[i];
         if (cookie)
            {
            if (details)
               TR_VerboseLog::writeLineLocked(TR_Vlog_HD, "%x     notifying cookies[%3d] " UINT64_PRINTF_FORMAT_HEX, threadID, i, cookie);
            rat->notifyMutableCallSiteChangeEvent(fe, cookie);
            }
         else
            {
            if (details)
               TR_VerboseLog::writeLineLocked(TR_Vlog_HD, "%x     skipping nonexistent cookies[%3d]", threadID, i);
            }
         }

      jitReleaseClassTableMutex(vmThread);
      if (!alreadyHasVMAccess)
         vmThread->javaVM->internalVMFunctions->internalExitVMToJNI(vmThread);

      if (verbose)
         TR_VerboseLog::writeLineLocked(TR_Vlog_HK, "%x   finished %d CallSites", threadID, numSites);
      }
   else
      {
      if (verbose)
         TR_VerboseLog::writeLineLocked(TR_Vlog_HK, "%x hook %s vmThread=%p failed exception check", threadID, "MutableCallSite.invalidate", vmThread);
      }
   }

// Log file handling
//
extern "C" {

void feLockRTlog(TR_FrontEnd * fe)
   {
   J9JITConfig * config = getJ9JitConfigFromFE(fe);
   j9jitrt_lock_log(config);
   }

void feUnlockRTlog(TR_FrontEnd * fe)
   {
   J9JITConfig * config = getJ9JitConfigFromFE(fe);
   j9jitrt_unlock_log(config);
   }

void TR_VerboseLog::vlogAcquire()
   {
   j9jit_lock_vlog(_config);
   }

void TR_VerboseLog::vlogRelease()
   {
   j9jit_unlock_vlog(_config);
   }

void TR_VerboseLog::vwrite(const char *format, va_list args)
   {
   j9jit_vprintf((J9JITConfig *)_config, (char*)format, args);
   }

void TR_VerboseLog::writeTimeStamp()
   {
   if (TR::Options::getCmdLineOptions()->getOption(TR_PrintAbsoluteTimestampInVerboseLog))
      {
      char timestamp[32];
      TR::CompilationInfo *compInfo = TR::CompilationInfo::get();
      PORT_ACCESS_FROM_JITCONFIG(compInfo->getJITConfig());
      j9str_ftime(timestamp, sizeof(timestamp), "%b-%d-%Y_%H:%M:%S ", j9time_current_time_millis());
      write(timestamp);
      }
   }

}


// -----------------------------------------------------------------------------


static bool
portLibCall_sysinfo_has_resumable_trap_handler()
   {
   // remove TR_HOST_ and TR_TARGET_ defines once code is moved to each architectures port library

   /* PPC */
   #if defined(TR_HOST_POWER) && defined(TR_TARGET_POWER)
      #if defined(AIXPPC) || defined(LINUX)
         return true;
      #else
         return false;
      #endif
   #endif

   /* X86 */
   #if defined(TR_HOST_X86) && defined(TR_TARGET_X86)
      #if defined(J9HAMMER) || defined(WINDOWS) || defined(LINUX) // LINUX_POST22
         return true;
      #else
         return false;
      #endif
   #endif

   /* ARM */
   #if defined(TR_HOST_ARM) && defined(TR_TARGET_ARM)
      #ifdef LINUX
         return true;
      #else
         return false;
      #endif
   #endif

   /* 390 */
   #if defined(TR_HOST_S390) && defined(TR_TARGET_S390)
      #if defined(J9ZOS390)
         if (!_isPSWInProblemState())
            {
            return false;
            }
      #endif
      #if defined(J9ZTPF)
         return false;
      #else
         return true;
      #endif
   #endif

   }

static bool
portLibCall_sysinfo_has_fixed_frame_C_calling_convention()
   {
   // remove TR_HOST_ and TR_TARGET_ defines once code is moved to each architectures port library

   /* PPC */
  #if defined(TR_HOST_POWER) && defined(TR_TARGET_POWER)
      #if defined(AIXPPC) || defined(LINUX)
         return true;
      #else
         return false;
      #endif
   #endif

   /* S390 */
   #if defined(TR_HOST_S390) && defined(TR_TARGET_S390)
       return true;
   #endif

   /* ARM */
   #if defined(TR_HOST_ARM) && defined(TR_TARGET_ARM)
      return false;
   #endif

   /* X86 */
   #if defined(TR_HOST_X86) && defined(TR_TARGET_X86)
      return false;
   #endif

   }


static uint32_t
portLibCall_sysinfo_number_bytes_read_inaccessible()
   {
   // remove TR_HOST_ and TR_TARGET_ defines once code is moved to each architectures port library

   /* PPC */
   #if defined(TR_HOST_POWER) && defined(TR_TARGET_POWER)
      return 0;
   #endif

   /* X86 */
   #if defined(TR_HOST_X86) && defined(TR_TARGET_X86)
      #if defined(J9HAMMER) || defined(WINDOWS) || defined(LINUX) // LINUX_POST22
         return 4096;
      #else
         return 0;
      #endif
   #endif

   /* ARM */
   #if defined(TR_HOST_ARM) && defined(TR_TARGET_ARM)
      return 0;
   #endif

   /* 390 */
   #if defined(TR_HOST_S390) && defined(TR_TARGET_S390)
      return 4096;
   #endif

   }

static uint32_t
portLibCall_sysinfo_number_bytes_write_inaccessible()
   {
   // remove TR_HOST_ and TR_TARGET_ defines once code is moved to each architectures port library

   /* PPC */
   #if defined(TR_HOST_POWER) && defined(TR_TARGET_POWER)
      return 4096;
   #endif

   /* X86 */
   #if defined(TR_HOST_X86) && defined(TR_TARGET_X86)
      #if defined(J9HAMMER) || defined(WINDOWS) || defined(LINUX) // LINUX_POST22
         return 4096;
      #else
         return 0;
      #endif
   #endif

   /* ARM */
   #if defined(TR_HOST_ARM) && defined(TR_TARGET_ARM)
      return 0;
   #endif

   /* 390 */
   #if defined(TR_HOST_S390) && defined(TR_TARGET_S390)
      return 4096;
   #endif

   }

static bool
portLibCall_sysinfo_supports_scaled_index_addressing()
   {
   // remove TR_HOST_ and TR_TARGET_ defines once code is moved to each architectures port library

   /* X86 */
   #if defined(TR_HOST_X86) && defined(TR_TARGET_X86)
      return true;
   #endif

   /* PPC */
   #if defined(TR_HOST_POWER) && defined(TR_TARGET_POWER)
      return false;
   #endif

   /* S390 */
   #if defined(TR_HOST_S390) && defined(TR_TARGET_S390)
       return false;
   #endif

   /* ARM */
   #if defined(TR_HOST_ARM) && defined(TR_TARGET_ARM)
      return false;
   #endif

   }<|MERGE_RESOLUTION|>--- conflicted
+++ resolved
@@ -7614,18 +7614,7 @@
                   callerClass = (J9Class*) callerMethodSymbol->getResolvedMethod()->classOfMethod();
                   }
 
-<<<<<<< HEAD
                skipFrame = transformJlrMethodInvoke(callerMethod, callerClass);
-=======
-               {
-               TR::VMAccessCriticalSection jlrMethodInvoke(this);
-
-               if (vmThread()->javaVM->jlrMethodInvoke == NULL)
-                  return 0;
-               }
-
-               skipFrame = stackWalkerMaySkipFrames((TR_OpaqueMethodBlock *)callerMethod, (TR_OpaqueClassBlock *)callerClass);
->>>>>>> 72338d7a
 
                if (!skipFrame && inlineDepth == stackDepth)
                   break;
@@ -8226,31 +8215,14 @@
 
 bool TR_J9VM::transformJlrMethodInvoke(J9Method *callerMethod, J9Class *callerClass)
    {
-   TR::VMAccessCriticalSection jlrMethodInvoke(this);
-
-   if (vmThread()->javaVM->jlrMethodInvoke == NULL)
-      return 0;
-
-   bool skipFrame = (vmThread()->javaVM->jlrMethodInvoke == callerMethod);
-   if (!skipFrame)
-      skipFrame = (vmThread()->javaVM->jlrAccessibleObject != NULL) &&
-         isInstanceOf((TR_OpaqueClassBlock*) callerClass,
-                      (TR_OpaqueClassBlock*) J9VM_J9CLASS_FROM_JCLASS(vmThread(), vmThread()->javaVM->jlrAccessibleObject),
-                      false);
-#if defined(J9VM_OPT_SIDECAR)
-   if (!skipFrame)
-      skipFrame = (vmThread()->javaVM->srMethodAccessor != NULL) &&
-         isInstanceOf((TR_OpaqueClassBlock*) callerClass,
-                      (TR_OpaqueClassBlock*) J9VM_J9CLASS_FROM_JCLASS(vmThread(), vmThread()->javaVM->srMethodAccessor),
-                      false);
-   if (!skipFrame)
-      skipFrame = (vmThread()->javaVM->srConstructorAccessor != NULL) &&
-         isInstanceOf((TR_OpaqueClassBlock*) callerClass,
-                      (TR_OpaqueClassBlock*) J9VM_J9CLASS_FROM_JCLASS(vmThread(), vmThread()->javaVM->srConstructorAccessor),
-                      false);
-#endif // J9VM_OPT_SIDECAR
-
-   return skipFrame;
+      {
+      TR::VMAccessCriticalSection jlrMethodInvoke(this);
+
+      if (vmThread()->javaVM->jlrMethodInvoke == NULL)
+         return false;
+      }
+
+   return stackWalkerMaySkipFrames((TR_OpaqueMethodBlock *)callerMethod, (TR_OpaqueClassBlock *)callerClass);
    }
 
 int32_t
@@ -9157,17 +9129,14 @@
 TR_OpaqueClassBlock *
 TR_J9SharedCacheVM::getClassFromNewArrayType(int32_t arrayType)
    {
-<<<<<<< HEAD
    // TODO: This needs to return null because for some reason VP depends on it.
    // It may be that this is just done because rememberClass is broken and can't 
    // handle arrays of primitives.
    // If you change this, please update the TEMP HACK in J9Compilation.cpp
    // and in initializeLocalArrayHeader as well.
-=======
    TR::Compilation *comp = TR::comp();
    if (comp && comp->getOption(TR_UseSymbolValidationManager))
       return TR_J9VM::getClassFromNewArrayType(arrayType);
->>>>>>> 72338d7a
    return NULL;
    }
 
