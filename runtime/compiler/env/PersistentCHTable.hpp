/*******************************************************************************
 * Copyright (c) 2000, 2020 IBM Corp. and others
 *
 * This program and the accompanying materials are made available under
 * the terms of the Eclipse Public License 2.0 which accompanies this
 * distribution and is available at https://www.eclipse.org/legal/epl-2.0/
 * or the Apache License, Version 2.0 which accompanies this distribution and
 * is available at https://www.apache.org/licenses/LICENSE-2.0.
 *
 * This Source Code may also be made available under the following
 * Secondary Licenses when the conditions for such availability set
 * forth in the Eclipse Public License, v. 2.0 are satisfied: GNU
 * General Public License, version 2 with the GNU Classpath
 * Exception [1] and GNU General Public License, version 2 with the
 * OpenJDK Assembly Exception [2].
 *
 * [1] https://www.gnu.org/software/classpath/license.html
 * [2] http://openjdk.java.net/legal/assembly-exception.html
 *
 * SPDX-License-Identifier: EPL-2.0 OR Apache-2.0 OR GPL-2.0 WITH Classpath-exception-2.0 OR LicenseRef-GPL-2.0 WITH Assembly-exception
 *******************************************************************************/

#ifndef TR_PERSISTENTCHTABLE_INCL
#define TR_PERSISTENTCHTABLE_INCL

#include <stdint.h>
#include "compile/CompilationTypes.hpp"
#include "env/CompilerEnv.hpp"
#include "env/TRMemory.hpp"
#include "il/DataTypes.hpp"
#include "infra/Link.hpp"
#include "infra/TRlist.hpp"
#include "runtime/RuntimeAssumptions.hpp"

#define CLASSHASHTABLE_SIZE  (4001) // close to 8000 classes will be loaded in WebSphere

class TR_FrontEnd;
class TR_OpaqueClassBlock;
class TR_OpaqueMethodBlock;
class TR_PersistentClassInfo;
class TR_ResolvedMethod;
namespace OMR { class RuntimeAssumption; }
class TR_RuntimeAssumptionTable;
namespace TR { class Compilation; }
namespace TR { class ResolvedMethodSymbol; }
namespace TR { class CompilationInfo; }

class TR_PersistentCHTable
   {
   private:
<<<<<<< HEAD

   /**
    * @brief Enum to denote the state of the CH Table:
    *
    *        active: Data in the CH Table can be used and updated.
    *        activating: CH Table is in the process of being activated;
    *                    this state is used when the CH Table is
    *                    being populated in the restore run.
    *        reset: CH Table is not active.
=======
   /**
    * @brief Enum to denote the state of the CH Table:
    *
    *        reset:            CH Table is not active.
    *        active:           Data in the CH Table can be used and updated.
    *        activating:       CH Table is in the process of being activated;
    *                          this state is used when the CH Table is
    *                          being populated in the restore run.
    *        activationFailed: CH Table failed activation.
>>>>>>> 0e87192a
    */
   enum Status
      {
      reset            = 0x0,
      active           = 0x1,
      activating       = 0x2,
      activationFailed = 0x3
      };

   public:
   TR_ALLOC(TR_Memory::PersistentCHTable)

   TR_PersistentCHTable(TR_PersistentMemory *);

   virtual TR_PersistentClassInfo * findClassInfo(TR_OpaqueClassBlock * classId);

   virtual TR_PersistentClassInfo * findClassInfoAfterLocking(TR_OpaqueClassBlock * classId, TR::Compilation *, bool returnClassInfoForAOT = false);
   virtual TR_PersistentClassInfo * findClassInfoAfterLocking(TR_OpaqueClassBlock * classId, TR_FrontEnd *, bool returnClassInfoForAOT = false);

   void dumpMethodCounts(TR_FrontEnd *fe, TR_Memory &trMemory);         // A routine to dump initial method compilation counts

   virtual void commitSideEffectGuards(TR::Compilation *c);
   virtual bool isOverriddenInThisHierarchy(TR_ResolvedMethod *, TR_OpaqueClassBlock *, int32_t, TR::Compilation *comp, bool locked = false);

   virtual TR_ResolvedMethod * findSingleInterfaceImplementer(TR_OpaqueClassBlock *, int32_t, TR_ResolvedMethod *, TR::Compilation *, bool locked = false, bool validate = true);
   virtual TR_ResolvedMethod * findSingleAbstractImplementer(TR_OpaqueClassBlock *, int32_t, TR_ResolvedMethod *, TR::Compilation *, bool locked = false, bool validate = true);

   // profiler
   virtual bool isKnownToHaveMoreThanTwoInterfaceImplementers(TR_OpaqueClassBlock *, int32_t, TR_ResolvedMethod *, TR::Compilation *, bool locked = false);

   // optimizer
   virtual TR_OpaqueClassBlock *findSingleConcreteSubClass(TR_OpaqueClassBlock *, TR::Compilation *, bool validate = true);
   virtual TR_ResolvedMethod * findSingleImplementer(TR_OpaqueClassBlock * thisClass, int32_t cpIndexOrVftSlot, TR_ResolvedMethod * callerMethod, TR::Compilation * comp, bool locked, TR_YesNoMaybe useGetResolvedInterfaceMethod, bool validate = true);

   virtual bool hasThreeOrMoreCompiledImplementors(TR_OpaqueClassBlock *, int32_t, TR_ResolvedMethod *, TR::Compilation *, TR_Hotness hotness = warm, bool locked = false);
   virtual int32_t findnInterfaceImplementers(TR_OpaqueClassBlock *, int32_t, TR_ResolvedMethod *implArray[], int32_t, TR_ResolvedMethod *, TR::Compilation *, bool locked = false);
   virtual TR_ResolvedMethod * findSingleJittedImplementer(TR_OpaqueClassBlock *, int32_t, TR_ResolvedMethod *, TR::Compilation *, TR::ResolvedMethodSymbol*, bool locked = false);

   // J9 below

   virtual void methodGotOverridden(TR_FrontEnd *, TR_PersistentMemory *, TR_OpaqueMethodBlock *overriddingMethod, TR_OpaqueMethodBlock *overriddenMethod, int32_t smpFlag);
   virtual TR_PersistentClassInfo *classGotLoaded(TR_FrontEnd *, TR_OpaqueClassBlock *classId);
   virtual bool classGotInitialized(TR_FrontEnd* vm, TR_PersistentMemory *, TR_OpaqueClassBlock *classId, TR_PersistentClassInfo *clazz = 0);
   virtual bool classGotExtended(TR_FrontEnd *vm, TR_PersistentMemory *, TR_OpaqueClassBlock *superClassId, TR_OpaqueClassBlock *subClassId);
   virtual void classGotUnloaded(TR_FrontEnd *vm, TR_OpaqueClassBlock *classId);
   virtual void classGotUnloadedPost(TR_FrontEnd *fe, TR_OpaqueClassBlock *classId);
   virtual void classGotRedefined(TR_FrontEnd *vm, TR_OpaqueClassBlock *oldClassId, TR_OpaqueClassBlock *newClassId);
   virtual void removeClass(TR_FrontEnd *, TR_OpaqueClassBlock *classId, TR_PersistentClassInfo *info, bool removeInfo);
   virtual void resetVisitedClasses(); // highly time consuming


   template <class Alloc = TR::PersistentAllocator>
   class VisitTracker
      {
      public:
      VisitTracker(Alloc &alloc) : _visited(alloc) {}
      ~VisitTracker()
         {
         for (auto iter = _visited.begin(); iter != _visited.end(); iter++)
            {
            (*iter)->resetVisited();
            }
         }
      void visit(TR_PersistentClassInfo* info)
         {
         _visited.push_front(info);
         info->setVisited();
         }

      private:
      TR::list<TR_PersistentClassInfo *, Alloc&> _visited;
      };

   typedef TR::list<TR_PersistentClassInfo *, TR::PersistentAllocator&> ClassList;

   /**
    * @brief Collects all subclasses of a given class into the ClassList container passed in
    *
    * @param clazz The class whose list of subclasses is required
    * @param classList the container to hold the list of subclasses
    * @param comp TR_J9VMBase object
    * @param locked indicates where the class hierarchy mutex has already been acquired
    */
   void collectAllSubClasses(TR_PersistentClassInfo *clazz, ClassList &classList, TR_J9VMBase *fej9, bool locked = false);

   /**
    * @brief Resets the Cached CCV Result for class passed in as well as all
    *        subclasses
    *
    * @param fej9 TR_J9VMBase object
    * @param clazz The class whose cached CCV Result (as well as those of its subclasses) is to be reset.
    */
   void resetCachedCCVResult(TR_J9VMBase *fej9, TR_OpaqueClassBlock *clazz);

   /**
    * @brief API to activate the CH Table. This API should only be used on the restore run. It also
    *        should only be run with exclusive access in hand; this is because this method goes through
    *        all J9Classes, runs the necessary JIT Hooks, and adds the classes to the CH Table.
    *
    * @param vmThread J9VMThread pointer
    * @param fej9     TR_J9VMBase pointer
    * @param compInfo TR::CompilationInfo pointer
    *
    * @return true if successfully activated CH Table, false otherwise.
    */
   bool activate(J9VMThread *vmThread, TR_J9VMBase *fej9, TR::CompilationInfo *compInfo);

#ifdef DEBUG
   void dumpStats(TR_FrontEnd *);
#endif

<<<<<<< HEAD

=======
>>>>>>> 0e87192a
   bool isActive() { return _status == Status::active; }
   bool isActivating() { return _status == Status::activating; }
   bool isAccessible() { return (isActive() || isActivating()); }
   bool failedToActivate() { return _status == Status::activationFailed; }

   protected:
   void removeAssumptionFromRAT(OMR::RuntimeAssumption *assumption);
   TR_LinkHead<TR_PersistentClassInfo> *getClasses() const { return _classes; }

   private:
   Status _status;
<<<<<<< HEAD
=======

>>>>>>> 0e87192a
   /**
    * @brief Collects all subclasses of a given class into the ClassList container passed in; assumes
    *        that the class hierarchy mutex has been acquired
    *
    * @param clazz The class whose list of subclasses is required
    * @param classList the container to hold the list of subclasses
    * @param marked structure to track visited subclasses
    */
   void collectAllSubClassesLocked(TR_PersistentClassInfo *clazz, ClassList &classList, VisitTracker<> &marked);

   /**
    * @brief Recursive method used to add a class to the CH Table. The reason for the recursion is
    *        because of the way CH Table and JIT Hook code is structured - it assumes that the parent
    *        of a class is already in the CH Table. Therefore, this method does the following:
    *
    *          1. Add superclasses (recursive invocation)
    *          2. Add interfaces implemented (recursive invocation)
    *          3. Trigger class load hook
    *          4. Trigger class preinitialize hook
    *          5. Add array class (recursive invocation)
    *
    * @param vmThread J9VMThread pointer
    * @param jitConfig J9JITConfig pointer
    * @param j9clazz Pointer to J9Class of class to be added to CH Table
    * @param compInfo TR::CompilationInfo pointer
    *
    * @return true if successfully added class to CH Table, false otherwise.
    */
   bool addClassToTable(J9VMThread *vmThread,
                        J9JITConfig *jitConfig,
                        J9Class *j9clazz,
                        TR::CompilationInfo *compInfo);

   void resetStatus() { _status = Status::reset; }
   void setActive() { _status = Status::active; }
   void setActivating() { _status = Status::activating; }
   void setFailedToActivate() { _status = Status::activationFailed; }

   uint8_t _buffer[sizeof(TR_LinkHead<TR_PersistentClassInfo>) * (CLASSHASHTABLE_SIZE + 1)];
   TR_LinkHead<TR_PersistentClassInfo> *_classes;
   TR_PersistentMemory *_trPersistentMemory;
   };

#endif<|MERGE_RESOLUTION|>--- conflicted
+++ resolved
@@ -48,17 +48,6 @@
 class TR_PersistentCHTable
    {
    private:
-<<<<<<< HEAD
-
-   /**
-    * @brief Enum to denote the state of the CH Table:
-    *
-    *        active: Data in the CH Table can be used and updated.
-    *        activating: CH Table is in the process of being activated;
-    *                    this state is used when the CH Table is
-    *                    being populated in the restore run.
-    *        reset: CH Table is not active.
-=======
    /**
     * @brief Enum to denote the state of the CH Table:
     *
@@ -68,7 +57,6 @@
     *                          this state is used when the CH Table is
     *                          being populated in the restore run.
     *        activationFailed: CH Table failed activation.
->>>>>>> 0e87192a
     */
    enum Status
       {
@@ -180,10 +168,6 @@
    void dumpStats(TR_FrontEnd *);
 #endif
 
-<<<<<<< HEAD
-
-=======
->>>>>>> 0e87192a
    bool isActive() { return _status == Status::active; }
    bool isActivating() { return _status == Status::activating; }
    bool isAccessible() { return (isActive() || isActivating()); }
@@ -195,10 +179,7 @@
 
    private:
    Status _status;
-<<<<<<< HEAD
-=======
-
->>>>>>> 0e87192a
+
    /**
     * @brief Collects all subclasses of a given class into the ClassList container passed in; assumes
     *        that the class hierarchy mutex has been acquired
