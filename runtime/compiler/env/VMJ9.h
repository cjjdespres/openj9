--- conflicted
+++ resolved
@@ -64,10 +64,7 @@
 #if defined(JITSERVER_SUPPORT)
 class TR_Listener;
 #endif /* defined(JITSERVER_SUPPORT) */
-<<<<<<< HEAD
 class TR_StatisticsThread;
-=======
->>>>>>> 5dd23af8
 struct TR_CallSite;
 struct TR_CallTarget;
 namespace J9 { class ObjectModel; }
@@ -147,10 +144,7 @@
 #if defined(JITSERVER_SUPPORT)
    TR_Listener   *listener;
 #endif /* defined(JITSERVER_SUPPORT) */
-<<<<<<< HEAD
    TR_StatisticsThread   *statisticsThread;
-=======
->>>>>>> 5dd23af8
    TR_LMGuardedStorage *lmGuardedStorage;
    TR::CodeCacheManager *codeCacheManager; // reachable from JitPrivateConfig for kca's benefit
    TR_DataCacheManager *dcManager;  // reachable from JitPrivateConfig for kca's benefit
