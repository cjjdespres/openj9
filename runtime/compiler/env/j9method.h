/*******************************************************************************
 * Copyright (c) 2000, 2019 IBM Corp. and others
 *
 * This program and the accompanying materials are made available under
 * the terms of the Eclipse Public License 2.0 which accompanies this
 * distribution and is available at https://www.eclipse.org/legal/epl-2.0/
 * or the Apache License, Version 2.0 which accompanies this distribution and
 * is available at https://www.apache.org/licenses/LICENSE-2.0.
 *
 * This Source Code may also be made available under the following
 * Secondary Licenses when the conditions for such availability set
 * forth in the Eclipse Public License, v. 2.0 are satisfied: GNU
 * General Public License, version 2 with the GNU Classpath
 * Exception [1] and GNU General Public License, version 2 with the
 * OpenJDK Assembly Exception [2].
 *
 * [1] https://www.gnu.org/software/classpath/license.html
 * [2] http://openjdk.java.net/legal/assembly-exception.html
 *
 * SPDX-License-Identifier: EPL-2.0 OR Apache-2.0 OR GPL-2.0 WITH Classpath-exception-2.0 OR LicenseRef-GPL-2.0 WITH Assembly-exception
 *******************************************************************************/

#ifndef j9method_h
#define j9method_h

#include "net/ServerStream.hpp"
#include "codegen/FrontEnd.hpp"
#include "compile/Compilation.hpp"
#include "compile/Method.hpp"
#include "compile/ResolvedMethod.hpp"
#include "env/TRMemory.hpp"
#include "env/jittypes.h"
#include "il/DataTypes.hpp"
#include "ilgen/IlGeneratorMethodDetails.hpp"

#define J9ROM_CP_BASE(romClassPtr, x) ((x*) (((U_8 *) (romClassPtr)) + sizeof(J9ROMClass)))

#ifdef DEBUG
   #define INCREMENT_COUNTER(vm, slotName) (vm)->_jitConfig->slotName++
#else
   #define INCREMENT_COUNTER(vm, slotName)
#endif

class TR_J9VMBase;
class TR_PersistentJittedBodyInfo;

extern "C" {
struct J9UTF8;
struct J9Class;
struct J9Method;
struct J9ConstantPool;
struct J9ClassLoader;
struct J9RAMConstantPoolItem;
struct J9ROMClass;
struct J9ROMMethod;
struct J9ROMConstantPoolItem;
struct J9ROMFieldRef;
struct J9ExceptionHandler;
}

#ifdef __cplusplus
extern "C" J9UTF8 * getSignatureFromTR_VMMethod(TR_OpaqueMethodBlock *vmMethod);
extern "C" J9UTF8 * getNameFromTR_VMMethod(TR_OpaqueMethodBlock *vmMethod);
extern "C" J9UTF8 * getClassNameFromTR_VMMethod(TR_OpaqueMethodBlock *vmMethod);
extern "C" J9Class * getRAMClassFromTR_ResolvedVMMethod(TR_OpaqueMethodBlock *vmMethod);
#endif

static bool supportsFastJNI(TR_FrontEnd *fe)
   {
#if defined(TR_TARGET_S390) || defined(TR_TARGET_X86) || defined(TR_TARGET_POWER)
   return true;
#else
   return false;
#endif
   }

UDATA getFieldType(J9ROMConstantPoolItem * cp, I_32 cpIndex);
inline char *nextSignatureArgument(char *currentArgument)
   {
   char *result = currentArgument;
   while (*result == '[')
      result++;
   if (*result == 'L')
      while (*result != ';')
         result++;
   return result+1;
   }

inline char *nthSignatureArgument(int32_t n, char *currentArgument)
   {
   while (n-- >= 1)
      currentArgument = nextSignatureArgument(currentArgument);
   return currentArgument;
   }

class TR_J9MethodBase;
class TR_J9MethodParameterIterator : public TR_MethodParameterIterator
   {
public:
   TR_ALLOC(TR_Memory::Method)
   virtual TR::DataType         getDataType();
   virtual TR_OpaqueClassBlock * getOpaqueClass();
   virtual char *                getUnresolvedJavaClassSignature(uint32_t&);
   virtual bool                  isArray();
   virtual bool                  isClass();
   virtual bool                  atEnd();
   virtual void                  advanceCursor();
private:
   TR_J9MethodParameterIterator(TR_J9MethodBase &j9Method, TR::Compilation& comp, TR_ResolvedMethod * resolveMethod);
   TR_J9MethodBase &    _j9Method;
   TR_ResolvedMethod *  _resolvedMethod;
   char *               _sig;
   uintptr_t            _nextIncrBy;
   friend class TR_J9MethodBase;
   };

class TR_J9MethodBase : public TR::Method
   {
public:
   TR_ALLOC(TR_Memory::Method)

   static bool                   isBigDecimalNameAndSignature(J9UTF8 *name, J9UTF8 *signature);
   static bool                   isBigDecimalMethod(J9ROMMethod * romMethod, J9ROMClass * romClass);
   static bool                   isBigDecimalMethod(J9UTF8 * className, J9UTF8 * name, J9UTF8 * signature);
   static bool                   isBigDecimalMethod(J9Method * j9Method);
   bool                          isBigDecimalMethod( TR::Compilation * comp = NULL);
   static bool                   isBigDecimalConvertersNameAndSignature(J9UTF8 *name, J9UTF8 *signature);
   static bool                   isBigDecimalConvertersMethod(J9ROMMethod * romMethod, J9ROMClass * romClass);
   static bool                   isBigDecimalConvertersMethod(J9UTF8 * className, J9UTF8 * name, J9UTF8 * signature);
   static bool                   isBigDecimalConvertersMethod(J9Method * j9Method);
   bool                          isBigDecimalConvertersMethod( TR::Compilation * comp = NULL);

   static bool                   isUnsafeGetPutWithObjectArg(TR::RecognizedMethod rm);
   static bool                   isUnsafeGetPutBoolean(TR::RecognizedMethod rm);
   static bool                   isUnsafePut(TR::RecognizedMethod rm);
   static bool                   isVolatileUnsafe(TR::RecognizedMethod rm);
   static TR::DataType           unsafeDataTypeForArray(TR::RecognizedMethod rm);
   static TR::DataType           unsafeDataTypeForObject(TR::RecognizedMethod rm);
   static bool                   isVarHandleOperationMethod(TR::RecognizedMethod rm);
   virtual bool                  isVarHandleAccessMethod(TR::Compilation * = NULL);

   virtual bool                  isUnsafeWithObjectArg( TR::Compilation * comp = NULL);
   virtual bool                  isUnsafeCAS(TR::Compilation * = NULL);
   virtual uint32_t              numberOfExplicitParameters();
   virtual TR::DataType         parmType(uint32_t parmNumber); // returns the type of the parmNumber'th parameter (0-based)

   virtual TR::ILOpCodes         directCallOpCode();
   virtual TR::ILOpCodes         indirectCallOpCode();

   virtual TR::DataType         returnType();
   virtual uint32_t              returnTypeWidth();
   virtual bool                  returnTypeIsUnsigned();
   virtual TR::ILOpCodes         returnOpCode();

   virtual const char *          signature(TR_Memory  *, TR_AllocationKind = heapAlloc); // this actually returns the class, method, and signature!
   virtual uint16_t              classNameLength();
   virtual uint16_t              nameLength();
   virtual uint16_t              signatureLength();
   virtual char *                classNameChars(); // returns the utf8 of the class that this method is in.
   virtual char *                nameChars(); // returns the utf8 of the method name
   virtual char *                signatureChars(); // returns the utf8 of the signature

   void                          setSignature(char *newSignature, int32_t newSignatureLength, TR_Memory *); // JSR292
   virtual void                  setArchetypeSpecimen(bool b = true);

   virtual bool                  isConstructor();
   virtual bool                  isFinalInObject();
   virtual TR_MethodParameterIterator* getParameterIterator( TR::Compilation &comp, TR_ResolvedMethod *r)
      { return new (comp.trHeapMemory()) TR_J9MethodParameterIterator(*this, comp, r); }

   virtual bool isArchetypeSpecimen(){ return _flags.testAny(ArchetypeSpecimen); }

protected:
   friend class TR_Debug;
   friend class TR_DebugExt;
   uintptr_t    j9returnType();
   void         parseSignature(TR_Memory *);


   uintptr_t    _paramElements;
   uintptr_t    _paramSlots;
public:
   J9UTF8 *     _signature;
   J9UTF8 *     _name;
   J9UTF8 *     _className;
protected:
   uint8_t *    _argTypes;
   char *       _fullSignature;
   flags32_t    _flags;

   enum Flags
      {
      ArchetypeSpecimen = 0x00000001, // An "instance" of an archetype method, where the varargs portion of the signature has been expanded into zero or more args

      dummyLastEnum
      };
   };


class TR_J9Method : public TR_J9MethodBase
   {
public:
   TR_J9Method(TR_FrontEnd *trvm, TR_Memory *, J9Class * aClazz, uintptr_t cpIndex);
   TR_J9Method(TR_FrontEnd *trvm, TR_Memory *, J9Class * aClazz, uintptr_t cpIndex, bool isJITaaSServerMode);
   TR_J9Method(TR_FrontEnd *trvm, TR_Memory *, TR_OpaqueMethodBlock * aMethod);

protected:
   // To be used by JITaaS.
   // Warning: some initialization must be done manually after calling this constructor
   TR_J9Method();
   };

class TR_ResolvedJ9MethodBase : public TR_ResolvedMethod
   {
public:
   TR_ResolvedJ9MethodBase(TR_FrontEnd *, TR_ResolvedMethod * owningMethod);

   virtual bool                  isCompilable(TR_Memory *);
   virtual bool                  isInlineable( TR::Compilation *);
   virtual bool                  isCold( TR::Compilation *, bool, TR::ResolvedMethodSymbol * sym = NULL);
   virtual TR_J9VMBase *         fej9();
   virtual TR_FrontEnd *         fe();


   J9ROMConstantPoolItem * romLiterals();   // address of 1st CP entry (with type being an entry for array indexing)
   J9ROMFieldRef *         romCPBase();

   virtual TR_ResolvedMethod    *owningMethod();
   virtual void                  setOwningMethod(TR_ResolvedMethod *parent);
   virtual bool                  canAlwaysShareSymbolDespiteOwningMethod(TR_ResolvedMethod *other);

   virtual char *                classNameOfFieldOrStatic(int32_t cpIndex, int32_t & len);
   virtual char *                classSignatureOfFieldOrStatic(int32_t cpIndex, int32_t & len);
   virtual int32_t               classCPIndexOfFieldOrStatic(int32_t cpIndex);
   virtual TR_OpaqueClassBlock  *getDeclaringClassFromFieldOrStatic( TR::Compilation *comp, int32_t cpIndex);
   virtual char *                fieldName (int32_t cpIndex, TR_Memory *, TR_AllocationKind kind = heapAlloc);
   virtual char *                staticName(int32_t cpIndex, TR_Memory *, TR_AllocationKind kind = heapAlloc);
   virtual char *                localName (uint32_t slotNumber, uint32_t bcIndex, TR_Memory *){ return NULL; }
   virtual char *                fieldName (int32_t cpIndex, int32_t & len, TR_Memory *, TR_AllocationKind kind = heapAlloc);
   virtual char *                staticName(int32_t cpIndex, int32_t & len, TR_Memory *, TR_AllocationKind kind = heapAlloc);
   virtual char *                localName (uint32_t slotNumber, uint32_t bcIndex, int32_t &len, TR_Memory *){ return NULL; }

   virtual void setMethodHandleLocation(uintptrj_t *location)
      {
      TR_ASSERT(convertToMethod()->isArchetypeSpecimen(), "All methods associated with a MethodHandle must be archetype specimens");
      _methodHandleLocation = location;
      }

   virtual uintptrj_t *getMethodHandleLocation()
      {
      TR_ASSERT(convertToMethod()->isArchetypeSpecimen(), "All methods associated with a MethodHandle must be archetype specimens");
      return _methodHandleLocation;
      }

   virtual TR::SymbolReferenceTable *_genMethodILForPeeking(TR::ResolvedMethodSymbol *methodSymbol,  TR::Compilation *compilation, bool resetVisitCount, TR_PrexArgInfo* argInfo);

   protected:

   virtual char *  fieldOrStaticName(int32_t cpIndex, int32_t & len, TR_Memory *, TR_AllocationKind kind = heapAlloc);
   int32_t exceptionData(J9ExceptionHandler *, int32_t, int32_t, int32_t *, int32_t *, int32_t *);
   virtual TR_J9MethodBase *asJ9Method() = 0;

   TR_J9VMBase             *_fe;
   TR_ResolvedMethod       *_owningMethod;
   J9ROMConstantPoolItem   *_romLiterals;
   uintptrj_t              *_methodHandleLocation; // Address of a (uncompressed) reference to a j/l/i/MethodHandle

   };

class TR_ResolvedJ9Method : public TR_J9Method, public TR_ResolvedJ9MethodBase
   {
public:
   TR_ResolvedJ9Method(TR_OpaqueMethodBlock * aMethod, TR_FrontEnd *, TR_Memory *, TR_ResolvedMethod * owningMethod = 0, uint32_t vTableSlot = 0);

   // JITaaS: make virtual
   //
   // JITaaS TODO: make protected, returning Opaque versions
   J9ROMMethod *           romMethod() { return _romMethod; }
   virtual J9ROMClass *            romClassPtr();
   virtual J9ConstantPool *      cp();
protected:
   virtual J9RAMConstantPoolItem * literals();   // address of 1st CP entry (with type being an entry for array indexing)
public:
   J9Method *              ramMethod() { return _ramMethod; }
   virtual J9Class *               constantPoolHdr();
   virtual J9ClassLoader *         getClassLoader();


   uint32_t                methodModifiers();
   virtual uint32_t              classModifiers();
   virtual uint32_t              classExtraModifiers();

<<<<<<< HEAD
   virtual TR_Method *           convertToMethod();
=======
   virtual J9ConstantPool *      cp();
   virtual TR::Method *           convertToMethod();
>>>>>>> 505cc604

   virtual uint32_t              numberOfParameters();
   virtual uint32_t              numberOfExplicitParameters();
   virtual TR::DataType         parmType(uint32_t parmNumber); // returns the type of the parmNumber'th parameter (0-based)
   virtual TR::ILOpCodes         directCallOpCode();
   virtual TR::ILOpCodes         indirectCallOpCode();
   virtual TR::DataType         returnType();
   virtual uint32_t              returnTypeWidth();
   virtual bool                  returnTypeIsUnsigned();
   virtual TR::ILOpCodes         returnOpCode();
   virtual const char *          signature(TR_Memory  *, TR_AllocationKind = heapAlloc);
   virtual uint16_t              classNameLength();
   virtual uint16_t              nameLength();
   virtual uint16_t              signatureLength();
   virtual char *                classNameChars(); // returns the utf8 of the class that this method is in.
   virtual char *                nameChars(); // returns the utf8 of the method name
   virtual char *                signatureChars(); // returns the utf8 of the signature

   virtual bool                  isConstructor();
   virtual bool                  isStatic();
   virtual bool                  isAbstract();
   virtual bool                  isNative();
   virtual bool                  isSynchronized();
   virtual bool                  isPrivate();
   virtual bool                  isProtected();
   virtual bool                  isPublic();
   virtual bool                  isFinal();
   virtual bool                  isStrictFP();
   virtual bool                  isInterpreted();
   virtual bool                  isInterpretedForHeuristics();
   virtual bool                  hasBackwardBranches();
   virtual bool                  isObjectConstructor();
   virtual bool                  isNonEmptyObjectConstructor();
   virtual bool                  isSubjectToPhaseChange(TR::Compilation *comp);

   virtual void *                resolvedMethodAddress();
   virtual void *                startAddressForJittedMethod();
   virtual void *                startAddressForJNIMethod( TR::Compilation *);
   virtual void *                startAddressForJITInternalNativeMethod();
   virtual void *                startAddressForInterpreterOfJittedMethod();
   virtual bool                  isWarmCallGraphTooBig(uint32_t bcIndex,  TR::Compilation *);
   virtual void                  setWarmCallGraphTooBig(uint32_t bcIndex,  TR::Compilation *);
   virtual void                  getFaninInfo(uint32_t *count, uint32_t *weight, uint32_t *otherBucketWeight = NULL);
   virtual bool                  getCallerWeight(TR_ResolvedJ9Method *caller, uint32_t *weight, uint32_t pcIndex=~0);


   virtual intptrj_t             getInvocationCount();
   virtual bool                  setInvocationCount(intptrj_t oldCount, intptrj_t newCount);
   virtual bool                  isSameMethod(TR_ResolvedMethod *);

   virtual uint16_t              numberOfParameterSlots();
   virtual uint16_t              archetypeArgPlaceholderSlot(TR_Memory *);
   virtual uint16_t              numberOfTemps();
   virtual uint16_t              numberOfPendingPushes();

   virtual uint8_t *             bytecodeStart();
   virtual uint32_t              maxBytecodeIndex();

   virtual TR_OpaqueClassBlock * containingClass();

   static TR_OpaqueClassBlock *  getClassFromCP(TR_J9VMBase *fej9, J9ConstantPool *cp, TR::Compilation *comp, uint32_t cpIndex);
   static TR_OpaqueClassBlock *  getClassOfStaticFromCP(TR_J9VMBase *fej9, J9ConstantPool *cp, int32_t cpIndex);

   virtual void *                ramConstantPool();
   virtual void *                constantPool();
   virtual TR_OpaqueClassBlock * getClassFromConstantPool( TR::Compilation *, uint32_t cpIndex, bool returnClassForAot=false);
   virtual bool                  validateClassFromConstantPool( TR::Compilation *comp, J9Class *clazz, uint32_t cpIndex, TR_ExternalRelocationTargetKind reloKind = TR_ValidateClass);
   virtual bool                  validateArbitraryClass( TR::Compilation *comp, J9Class *clazz);

   virtual char *                getClassNameFromConstantPool(uint32_t cpIndex, uint32_t &length);
   virtual TR::DataType         getLDCType(int32_t cpIndex);
   virtual bool                  isClassConstant(int32_t cpIndex);
   virtual bool                  isStringConstant(int32_t cpIndex);
   virtual bool                  isMethodTypeConstant(int32_t cpIndex);
   virtual bool                  isMethodHandleConstant(int32_t cpIndex);
   virtual uint32_t              intConstant(int32_t cpIndex);
   virtual uint64_t              longConstant(int32_t cpIndex);
   virtual float *               floatConstant(int32_t cpIndex);
   virtual double *              doubleConstant(int32_t cpIndex, TR_Memory *);
   virtual void *                stringConstant(int32_t cpIndex);
   virtual bool                  isUnresolvedString(int32_t cpIndex, bool optimizeForAOT = false);
   /** \brief
    *     Retrieves the underlying type information for a given constant dynamic.
    *
    *  \param cpIndex
    *     The constant pool index of the constant dynamic.
    *
    *  \return
    *     Opaque pointer to the UTF8 type string.
    */
   virtual void *                getConstantDynamicTypeFromCP(int32_t cpIndex);
   /** \brief
    *     Determines whether the given constant pool entry is constant dynamic.
    *
    *  \param cpIndex
    *     The constant pool index of the constant dynamic.
    *
    *  \return
    *     <c>true</c> if the given constant pool entry type is constant dynamic; <c>false</c> otherwise.
    */
   virtual bool                  isConstantDynamic(int32_t cpIndex);
   /** \brief
    *     Determines whether the given constant dynamic is unresolved.
    *
    *  \param cpIndex
    *     The constant pool index of the constant dynamic.
    *
    *  \return
    *     <c>true</c> if the constant dynamic is unresolved; <c>false</c> otherwise.
    */
   virtual bool                  isUnresolvedConstantDynamic(int32_t cpIndex);
   /** \brief
    *     Retrieve the address of the slot containing the constant dynamic.
    *
    *  \param cpIndex
    *     The constant pool index of the constant dynamic.
    *
    *  \return
    *     Opaque pointer to the slot containing the resolved constant dynamic value.
    */
   virtual void *                dynamicConstant(int32_t cpIndex);
   virtual void *                methodTypeConstant(int32_t cpIndex);
   virtual bool                  isUnresolvedMethodType(int32_t cpIndex);
   virtual void *                methodHandleConstant(int32_t cpIndex);
   virtual bool                  isUnresolvedMethodHandle(int32_t cpIndex);

   virtual bool                  isUnresolvedCallSiteTableEntry(int32_t callSiteIndex);
   virtual void *                callSiteTableEntryAddress(int32_t callSiteIndex);
#if defined(J9VM_OPT_REMOVE_CONSTANT_POOL_SPLITTING)
   virtual bool                  isUnresolvedMethodTypeTableEntry(int32_t cpIndex);
   virtual void *                methodTypeTableEntryAddress(int32_t cpIndex);
#endif
   // J9VM_OPT_REMOVE_CONSTANT_POOL_SPLITTING is always true and is planed to be cleaned up, always assume it's true
   virtual void *                varHandleMethodTypeTableEntryAddress(int32_t cpIndex);

   virtual bool                  fieldsAreSame(int32_t, TR_ResolvedMethod *, int32_t, bool &sigSame);
   virtual bool                  staticsAreSame(int32_t, TR_ResolvedMethod *, int32_t, bool &sigSame);

   virtual bool                  fieldAttributes (TR::Compilation *, int32_t cpIndex, uint32_t * fieldOffset, TR::DataType * type, bool * volatileP, bool * isFinal, bool *isPrivate, bool isStore, bool * unresolvedInCP, bool needsAOTValidation);


   virtual bool                  staticAttributes( TR::Compilation *, int32_t cpIndex, void * *, TR::DataType * type, bool * volatileP, bool * isFinal, bool *isPrivate, bool isStore, bool * unresolvedInCP, bool needsAOValidation);

   virtual char *                fieldNameChars(int32_t cpIndex, int32_t & len);
   virtual char *                staticNameChars(int32_t cpIndex, int32_t & len);
   virtual char *                fieldSignatureChars(int32_t cpIndex, int32_t & len);
   virtual char *                staticSignatureChars(int32_t cpIndex, int32_t & len);
   virtual char *                localName (uint32_t slotNumber, uint32_t bcIndex, TR_Memory *);
   virtual char *                localName (uint32_t slotNumber, uint32_t bcIndex, int32_t &len, TR_Memory *);

   virtual TR_OpaqueClassBlock * classOfStatic(int32_t cpIndex, bool returnClassForAOT = false);
   virtual TR_OpaqueClassBlock * classOfMethod();
   virtual uint32_t              classCPIndexOfMethod(uint32_t methodCPIndex);
   virtual void * & addressOfClassOfMethod();

   virtual uint32_t              vTableSlot(uint32_t);

   virtual bool                  isCompilable(TR_Memory *);

   static TR_OpaqueMethodBlock * getVirtualMethod(TR_J9VMBase *fej9, J9ConstantPool *cp, I_32 cpIndex, UDATA *vTableOffset, bool *unresolvedInCP);
   static TR_OpaqueClassBlock  * getInterfaceITableIndexFromCP(TR_J9VMBase *fej9, J9ConstantPool *cp, int32_t cpIndex, uintptrj_t *pITableIndex);

   virtual TR_ResolvedMethod *   getResolvedStaticMethod ( TR::Compilation *, int32_t cpIndex, bool * unresolvedInCP);
   virtual TR_ResolvedMethod *   getResolvedSpecialMethod( TR::Compilation *, int32_t cpIndex, bool * unresolvedInCP);
   virtual TR_ResolvedMethod *   getResolvedVirtualMethod( TR::Compilation *, int32_t cpIndex, bool ignoreRtResolve, bool * unresolvedInCP);
   virtual TR_ResolvedMethod *   getResolvedPossiblyPrivateVirtualMethod( TR::Compilation *, int32_t cpIndex, bool ignoreRtResolve, bool * unresolvedInCP);
   virtual TR_OpaqueClassBlock * getResolvedInterfaceMethod(int32_t cpIndex, uintptrj_t * pITableIndex);

   virtual TR_ResolvedMethod *   getResolvedDynamicMethod( TR::Compilation *, int32_t cpIndex, bool * unresolvedInCP);
   virtual TR_ResolvedMethod *   getResolvedHandleMethod( TR::Compilation *, int32_t cpIndex, bool * unresolvedInCP);
   virtual TR_ResolvedMethod *   getResolvedHandleMethodWithSignature( TR::Compilation *, int32_t cpIndex, char *signature);

   virtual uint32_t              getResolvedInterfaceMethodOffset(TR_OpaqueClassBlock * classObject, int32_t cpIndex);
   virtual TR_ResolvedMethod *   getResolvedImproperInterfaceMethod(TR::Compilation * comp, I_32 cpIndex);
   virtual TR_ResolvedMethod *   getResolvedInterfaceMethod( TR::Compilation *, TR_OpaqueClassBlock * classObject, int32_t cpIndex);
   virtual TR_ResolvedMethod *   getResolvedVirtualMethod( TR::Compilation *, TR_OpaqueClassBlock * classObject, int32_t virtualCallOffset, bool ignoreRtResolve = true);

   virtual bool                  virtualMethodIsOverridden();
   virtual void                  setVirtualMethodIsOverridden();
   virtual void *                addressContainingIsOverriddenBit();
   virtual int32_t               virtualCallSelector(uint32_t cpIndex);

   virtual int32_t               exceptionData(int32_t exceptionNumber, int32_t * startIndex, int32_t * endIndex, int32_t * catchType);
   virtual uint32_t              numberOfExceptionHandlers();

   virtual bool                  isNewInstanceImplThunk();
   virtual bool                  isJNINative();
   virtual bool                  isJITInternalNative();
   virtual bool                  methodIsNotzAAPEligible();

   uintptrj_t                    getJNIProperties() { return _jniProperties; }
   void *                        getJNITargetAddress() {return _jniTargetAddress; }

   virtual TR_OpaqueMethodBlock *getNonPersistentIdentifier();
   virtual TR_OpaqueMethodBlock *getPersistentIdentifier();
   virtual uint8_t *             allocateException(uint32_t, TR::Compilation*);

   virtual const char *          newInstancePrototypeSignature(TR_Memory * m, TR_AllocationKind = heapAlloc);

   J9ExceptionHandler *          exceptionHandler();
   virtual void                  setClassForNewInstance(J9Class *c);
   bool                          fieldIsFromLocalClass(int32_t cpIndex);

   virtual char *fieldOrStaticNameChars      (int32_t cpIndex, int32_t & len);
   virtual char *fieldOrStaticSignatureChars (int32_t cpIndex, int32_t & len);

   virtual bool shouldFailSetRecognizedMethodInfoBecauseOfHCR();
   virtual void setRecognizedMethodInfo(TR::RecognizedMethod rm);

   virtual bool                  owningMethodDoesntMatter();
   virtual bool isMethodInValidLibrary();

   virtual TR_PersistentJittedBodyInfo *getExistingJittedBodyInfo();

   static bool isInvokePrivateVTableOffset(UDATA vTableOffset);

   /**
    * @brief Create TR::ParameterSymbols from the signature of a method, and add them
    *        to the ParameterList on the ResolvedMethodSymbol.
    *
    * @param[in] methodSym : the ResolvedMethodSymbol to create the parameter list for
    */
   virtual void makeParameterList(TR::ResolvedMethodSymbol *methodSym);

protected:
   virtual TR_J9MethodBase *asJ9Method(){ return this; }
   TR_ResolvedJ9Method(TR_FrontEnd *, TR_ResolvedMethod * owningMethod = 0);
   virtual void construct();

// JITaaS TODO
//private:
   virtual TR_ResolvedMethod *createResolvedMethodFromJ9Method( TR::Compilation *comp, int32_t cpIndex, uint32_t vTableSlot, J9Method *j9Method, bool * unresolvedInCP, TR_AOTInliningStats *aotStats);

   virtual void                  handleUnresolvedStaticMethodInCP(int32_t cpIndex, bool * unresolvedInCP);
   virtual void                  handleUnresolvedSpecialMethodInCP(int32_t cpIndex, bool * unresolvedInCP);
   virtual void                  handleUnresolvedVirtualMethodInCP(int32_t cpIndex, bool * unresolvedInCP);

   J9Method *              _ramMethod;
   J9ROMMethod *           _romMethod;
   uint32_t                _vTableSlot;
   J9Class *               _j9classForNewInstance;
   uintptrj_t              _jniProperties;
   void *                  _jniTargetAddress;
   int32_t                 _pendingPushSlots;
   };

#if defined(J9VM_INTERP_AOT_COMPILE_SUPPORT)

class TR_ResolvedRelocatableJ9Method : public TR_ResolvedJ9Method
   {
public:
   TR_ResolvedRelocatableJ9Method(TR_OpaqueMethodBlock * aMethod, TR_FrontEnd *, TR_Memory *, TR_ResolvedMethod * owningMethod = 0, uint32_t vTableSlot = 0);

   virtual TR::Method *           convertToMethod();

   virtual void *                constantPool();

   virtual bool                  isStatic();
   virtual bool                  isAbstract();
   virtual bool                  isNative();
   virtual bool                  isSynchronized();
   virtual bool                  isPrivate();
   virtual bool                  isProtected();
   virtual bool                  isPublic();
   virtual bool                  isFinal();
   virtual bool                  isStrictFP();

   virtual bool                  isInterpreted();
   virtual bool                  isInterpretedForHeuristics();
   virtual bool                  hasBackwardBranches();
   virtual bool                  isObjectConstructor();
   virtual bool                  isNonEmptyObjectConstructor();

   virtual void *                startAddressForJittedMethod();
   virtual void *                startAddressForJNIMethod( TR::Compilation *);
   virtual void *                startAddressForJITInternalNativeMethod();
   virtual void *                startAddressForInterpreterOfJittedMethod();


   virtual TR_OpaqueClassBlock * getClassFromConstantPool( TR::Compilation *, uint32_t cpIndex, bool returnClassToAOT = false);
   virtual bool                  validateClassFromConstantPool( TR::Compilation *comp, J9Class *clazz, uint32_t cpIndex, TR_ExternalRelocationTargetKind reloKind = TR_ValidateClass);
   virtual bool                  validateArbitraryClass( TR::Compilation *comp, J9Class *clazz);

   virtual void *                stringConstant(int32_t cpIndex);
   virtual bool                  isUnresolvedString(int32_t cpIndex, bool optimizeForAOT = false);
   virtual void *                methodTypeConstant(int32_t cpIndex);
   virtual bool                  isUnresolvedMethodType(int32_t cpIndex);
   virtual void *                methodHandleConstant(int32_t cpIndex);
   virtual bool                  isUnresolvedMethodHandle(int32_t cpIndex);

   virtual bool                  fieldAttributes ( TR::Compilation *, int32_t cpIndex, uint32_t * fieldOffset, TR::DataType * type, bool * volatileP, bool * isFinal, bool *isPrivate, bool isStore, bool * unresolvedInCP, bool needsAOTValidation);

   virtual bool                  staticAttributes( TR::Compilation *, int32_t cpIndex, void * *, TR::DataType * type, bool * volatileP, bool * isFinal, bool *isPrivate, bool isStore, bool * unresolvedInCP, bool needsAOTValidation);

   virtual int32_t               virtualCallSelector(uint32_t cpIndex);
   virtual char *                fieldSignatureChars(int32_t cpIndex, int32_t & len);
   virtual char *                staticSignatureChars(int32_t cpIndex, int32_t & len);

   virtual TR_OpaqueClassBlock * classOfStatic(int32_t cpIndex, bool returnClassForAOT = false);

   virtual TR_ResolvedMethod *   getResolvedPossiblyPrivateVirtualMethod( TR::Compilation *, int32_t cpIndex, bool ignoreRtResolve, bool * unresolvedInCP);

   virtual bool                  getUnresolvedFieldInCP(int32_t cpIndex);
   virtual bool                  getUnresolvedStaticMethodInCP(int32_t cpIndex);
   virtual bool                  getUnresolvedSpecialMethodInCP(int32_t cpIndex);
   virtual bool                  getUnresolvedVirtualMethodInCP(int32_t cpIndex);

   virtual TR_ResolvedMethod *   getResolvedImproperInterfaceMethod(TR::Compilation * comp, I_32 cpIndex);

   virtual TR_OpaqueMethodBlock *getNonPersistentIdentifier();
   virtual uint8_t *             allocateException(uint32_t, TR::Compilation*);

   virtual TR_OpaqueClassBlock  *getDeclaringClassFromFieldOrStatic( TR::Compilation *comp, int32_t cpIndex);

   virtual bool                  storeValidationRecordIfNecessary(TR::Compilation * comp, J9ConstantPool *constantPool, int32_t cpIndex, TR_ExternalRelocationTargetKind reloKind, J9Method *ramMethod, J9Class *definingClass=0);

   static void                   setAttributeResult(bool, bool, uintptr_t, int32_t, int32_t, int32_t, TR::DataType *, bool *, bool *, bool *, void ** );
protected:
   virtual TR_ResolvedMethod *   createResolvedMethodFromJ9Method(TR::Compilation *comp, int32_t cpIndex, uint32_t vTableSlot, J9Method *j9Method, bool * unresolvedInCP, TR_AOTInliningStats *aotStats);

   virtual void                  handleUnresolvedStaticMethodInCP(int32_t cpIndex, bool * unresolvedInCP);
   virtual void                  handleUnresolvedSpecialMethodInCP(int32_t cpIndex, bool * unresolvedInCP);
   virtual void                  handleUnresolvedVirtualMethodInCP(int32_t cpIndex, bool * unresolvedInCP);

   bool                          getUnresolvedMethodInCP(TR_OpaqueMethodBlock *aMethod);

   bool                          unresolvedFieldAttributes (int32_t cpIndex, TR::DataType * type, bool * volatileP, bool * isFinal, bool *isPrivate);
   bool                          unresolvedStaticAttributes(int32_t cpIndex, TR::DataType * type, bool * volatileP, bool * isFinal, bool *isPrivate);
   virtual char *                fieldOrStaticNameChars(int32_t cpIndex, int32_t & len);

   J9ExceptionHandler * exceptionHandler();
   };

#endif
#endif<|MERGE_RESOLUTION|>--- conflicted
+++ resolved
@@ -290,12 +290,7 @@
    virtual uint32_t              classModifiers();
    virtual uint32_t              classExtraModifiers();
 
-<<<<<<< HEAD
-   virtual TR_Method *           convertToMethod();
-=======
-   virtual J9ConstantPool *      cp();
    virtual TR::Method *           convertToMethod();
->>>>>>> 505cc604
 
    virtual uint32_t              numberOfParameters();
    virtual uint32_t              numberOfExplicitParameters();
