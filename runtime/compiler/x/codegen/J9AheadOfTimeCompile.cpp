/*******************************************************************************
 * Copyright (c) 2000, 2019 IBM Corp. and others
 *
 * This program and the accompanying materials are made available under
 * the terms of the Eclipse Public License 2.0 which accompanies this
 * distribution and is available at https://www.eclipse.org/legal/epl-2.0/
 * or the Apache License, Version 2.0 which accompanies this distribution and
 * is available at https://www.apache.org/licenses/LICENSE-2.0.
 *
 * This Source Code may also be made available under the following
 * Secondary Licenses when the conditions for such availability set
 * forth in the Eclipse Public License, v. 2.0 are satisfied: GNU
 * General Public License, version 2 with the GNU Classpath
 * Exception [1] and GNU General Public License, version 2 with the
 * OpenJDK Assembly Exception [2].
 *
 * [1] https://www.gnu.org/software/classpath/license.html
 * [2] http://openjdk.java.net/legal/assembly-exception.html
 *
 * SPDX-License-Identifier: EPL-2.0 OR Apache-2.0 OR GPL-2.0 WITH Classpath-exception-2.0 OR LicenseRef-GPL-2.0 WITH Assembly-exception
 *******************************************************************************/

#include "codegen/AheadOfTimeCompile.hpp"
#include "codegen/FrontEnd.hpp"
#include "codegen/Instruction.hpp"
#include "compile/AOTClassInfo.hpp"
#include "compile/Compilation.hpp"
#include "compile/ResolvedMethod.hpp"
#include "compile/VirtualGuard.hpp"
#include "env/CHTable.hpp"
#include "env/ClassLoaderTable.hpp"
#include "env/CompilerEnv.hpp"
#include "env/SharedCache.hpp"
#include "env/jittypes.h"
#include "env/VMJ9.h"
#include "il/Node.hpp"
#include "il/Node_inlines.hpp"
#include "il/SymbolReference.hpp"
#include "ras/DebugCounter.hpp"
#include "runtime/CodeCacheConfig.hpp"
#include "runtime/CodeCacheManager.hpp"
#include "runtime/RelocationRuntime.hpp"
#include "runtime/RelocationRecord.hpp"
#include "runtime/SymbolValidationManager.hpp"

#define NON_HELPER   0x00

void J9::X86::AheadOfTimeCompile::processRelocations()
   {
   // calculate the amount of memory needed to hold the relocation data
   TR_J9VMBase *fej9 = (TR_J9VMBase *)(_cg->fe());

   if (TR::Compiler->target.is64Bit()
       && TR::CodeCacheManager::instance()->codeCacheConfig().needsMethodTrampolines()
       && _cg->getPicSlotCount())
      {
      _cg->addExternalRelocation(new (_cg->trHeapMemory()) TR::ExternalRelocation(NULL,
                                                                                 (uint8_t *)(uintptr_t)_cg->getPicSlotCount(),
                                                                                 TR_PicTrampolines, _cg),
                            __FILE__,
                            __LINE__,
                            NULL);
      }


   for (auto aotIterator = _cg->getExternalRelocationList().begin(); aotIterator != _cg->getExternalRelocationList().end(); ++aotIterator)
	  (*aotIterator)->addExternalRelocation(_cg);

   TR::IteratedExternalRelocation *r;
   for (r = self()->getAOTRelocationTargets().getFirst();
        r != NULL;
        r = r->getNext())
      {
      self()->addToSizeOfAOTRelocations(r->getSizeOfRelocationData());
      }

   // now allocate the memory  size of all iterated relocations + the header (total length field)

   // Note that when using the SymbolValidationManager, the well-known classes
   // must be checked even if no explicit records were generated, since they
   // might be responsible for the lack of records.
   bool useSVM = self()->comp()->getOption(TR_UseSymbolValidationManager);
   if (self()->getSizeOfAOTRelocations() != 0 || useSVM)
      {
      // It would be more straightforward to put the well-known classes offset
      // in the AOT method header, but that would use space for AOT bodies that
      // don't use the SVM. TODO: Move it once SVM takes over?
      int wellKnownClassesOffsetSize = useSVM ? SIZEPOINTER : 0;
      uintptrj_t reloBufferSize =
         self()->getSizeOfAOTRelocations() + SIZEPOINTER + wellKnownClassesOffsetSize;
      uint8_t *relocationDataCursor = self()->setRelocationData(
         fej9->allocateRelocationData(self()->comp(), reloBufferSize));
      // set up the size for the region
      *(uintptrj_t *)relocationDataCursor = reloBufferSize;
      relocationDataCursor += SIZEPOINTER;

      if (useSVM)
         {
         TR::SymbolValidationManager *svm =
            self()->comp()->getSymbolValidationManager();
         void *offsets = const_cast<void*>(svm->wellKnownClassChainOffsets());
         *(uintptrj_t *)relocationDataCursor =
<<<<<<< HEAD
            fej9->sharedCache()->offsetInSharedCacheFromPointer(offsets);
=======
            self()->offsetInSharedCacheFromPointer(fej9->sharedCache(), offsets);
>>>>>>> 9957530e
         relocationDataCursor += SIZEPOINTER;
         }

      // set up pointers for each iterated relocation and initialize header
      TR::IteratedExternalRelocation *s;
      for (s = self()->getAOTRelocationTargets().getFirst();
           s != 0;
           s = s->getNext())
         {
         s->setRelocationData(relocationDataCursor);
         s->initializeRelocation(_cg);
         relocationDataCursor += s->getSizeOfRelocationData();
         }
      }
   }

uint8_t *J9::X86::AheadOfTimeCompile::initializeAOTRelocationHeader(TR::IteratedExternalRelocation *relocation)
   {
   TR_J9VMBase *fej9 = (TR_J9VMBase *)(_cg->fe());
   TR_SharedCache *sharedCache = fej9->sharedCache();
   TR::Compilation * comp = _cg->comp();
   TR::SymbolValidationManager *symValManager = comp->getSymbolValidationManager();
   uintptrj_t numTrampolines;
   TR::LabelSymbol *label;
   TR_ResolvedMethod *resolvedMethod;
   TR_VirtualGuard *guard;
   uint8_t flags = 0;
   uint8_t *cursor = relocation->getRelocationData();

   TR_RelocationRuntime *reloRuntime = comp->reloRuntime();
   TR_RelocationTarget *reloTarget = reloRuntime->reloTarget();

   // size of relocation goes first in all types
   *(uint16_t *)cursor = relocation->getSizeOfRelocationData();
   cursor += 2;
   uint8_t  wideOffsets = relocation->needsWideOffsets() ? RELOCATION_TYPE_WIDE_OFFSET : 0;
   *cursor++ = (uint8_t)relocation->getTargetKind();
   uint8_t *flagsCursor = cursor++;
   *flagsCursor = wideOffsets;
   uint32_t *wordAfterHeader = (uint32_t*)cursor;
#if defined(TR_HOST_64BIT)
   cursor += 4; // padding
#endif

   // This has to be created after the kind has been written into the header
   TR_RelocationRecord storage;
   TR_RelocationRecord *reloRecord = TR_RelocationRecord::create(&storage, reloRuntime, reloTarget, reinterpret_cast<TR_RelocationRecordBinaryTemplate *>(relocation->getRelocationData()));

   switch (relocation->getTargetKind())
      {
      case TR_GlobalValue:
         *(uintptrj_t*)cursor = (uintptr_t) relocation->getTargetAddress();
         cursor += SIZEPOINTER;
         break;

      case TR_MethodPointer:
         {

         TR::Node *aconstNode = (TR::Node *) relocation->getTargetAddress();
         uintptrj_t inlinedSiteIndex = (uintptrj_t)aconstNode->getInlinedSiteIndex();
         *(uintptrj_t *)cursor = inlinedSiteIndex;
         cursor += SIZEPOINTER;

         TR_OpaqueMethodBlock *j9method = (TR_OpaqueMethodBlock *) aconstNode->getAddress();
         TR_OpaqueClassBlock *j9class = fej9->getClassFromMethodBlock(j9method);

         uintptrj_t classChainOffsetInSharedCache = sharedCache->getClassChainOffsetOfIdentifyingLoaderForClazzInSharedCache(j9class);
         *(uintptrj_t *)cursor = classChainOffsetInSharedCache;
         cursor += SIZEPOINTER;

         cursor = self()->emitClassChainOffset(cursor, j9class);

         uintptrj_t vTableOffset = (uintptrj_t) fej9->getInterpreterVTableSlot(j9method, j9class);
         *(uintptrj_t *)cursor = vTableOffset;
         cursor += SIZEPOINTER;
         }
         break;

      case TR_ClassPointer:
         {

         TR::Node *aconstNode = (TR::Node *) relocation->getTargetAddress();
         uintptrj_t inlinedSiteIndex = (uintptrj_t)aconstNode->getInlinedSiteIndex();
         *(uintptrj_t *)cursor = inlinedSiteIndex;
         cursor += SIZEPOINTER;

         TR_OpaqueClassBlock *j9class = (TR_OpaqueClassBlock *) aconstNode->getAddress();
         uintptrj_t classChainOffsetInSharedCache = sharedCache->getClassChainOffsetOfIdentifyingLoaderForClazzInSharedCache(j9class);
         *(uintptrj_t *)cursor = classChainOffsetInSharedCache;
         cursor += SIZEPOINTER;

         cursor = self()->emitClassChainOffset(cursor, j9class);
         }
         break;

      case TR_ArbitraryClassAddress:
         {
         // ExternalRelocation data is as expected for TR_ClassAddress
         auto symRef = (TR::SymbolReference *)relocation->getTargetAddress();
         auto sym = symRef->getSymbol()->castToStaticSymbol();
         auto j9class = (TR_OpaqueClassBlock *)sym->getStaticAddress();
         uintptr_t inlinedSiteIndex = self()->findCorrectInlinedSiteIndex(symRef->getOwningMethod(comp)->constantPool(), (uintptr_t)relocation->getTargetAddress2());

         // Data identifying the class is as though for TR_ClassPointer
         // (TR_RelocationRecordPointerBinaryTemplate)
         *(uintptrj_t *)cursor = inlinedSiteIndex;
         cursor += SIZEPOINTER;

         uintptrj_t classChainOffsetInSharedCache = sharedCache->getClassChainOffsetOfIdentifyingLoaderForClazzInSharedCache(j9class);
         *(uintptrj_t *)cursor = classChainOffsetInSharedCache;
         cursor += SIZEPOINTER;

         cursor = self()->emitClassChainOffset(cursor, j9class);
         }
         break;

      case TR_InlinedAbstractMethodWithNopGuard:
      case TR_InlinedVirtualMethod:
      case TR_InlinedInterfaceMethod:
         {
         guard = (TR_VirtualGuard *)relocation->getTargetAddress2();

         // Setup flags field with type of method that needs to be validated at relocation time
         if (guard->getSymbolReference()->getSymbol()->getMethodSymbol()->isStatic())
            flags = inlinedMethodIsStatic;
         if (guard->getSymbolReference()->getSymbol()->getMethodSymbol()->isSpecial())
            flags = inlinedMethodIsSpecial;
         if (guard->getSymbolReference()->getSymbol()->getMethodSymbol()->isVirtual())
            flags = inlinedMethodIsVirtual;
         TR_ASSERT((flags & RELOCATION_CROSS_PLATFORM_FLAGS_MASK) == 0,  "reloFlags bits overlap cross-platform flags bits\n");
         *flagsCursor |= (flags & RELOCATION_RELOC_FLAGS_MASK);

         int32_t inlinedSiteIndex = guard->getCurrentInlinedSiteIndex();
         *(uintptrj_t *)cursor = (uintptrj_t)inlinedSiteIndex;
         cursor += SIZEPOINTER;

         *(uintptrj_t *)cursor = (uintptrj_t)guard->getSymbolReference()->getOwningMethod(comp)->constantPool(); // record constant pool
         cursor += SIZEPOINTER;

         if (relocation->getTargetKind() == TR_InlinedInterfaceMethodWithNopGuard ||
             relocation->getTargetKind() == TR_InlinedInterfaceMethod ||
             relocation->getTargetKind() == TR_InlinedAbstractMethodWithNopGuard)
            {
            TR_InlinedCallSite *inlinedCallSite = &comp->getInlinedCallSite(inlinedSiteIndex);
            TR_AOTMethodInfo *aotMethodInfo = (TR_AOTMethodInfo *)inlinedCallSite->_methodInfo;
            resolvedMethod = aotMethodInfo->resolvedMethod;
            }
         else
            {
            resolvedMethod = guard->getSymbolReference()->getSymbol()->getResolvedMethodSymbol()->getResolvedMethod();
            }

         if (comp->getOption(TR_UseSymbolValidationManager))
            {
            TR_OpaqueMethodBlock *method = resolvedMethod->getPersistentIdentifier();
            TR_OpaqueClassBlock *thisClass = guard->getThisClass();
            uint16_t methodID = symValManager->getIDFromSymbol(static_cast<void *>(method));
            uint16_t receiverClassID = symValManager->getIDFromSymbol(static_cast<void *>(thisClass));

            uintptrj_t data = 0;
            data = (((uintptrj_t)receiverClassID << 16) | (uintptrj_t)methodID);
            *(uintptrj_t*)cursor = data;
            }
         else
            {
            *(uintptrj_t*)cursor = (uintptrj_t)guard->getSymbolReference()->getCPIndex(); // record cpIndex
            }
         cursor += SIZEPOINTER;

         TR_OpaqueClassBlock *inlinedMethodClass = resolvedMethod->containingClass();
         void *romClass = (void *)fej9->getPersistentClassPointerFromClassPointer(inlinedMethodClass);
<<<<<<< HEAD
         uintptr_t romClassOffsetInSharedCache = sharedCache->offsetInSharedCacheFromPointer(romClass);
=======
         uintptr_t romClassOffsetInSharedCache = self()->offsetInSharedCacheFromPointer(sharedCache, romClass);
>>>>>>> 9957530e

         *(uintptrj_t *)cursor = romClassOffsetInSharedCache;
         cursor += SIZEPOINTER;

         if (relocation->getTargetKind() != TR_InlinedInterfaceMethod &&
             relocation->getTargetKind() != TR_InlinedVirtualMethod)
            {
            *(uintptrj_t *)cursor = (uintptrj_t)relocation->getTargetAddress(); // record Patch Destination Address
            cursor += SIZEPOINTER;
            }
         }
         break;

      case TR_ProfiledInlinedMethodRelocation:
      case TR_ProfiledClassGuardRelocation:
      case TR_ProfiledMethodGuardRelocation :
         {
         guard = (TR_VirtualGuard *)relocation->getTargetAddress2();

         int32_t inlinedSiteIndex = guard->getCurrentInlinedSiteIndex();
         *(uintptrj_t *)cursor = (uintptrj_t)inlinedSiteIndex;
         cursor += SIZEPOINTER;

         TR::SymbolReference *callSymRef = guard->getSymbolReference();
         TR_ResolvedMethod *owningMethod = callSymRef->getOwningMethod(comp);

         TR_InlinedCallSite & ics = comp->getInlinedCallSite(inlinedSiteIndex);
         TR_ResolvedMethod *inlinedMethod = ((TR_AOTMethodInfo *)ics._methodInfo)->resolvedMethod;
         TR_OpaqueClassBlock *inlinedCodeClass = reinterpret_cast<TR_OpaqueClassBlock *>(inlinedMethod->classOfMethod());

         *(uintptrj_t *)cursor = (uintptrj_t)owningMethod->constantPool(); // record constant pool
         cursor += SIZEPOINTER;

         if (comp->getOption(TR_UseSymbolValidationManager))
            {
            uint16_t inlinedCodeClassID = symValManager->getIDFromSymbol(static_cast<void *>(inlinedCodeClass));
            uintptrj_t data = (uintptrj_t)inlinedCodeClassID;
            *(uintptrj_t*)cursor = data;
            }
         else
            {
            *(uintptrj_t*)cursor = (uintptrj_t)callSymRef->getCPIndex(); // record cpIndex
            }
         cursor += SIZEPOINTER;

         void *romClass = (void *)fej9->getPersistentClassPointerFromClassPointer(inlinedCodeClass);
<<<<<<< HEAD
         uintptr_t romClassOffsetInSharedCache = sharedCache->offsetInSharedCacheFromPointer(romClass);
=======
         uintptr_t romClassOffsetInSharedCache = self()->offsetInSharedCacheFromPointer(sharedCache, romClass);
>>>>>>> 9957530e
         traceMsg(comp, "class is %p, romclass is %p, offset is %p\n", inlinedCodeClass, romClass, romClassOffsetInSharedCache);
         *(uintptrj_t *)cursor = romClassOffsetInSharedCache;
         cursor += SIZEPOINTER;

         uintptrj_t classChainOffsetInSharedCache = sharedCache->getClassChainOffsetOfIdentifyingLoaderForClazzInSharedCache(inlinedCodeClass);
         *(uintptrj_t *)cursor = classChainOffsetInSharedCache;
         cursor += SIZEPOINTER;

         cursor = self()->emitClassChainOffset(cursor, inlinedCodeClass);

         uintptrj_t methodIndex = fej9->getMethodIndexInClass(inlinedCodeClass, inlinedMethod->getNonPersistentIdentifier());
         *(uintptrj_t *)cursor = methodIndex;
         cursor += SIZEPOINTER;
         }
         break;

      case TR_MethodObject:
      //case TR_InterfaceObject: Shouldn't have branch that create interface object for X86.
         {
         TR_ASSERT((relocation->getTargetKind() != TR_MethodObject), "relocation TR_MethodObject being created");
         TR::SymbolReference *tempSR = (TR::SymbolReference *)relocation->getTargetAddress();
         // next word is the address of the constant pool to which the index refers
         // index in the below stored constant pool that indicates the particular
         // relocation target

         *(uintptrj_t *)cursor = (uintptrj_t)relocation->getTargetAddress2(); // inlinedSiteIndex
         cursor += SIZEPOINTER;

         *(uintptrj_t *)cursor = (uintptrj_t)tempSR->getOwningMethod(comp)->constantPool();
         cursor += SIZEPOINTER;
         }
         break;
      case TR_JNISpecialTargetAddress:
      case TR_VirtualRamMethodConst:
         {
         TR::SymbolReference *tempSR = (TR::SymbolReference *)relocation->getTargetAddress();
         uintptr_t inlinedSiteIndex = (uintptr_t)relocation->getTargetAddress2();

         inlinedSiteIndex = self()->findCorrectInlinedSiteIndex(tempSR->getOwningMethod(comp)->constantPool(), inlinedSiteIndex);

         *(uintptrj_t *)cursor = inlinedSiteIndex; // inlinedSiteIndex
         cursor += SIZEPOINTER;

         *(uintptrj_t *)cursor = (uintptrj_t)tempSR->getOwningMethod(comp)->constantPool(); // constantPool
         cursor += SIZEPOINTER;

         uintptrj_t cpIndex=(uintptrj_t)tempSR->getCPIndex();
         *(uintptrj_t *)cursor =cpIndex;// cpIndex
         cursor += SIZEPOINTER;
         }
         break;
      case TR_ClassAddress:
         {
         TR::SymbolReference *tempSR = (TR::SymbolReference *)relocation->getTargetAddress();
         uintptr_t inlinedSiteIndex = (uintptrj_t)relocation->getTargetAddress2();

         inlinedSiteIndex = self()->findCorrectInlinedSiteIndex(tempSR->getOwningMethod(comp)->constantPool(), inlinedSiteIndex);

         *(uintptrj_t *)cursor = inlinedSiteIndex; // inlinedSiteIndex

         cursor += SIZEPOINTER;

         *(uintptrj_t *)cursor = (uintptrj_t)tempSR->getOwningMethod(comp)->constantPool(); // constantPool
         cursor += SIZEPOINTER;

         *(uintptrj_t *)cursor = tempSR->getCPIndex(); // cpIndex
         cursor += SIZEPOINTER;
         }
         break;
      case TR_DataAddress:
         {
         // next word is the address of the constant pool to which the index refers
         TR::SymbolReference *tempSR = (TR::SymbolReference *)relocation->getTargetAddress();
         uintptr_t inlinedSiteIndex = (uintptrj_t)relocation->getTargetAddress2();

         inlinedSiteIndex = self()->findCorrectInlinedSiteIndex(tempSR->getOwningMethod(comp)->constantPool(), inlinedSiteIndex);

         // relocation target
         *(uintptrj_t *)cursor = inlinedSiteIndex; // inlinedSiteIndex
         //*(uintptrj_t *)cursor = inlinedSiteIndex; //(uintptrj_t)relocation->getTargetAddress2(); // inlinedSiteIndex

         cursor += SIZEPOINTER;

         *(uintptrj_t *)cursor = (uintptrj_t)tempSR->getOwningMethod(comp)->constantPool(); // constantPool
         cursor += SIZEPOINTER;

         *(uintptrj_t *)cursor = tempSR->getCPIndex(); // cpIndex
         cursor += SIZEPOINTER;

         *(uintptrj_t *)cursor = tempSR->getOffset(); // offset
         cursor += SIZEPOINTER;

         }
    break;

      case TR_AbsoluteMethodAddressOrderedPair:
         break;

      case TR_ConstantPoolOrderedPair:
         {
         // Note: thunk relos should only be created for 64 bit
         *(uintptrj_t *)cursor = (uintptrj_t)relocation->getTargetAddress2(); // inlined site index
         cursor += SIZEPOINTER;

         *(uintptrj_t *)cursor = (uintptrj_t)relocation->getTargetAddress(); // constantPool
         cursor += SIZEPOINTER;
         }
         break;

      case TR_J2IVirtualThunkPointer:
         {
         // Note: thunk relos should only be created for 64 bit
         auto info = (TR_RelocationRecordInformation*)relocation->getTargetAddress();

         *(uintptrj_t *)cursor = (uintptrj_t)info->data2; // inlined site index
         cursor += SIZEPOINTER;

         *(uintptrj_t *)cursor = (uintptrj_t)info->data1; // constantPool
         cursor += SIZEPOINTER;

         *(uintptrj_t *)cursor = (uintptrj_t)info->data3; // offset to J2I virtual thunk pointer
         cursor += SIZEPOINTER;
         }
         break;

      case TR_PicTrampolines:
         {
         TR_ASSERT(TR::Compiler->target.is64Bit(), "TR_PicTrampolines not supported on 32-bit");
         numTrampolines = (uintptrj_t)relocation->getTargetAddress();
         *wordAfterHeader = numTrampolines;
         cursor = (uint8_t*)wordAfterHeader;
         cursor += 4;
         }
        break;

      case TR_CheckMethodExit:
         {
         *(uintptrj_t*)cursor = (uintptrj_t)relocation->getTargetAddress();
         cursor += SIZEPOINTER;
         }
        break;
     case TR_J2IThunks:
         {
         // Note: thunk relos should only be created for 64 bit
         // *(uintptrj_t *)cursor = (uintptrj_t)relocation->getTargetAddress2(); // inlined site index

         TR::Node *node = (TR::Node*)relocation->getTargetAddress();
         TR::SymbolReference *symRef = node->getSymbolReference();

         *(uintptrj_t *)cursor = (uintptrj_t)node->getInlinedSiteIndex();
         cursor += SIZEPOINTER;

         *(uintptrj_t *)cursor = (uintptrj_t)symRef->getOwningMethod(comp)->constantPool(); // cp address
         cursor += SIZEPOINTER;


         *(uintptrj_t *)cursor = (uintptrj_t)symRef->getCPIndex(); // cp index
         cursor += SIZEPOINTER;

         break;
         }

      case TR_ValidateClassByName:
         {
         TR::ClassByNameRecord *record = reinterpret_cast<TR::ClassByNameRecord *>(relocation->getTargetAddress());

         cursor -= sizeof(TR_RelocationRecordBinaryTemplate);

         TR_RelocationRecordValidateClassByNameBinaryTemplate *binaryTemplate =
               reinterpret_cast<TR_RelocationRecordValidateClassByNameBinaryTemplate *>(cursor);

         // Store class chain to get name of class. Checking the class chain for
         // this record eliminates the need for a separate class chain validation.
<<<<<<< HEAD
         uintptr_t classChainOffsetInSharedCache = sharedCache->offsetInSharedCacheFromPointer(record->_classChain);
=======
         uintptr_t classChainOffsetInSharedCache = self()->offsetInSharedCacheFromPointer(sharedCache, record->_classChain);
>>>>>>> 9957530e
         binaryTemplate->_classID = symValManager->getIDFromSymbol(record->_class);
         binaryTemplate->_beholderID = symValManager->getIDFromSymbol(record->_beholder);
         binaryTemplate->_classChainOffsetInSCC = classChainOffsetInSharedCache;

         cursor += sizeof(TR_RelocationRecordValidateClassByNameBinaryTemplate);
         }
         break;

      case TR_ValidateProfiledClass:
         {
         TR::ProfiledClassRecord *record = reinterpret_cast<TR::ProfiledClassRecord *>(relocation->getTargetAddress());

         cursor -= sizeof(TR_RelocationRecordBinaryTemplate);

         TR_RelocationRecordValidateProfiledClassBinaryTemplate *binaryTemplate =
               reinterpret_cast<TR_RelocationRecordValidateProfiledClassBinaryTemplate *>(cursor);

         TR_OpaqueClassBlock *classToValidate = record->_class;
         void *classChainForClassToValidate = record->_classChain;

         //store the classchain's offset for the classloader for the class
         uintptrj_t classChainOffsetInSharedCacheForCL = sharedCache->getClassChainOffsetOfIdentifyingLoaderForClazzInSharedCache(classToValidate);

         //store the classchain's offset for the class that needs to be validated in the second run
<<<<<<< HEAD
         uintptr_t classChainOffsetInSharedCache = sharedCache->offsetInSharedCacheFromPointer(classChainForClassToValidate);
=======
         uintptr_t classChainOffsetInSharedCache = self()->offsetInSharedCacheFromPointer(sharedCache, classChainForClassToValidate);
>>>>>>> 9957530e

         binaryTemplate->_classID = symValManager->getIDFromSymbol(static_cast<void *>(classToValidate));
         binaryTemplate->_classChainOffsetInSCC = classChainOffsetInSharedCache;
         binaryTemplate->_classChainOffsetForCLInScc = classChainOffsetInSharedCacheForCL;

         cursor += sizeof(TR_RelocationRecordValidateProfiledClassBinaryTemplate);
         }
         break;

      case TR_ValidateClassFromCP:
         {
         TR::ClassFromCPRecord *record = reinterpret_cast<TR::ClassFromCPRecord *>(relocation->getTargetAddress());

         cursor -= sizeof(TR_RelocationRecordBinaryTemplate);

         TR_RelocationRecordValidateClassFromCPBinaryTemplate *binaryTemplate =
               reinterpret_cast<TR_RelocationRecordValidateClassFromCPBinaryTemplate *>(cursor);

         binaryTemplate->_classID = symValManager->getIDFromSymbol(static_cast<void *>(record->_class));
         binaryTemplate->_beholderID = symValManager->getIDFromSymbol(static_cast<void *>(record->_beholder));
         binaryTemplate->_cpIndex = record->_cpIndex;

         cursor += sizeof(TR_RelocationRecordValidateClassFromCPBinaryTemplate);
         }
         break;

      case TR_ValidateDefiningClassFromCP:
         {
         TR::DefiningClassFromCPRecord *record = reinterpret_cast<TR::DefiningClassFromCPRecord *>(relocation->getTargetAddress());

         cursor -= sizeof(TR_RelocationRecordBinaryTemplate);

         TR_RelocationRecordValidateDefiningClassFromCPBinaryTemplate *binaryTemplate =
               reinterpret_cast<TR_RelocationRecordValidateDefiningClassFromCPBinaryTemplate *>(cursor);

         binaryTemplate->_isStatic = record->_isStatic;
         binaryTemplate->_classID = symValManager->getIDFromSymbol(static_cast<void *>(record->_class));
         binaryTemplate->_beholderID = symValManager->getIDFromSymbol(static_cast<void *>(record->_beholder));
         binaryTemplate->_cpIndex = record->_cpIndex;

         cursor += sizeof(TR_RelocationRecordValidateDefiningClassFromCPBinaryTemplate);
         }
         break;

      case TR_ValidateStaticClassFromCP:
         {
         TR::StaticClassFromCPRecord *record = reinterpret_cast<TR::StaticClassFromCPRecord *>(relocation->getTargetAddress());

         cursor -= sizeof(TR_RelocationRecordBinaryTemplate);

         TR_RelocationRecordValidateStaticClassFromCPBinaryTemplate *binaryTemplate =
               reinterpret_cast<TR_RelocationRecordValidateStaticClassFromCPBinaryTemplate *>(cursor);

         binaryTemplate->_classID = symValManager->getIDFromSymbol(static_cast<void *>(record->_class));
         binaryTemplate->_beholderID = symValManager->getIDFromSymbol(static_cast<void *>(record->_beholder));
         binaryTemplate->_cpIndex = record->_cpIndex;

         cursor += sizeof(TR_RelocationRecordValidateStaticClassFromCPBinaryTemplate);
         }
         break;

      case TR_ValidateArrayClassFromComponentClass:
         {
         TR::ArrayClassFromComponentClassRecord *record = reinterpret_cast<TR::ArrayClassFromComponentClassRecord *>(relocation->getTargetAddress());

         cursor -= sizeof(TR_RelocationRecordBinaryTemplate);

         TR_RelocationRecordValidateArrayFromCompBinaryTemplate *binaryTemplate =
               reinterpret_cast<TR_RelocationRecordValidateArrayFromCompBinaryTemplate *>(cursor);

         binaryTemplate->_arrayClassID = symValManager->getIDFromSymbol(static_cast<void *>(record->_arrayClass));
         binaryTemplate->_componentClassID = symValManager->getIDFromSymbol(static_cast<void *>(record->_componentClass));

         cursor += sizeof(TR_RelocationRecordValidateArrayFromCompBinaryTemplate);
         }
         break;

      case TR_ValidateSuperClassFromClass:
         {
         TR::SuperClassFromClassRecord *record = reinterpret_cast<TR::SuperClassFromClassRecord *>(relocation->getTargetAddress());

         cursor -= sizeof(TR_RelocationRecordBinaryTemplate);

         TR_RelocationRecordValidateSuperClassFromClassBinaryTemplate *binaryTemplate =
               reinterpret_cast<TR_RelocationRecordValidateSuperClassFromClassBinaryTemplate *>(cursor);

         binaryTemplate->_superClassID = symValManager->getIDFromSymbol(static_cast<void *>(record->_superClass));
         binaryTemplate->_childClassID = symValManager->getIDFromSymbol(static_cast<void *>(record->_childClass));

         cursor += sizeof(TR_RelocationRecordValidateSuperClassFromClassBinaryTemplate);
         }
         break;

      case TR_ValidateClassInstanceOfClass:
         {
         TR::ClassInstanceOfClassRecord *record = reinterpret_cast<TR::ClassInstanceOfClassRecord *>(relocation->getTargetAddress());

         cursor -= sizeof(TR_RelocationRecordBinaryTemplate);

         TR_RelocationRecordValidateClassInstanceOfClassBinaryTemplate *binaryTemplate =
               reinterpret_cast<TR_RelocationRecordValidateClassInstanceOfClassBinaryTemplate *>(cursor);

         binaryTemplate->_objectTypeIsFixed = record->_objectTypeIsFixed;
         binaryTemplate->_castTypeIsFixed = record->_castTypeIsFixed;
         binaryTemplate->_isInstanceOf = record->_isInstanceOf;
         binaryTemplate->_classOneID = symValManager->getIDFromSymbol(static_cast<void *>(record->_classOne));
         binaryTemplate->_classTwoID = symValManager->getIDFromSymbol(static_cast<void *>(record->_classTwo));

         cursor += sizeof(TR_RelocationRecordValidateClassInstanceOfClassBinaryTemplate);
         }
         break;

      case TR_ValidateSystemClassByName:
         {
         TR::SystemClassByNameRecord *record = reinterpret_cast<TR::SystemClassByNameRecord *>(relocation->getTargetAddress());

         cursor -= sizeof(TR_RelocationRecordBinaryTemplate);

         TR_RelocationRecordValidateSystemClassByNameBinaryTemplate *binaryTemplate =
               reinterpret_cast<TR_RelocationRecordValidateSystemClassByNameBinaryTemplate *>(cursor);

         // Store class chain to get name of class. Checking the class chain for
         // this record eliminates the need for a separate class chain validation.
<<<<<<< HEAD
         uintptr_t classChainOffsetInSharedCache = sharedCache->offsetInSharedCacheFromPointer(record->_classChain);
=======
         uintptr_t classChainOffsetInSharedCache = self()->offsetInSharedCacheFromPointer(sharedCache, record->_classChain);
>>>>>>> 9957530e
         binaryTemplate->_systemClassID = symValManager->getIDFromSymbol(record->_class);
         binaryTemplate->_classChainOffsetInSCC = classChainOffsetInSharedCache;

         cursor += sizeof(TR_RelocationRecordValidateSystemClassByNameBinaryTemplate);
         }
         break;

      case TR_ValidateClassFromITableIndexCP:
         {
         TR::ClassFromITableIndexCPRecord *record = reinterpret_cast<TR::ClassFromITableIndexCPRecord *>(relocation->getTargetAddress());

         cursor -= sizeof(TR_RelocationRecordBinaryTemplate);

         TR_RelocationRecordValidateClassFromITableIndexCPBinaryTemplate *binaryTemplate =
               reinterpret_cast<TR_RelocationRecordValidateClassFromITableIndexCPBinaryTemplate *>(cursor);

         binaryTemplate->_classID = symValManager->getIDFromSymbol(static_cast<void *>(record->_class));
         binaryTemplate->_beholderID = symValManager->getIDFromSymbol(static_cast<void *>(record->_beholder));
         binaryTemplate->_cpIndex = record->_cpIndex;

         cursor += sizeof(TR_RelocationRecordValidateClassFromITableIndexCPBinaryTemplate);
         }
         break;

      case TR_ValidateDeclaringClassFromFieldOrStatic:
         {
         TR::DeclaringClassFromFieldOrStaticRecord *record = reinterpret_cast<TR::DeclaringClassFromFieldOrStaticRecord *>(relocation->getTargetAddress());

         cursor -= sizeof(TR_RelocationRecordBinaryTemplate);

         TR_RelocationRecordValidateDeclaringClassFromFieldOrStaticBinaryTemplate *binaryTemplate =
               reinterpret_cast<TR_RelocationRecordValidateDeclaringClassFromFieldOrStaticBinaryTemplate *>(cursor);

         binaryTemplate->_classID = symValManager->getIDFromSymbol(static_cast<void *>(record->_class));
         binaryTemplate->_beholderID = symValManager->getIDFromSymbol(static_cast<void *>(record->_beholder));
         binaryTemplate->_cpIndex = record->_cpIndex;

         cursor += sizeof(TR_RelocationRecordValidateDeclaringClassFromFieldOrStaticBinaryTemplate);
         }
         break;

      case TR_ValidateConcreteSubClassFromClass:
         {
         TR::ConcreteSubClassFromClassRecord *record = reinterpret_cast<TR::ConcreteSubClassFromClassRecord *>(relocation->getTargetAddress());

         cursor -= sizeof(TR_RelocationRecordBinaryTemplate);

         TR_RelocationRecordValidateConcreteSubFromClassBinaryTemplate *binaryTemplate =
               reinterpret_cast<TR_RelocationRecordValidateConcreteSubFromClassBinaryTemplate *>(cursor);

         binaryTemplate->_childClassID = symValManager->getIDFromSymbol(static_cast<void *>(record->_childClass));
         binaryTemplate->_superClassID = symValManager->getIDFromSymbol(static_cast<void *>(record->_superClass));

         cursor += sizeof(TR_RelocationRecordValidateConcreteSubFromClassBinaryTemplate);
         }
         break;

      case TR_ValidateClassChain:
         {
         TR::ClassChainRecord *record = reinterpret_cast<TR::ClassChainRecord *>(relocation->getTargetAddress());

         cursor -= sizeof(TR_RelocationRecordBinaryTemplate);

         TR_RelocationRecordValidateClassChainBinaryTemplate *binaryTemplate =
               reinterpret_cast<TR_RelocationRecordValidateClassChainBinaryTemplate *>(cursor);

         void *classToValidate = static_cast<void *>(record->_class);
         void *classChainForClassToValidate = record->_classChain;
<<<<<<< HEAD
         uintptr_t classChainOffsetInSharedCache = sharedCache->offsetInSharedCacheFromPointer(classChainForClassToValidate);
=======
         uintptr_t classChainOffsetInSharedCache = self()->offsetInSharedCacheFromPointer(sharedCache, classChainForClassToValidate);
>>>>>>> 9957530e

         binaryTemplate->_classID = symValManager->getIDFromSymbol(classToValidate);
         binaryTemplate->_classChainOffsetInSCC = classChainOffsetInSharedCache;

         cursor += sizeof(TR_RelocationRecordValidateClassChainBinaryTemplate);
         }
         break;

      case TR_ValidateMethodFromClass:
         {
         TR::MethodFromClassRecord *record = reinterpret_cast<TR::MethodFromClassRecord *>(relocation->getTargetAddress());

         cursor -= sizeof(TR_RelocationRecordBinaryTemplate);

         TR_RelocationRecordValidateMethodFromClassBinaryTemplate *binaryTemplate =
               reinterpret_cast<TR_RelocationRecordValidateMethodFromClassBinaryTemplate *>(cursor);

         binaryTemplate->_methodID = symValManager->getIDFromSymbol(static_cast<void *>(record->_method));
         binaryTemplate->_beholderID = symValManager->getIDFromSymbol(static_cast<void *>(record->_beholder));
         binaryTemplate->_index = static_cast<uintptrj_t>(record->_index);

         cursor += sizeof(TR_RelocationRecordValidateMethodFromClassBinaryTemplate);
         }
         break;

      case TR_ValidateStaticMethodFromCP:
         {
         TR::StaticMethodFromCPRecord *record = reinterpret_cast<TR::StaticMethodFromCPRecord *>(relocation->getTargetAddress());

         cursor -= sizeof(TR_RelocationRecordBinaryTemplate);

         TR_RelocationRecordValidateStaticMethodFromCPBinaryTemplate *binaryTemplate =
               reinterpret_cast<TR_RelocationRecordValidateStaticMethodFromCPBinaryTemplate *>(cursor);

         TR_ASSERT_FATAL(
            (record->_cpIndex & J9_SPECIAL_SPLIT_TABLE_INDEX_FLAG) == 0,
            "static method cpIndex has special split table flag set");

         if ((record->_cpIndex & J9_STATIC_SPLIT_TABLE_INDEX_FLAG) != 0)
            *flagsCursor |= TR_VALIDATE_STATIC_OR_SPECIAL_METHOD_FROM_CP_IS_SPLIT;

         binaryTemplate->_methodID = symValManager->getIDFromSymbol(static_cast<void *>(record->_method));
         binaryTemplate->_definingClassID = symValManager->getIDFromSymbol(static_cast<void *>(record->definingClass()));
         binaryTemplate->_beholderID = symValManager->getIDFromSymbol(static_cast<void *>(record->_beholder));
         binaryTemplate->_cpIndex = static_cast<uint16_t>(record->_cpIndex & J9_SPLIT_TABLE_INDEX_MASK);

         cursor += sizeof(TR_RelocationRecordValidateStaticMethodFromCPBinaryTemplate);
         }
         break;

      case TR_ValidateSpecialMethodFromCP:
         {
         TR::SpecialMethodFromCPRecord *record = reinterpret_cast<TR::SpecialMethodFromCPRecord *>(relocation->getTargetAddress());

         cursor -= sizeof(TR_RelocationRecordBinaryTemplate);

         TR_RelocationRecordValidateSpecialMethodFromCPBinaryTemplate *binaryTemplate =
               reinterpret_cast<TR_RelocationRecordValidateSpecialMethodFromCPBinaryTemplate *>(cursor);

         TR_ASSERT_FATAL(
            (record->_cpIndex & J9_STATIC_SPLIT_TABLE_INDEX_FLAG) == 0,
            "special method cpIndex has static split table flag set");

         if ((record->_cpIndex & J9_SPECIAL_SPLIT_TABLE_INDEX_FLAG) != 0)
            *flagsCursor |= TR_VALIDATE_STATIC_OR_SPECIAL_METHOD_FROM_CP_IS_SPLIT;

         binaryTemplate->_methodID = symValManager->getIDFromSymbol(static_cast<void *>(record->_method));
         binaryTemplate->_definingClassID = symValManager->getIDFromSymbol(static_cast<void *>(record->definingClass()));
         binaryTemplate->_beholderID = symValManager->getIDFromSymbol(static_cast<void *>(record->_beholder));
         binaryTemplate->_cpIndex = static_cast<uint16_t>(record->_cpIndex & J9_SPLIT_TABLE_INDEX_MASK);

         cursor += sizeof(TR_RelocationRecordValidateSpecialMethodFromCPBinaryTemplate);
         }
         break;

      case TR_ValidateVirtualMethodFromCP:
         {
         TR::VirtualMethodFromCPRecord *record = reinterpret_cast<TR::VirtualMethodFromCPRecord *>(relocation->getTargetAddress());

         cursor -= sizeof(TR_RelocationRecordBinaryTemplate);

         TR_RelocationRecordValidateVirtualMethodFromCPBinaryTemplate *binaryTemplate =
               reinterpret_cast<TR_RelocationRecordValidateVirtualMethodFromCPBinaryTemplate *>(cursor);

         binaryTemplate->_methodID = symValManager->getIDFromSymbol(static_cast<void *>(record->_method));
         binaryTemplate->_definingClassID = symValManager->getIDFromSymbol(static_cast<void *>(record->definingClass()));
         binaryTemplate->_beholderID = symValManager->getIDFromSymbol(static_cast<void *>(record->_beholder));
         binaryTemplate->_cpIndex = static_cast<uint16_t>(record->_cpIndex);

         cursor += sizeof(TR_RelocationRecordValidateVirtualMethodFromCPBinaryTemplate);
         }
         break;

      case TR_ValidateVirtualMethodFromOffset:
         {
         TR::VirtualMethodFromOffsetRecord *record = reinterpret_cast<TR::VirtualMethodFromOffsetRecord *>(relocation->getTargetAddress());

         cursor -= sizeof(TR_RelocationRecordBinaryTemplate);

         TR_RelocationRecordValidateVirtualMethodFromOffsetBinaryTemplate *binaryTemplate =
               reinterpret_cast<TR_RelocationRecordValidateVirtualMethodFromOffsetBinaryTemplate *>(cursor);

         TR_ASSERT_FATAL((record->_virtualCallOffset & 1) == 0, "virtualCallOffset must be even");
         TR_ASSERT_FATAL(
            record->_virtualCallOffset == (int32_t)(int16_t)record->_virtualCallOffset,
            "virtualCallOffset must fit in a 16-bit signed integer");

         binaryTemplate->_methodID = symValManager->getIDFromSymbol(static_cast<void *>(record->_method));
         binaryTemplate->_definingClassID = symValManager->getIDFromSymbol(static_cast<void *>(record->definingClass()));
         binaryTemplate->_beholderID = symValManager->getIDFromSymbol(static_cast<void *>(record->_beholder));
         binaryTemplate->_virtualCallOffsetAndIgnoreRtResolve = (uint16_t)(record->_virtualCallOffset | (int)record->_ignoreRtResolve);

         cursor += sizeof(TR_RelocationRecordValidateVirtualMethodFromOffsetBinaryTemplate);
         }
         break;

      case TR_ValidateInterfaceMethodFromCP:
         {
         TR::InterfaceMethodFromCPRecord *record = reinterpret_cast<TR::InterfaceMethodFromCPRecord *>(relocation->getTargetAddress());

         cursor -= sizeof(TR_RelocationRecordBinaryTemplate);

         TR_RelocationRecordValidateInterfaceMethodFromCPBinaryTemplate *binaryTemplate =
               reinterpret_cast<TR_RelocationRecordValidateInterfaceMethodFromCPBinaryTemplate *>(cursor);

         binaryTemplate->_methodID = symValManager->getIDFromSymbol(static_cast<void *>(record->_method));
         binaryTemplate->_definingClassID = symValManager->getIDFromSymbol(static_cast<void *>(record->definingClass()));
         binaryTemplate->_beholderID = symValManager->getIDFromSymbol(static_cast<void *>(record->_beholder));
         binaryTemplate->_lookupID = symValManager->getIDFromSymbol(static_cast<void *>(record->_lookup));
         binaryTemplate->_cpIndex = static_cast<uintptrj_t>(record->_cpIndex);

         cursor += sizeof(TR_RelocationRecordValidateInterfaceMethodFromCPBinaryTemplate);
         }
         break;

      case TR_ValidateImproperInterfaceMethodFromCP:
         {
         TR::ImproperInterfaceMethodFromCPRecord *record = reinterpret_cast<TR::ImproperInterfaceMethodFromCPRecord *>(relocation->getTargetAddress());

         cursor -= sizeof(TR_RelocationRecordBinaryTemplate);

         TR_RelocationRecordValidateImproperInterfaceMethodFromCPBinaryTemplate *binaryTemplate =
               reinterpret_cast<TR_RelocationRecordValidateImproperInterfaceMethodFromCPBinaryTemplate *>(cursor);

         binaryTemplate->_methodID = symValManager->getIDFromSymbol(static_cast<void *>(record->_method));
         binaryTemplate->_definingClassID = symValManager->getIDFromSymbol(static_cast<void *>(record->definingClass()));
         binaryTemplate->_beholderID = symValManager->getIDFromSymbol(static_cast<void *>(record->_beholder));
         binaryTemplate->_cpIndex = static_cast<uint16_t>(record->_cpIndex);

         cursor += sizeof(TR_RelocationRecordValidateImproperInterfaceMethodFromCPBinaryTemplate);
         }
         break;

      case TR_ValidateMethodFromClassAndSig:
         {
         TR::MethodFromClassAndSigRecord *record = reinterpret_cast<TR::MethodFromClassAndSigRecord *>(relocation->getTargetAddress());

         cursor -= sizeof(TR_RelocationRecordBinaryTemplate);

         TR_RelocationRecordValidateMethodFromClassAndSigBinaryTemplate *binaryTemplate =
               reinterpret_cast<TR_RelocationRecordValidateMethodFromClassAndSigBinaryTemplate *>(cursor);

         // Store rom method to get name of method
         J9Method *methodToValidate = reinterpret_cast<J9Method *>(record->_method);
         J9ROMMethod *romMethod = static_cast<TR_J9VM *>(fej9)->getROMMethodFromRAMMethod(methodToValidate);
<<<<<<< HEAD
         uintptr_t romMethodOffsetInSharedCache = sharedCache->offsetInSharedCacheFromPointer(romMethod);
=======
         uintptr_t romMethodOffsetInSharedCache = self()->offsetInSharedCacheFromPointer(sharedCache, romMethod);
>>>>>>> 9957530e

         binaryTemplate->_methodID = symValManager->getIDFromSymbol(static_cast<void *>(record->_method));
         binaryTemplate->_definingClassID = symValManager->getIDFromSymbol(static_cast<void *>(record->definingClass()));
         binaryTemplate->_lookupClassID = symValManager->getIDFromSymbol(static_cast<void *>(record->_lookupClass));
         binaryTemplate->_beholderID = symValManager->getIDFromSymbol(static_cast<void *>(record->_beholder));
         binaryTemplate->_romMethodOffsetInSCC = romMethodOffsetInSharedCache;

         cursor += sizeof(TR_RelocationRecordValidateMethodFromClassAndSigBinaryTemplate);
         }
         break;

      case TR_ValidateMethodFromSingleImplementer:
         {
         TR::MethodFromSingleImplementer *record = reinterpret_cast<TR::MethodFromSingleImplementer *>(relocation->getTargetAddress());

         cursor -= sizeof(TR_RelocationRecordBinaryTemplate);

         TR_RelocationRecordValidateMethodFromSingleImplBinaryTemplate *binaryTemplate =
               reinterpret_cast<TR_RelocationRecordValidateMethodFromSingleImplBinaryTemplate *>(cursor);


         binaryTemplate->_methodID = symValManager->getIDFromSymbol(static_cast<void *>(record->_method));
         binaryTemplate->_definingClassID = symValManager->getIDFromSymbol(static_cast<void *>(record->definingClass()));
         binaryTemplate->_thisClassID = symValManager->getIDFromSymbol(static_cast<void *>(record->_thisClass));
         binaryTemplate->_cpIndexOrVftSlot = record->_cpIndexOrVftSlot;
         binaryTemplate->_callerMethodID = symValManager->getIDFromSymbol(static_cast<void *>(record->_callerMethod));
         binaryTemplate->_useGetResolvedInterfaceMethod = (uint16_t)record->_useGetResolvedInterfaceMethod;

         cursor += sizeof(TR_RelocationRecordValidateMethodFromSingleImplBinaryTemplate);
         }
         break;

      case TR_ValidateMethodFromSingleInterfaceImplementer:
         {
         TR::MethodFromSingleInterfaceImplementer *record = reinterpret_cast<TR::MethodFromSingleInterfaceImplementer *>(relocation->getTargetAddress());

         cursor -= sizeof(TR_RelocationRecordBinaryTemplate);

         TR_RelocationRecordValidateMethodFromSingleInterfaceImplBinaryTemplate *binaryTemplate =
               reinterpret_cast<TR_RelocationRecordValidateMethodFromSingleInterfaceImplBinaryTemplate *>(cursor);


         binaryTemplate->_methodID = symValManager->getIDFromSymbol(static_cast<void *>(record->_method));
         binaryTemplate->_definingClassID = symValManager->getIDFromSymbol(static_cast<void *>(record->definingClass()));
         binaryTemplate->_thisClassID = symValManager->getIDFromSymbol(static_cast<void *>(record->_thisClass));
         binaryTemplate->_callerMethodID = symValManager->getIDFromSymbol(static_cast<void *>(record->_callerMethod));
         binaryTemplate->_cpIndex = (uint16_t)record->_cpIndex;

         cursor += sizeof(TR_RelocationRecordValidateMethodFromSingleInterfaceImplBinaryTemplate);
         }
         break;

      case TR_ValidateMethodFromSingleAbstractImplementer:
         {
         TR::MethodFromSingleAbstractImplementer *record = reinterpret_cast<TR::MethodFromSingleAbstractImplementer *>(relocation->getTargetAddress());

         cursor -= sizeof(TR_RelocationRecordBinaryTemplate);

         TR_RelocationRecordValidateMethodFromSingleAbstractImplBinaryTemplate *binaryTemplate =
               reinterpret_cast<TR_RelocationRecordValidateMethodFromSingleAbstractImplBinaryTemplate *>(cursor);


         binaryTemplate->_methodID = symValManager->getIDFromSymbol(static_cast<void *>(record->_method));
         binaryTemplate->_definingClassID = symValManager->getIDFromSymbol(static_cast<void *>(record->definingClass()));
         binaryTemplate->_thisClassID = symValManager->getIDFromSymbol(static_cast<void *>(record->_thisClass));
         binaryTemplate->_vftSlot = record->_vftSlot;
         binaryTemplate->_callerMethodID = symValManager->getIDFromSymbol(static_cast<void *>(record->_callerMethod));

         cursor += sizeof(TR_RelocationRecordValidateMethodFromSingleAbstractImplBinaryTemplate);
         }
         break;

      case TR_ValidateStackWalkerMaySkipFramesRecord:
         {
         TR::StackWalkerMaySkipFramesRecord *record = reinterpret_cast<TR::StackWalkerMaySkipFramesRecord *>(relocation->getTargetAddress());

         cursor -= sizeof(TR_RelocationRecordBinaryTemplate);

         TR_RelocationRecordValidateStackWalkerMaySkipFramesBinaryTemplate *binaryTemplate =
               reinterpret_cast<TR_RelocationRecordValidateStackWalkerMaySkipFramesBinaryTemplate *>(cursor);

         binaryTemplate->_methodID = symValManager->getIDFromSymbol(static_cast<void *>(record->_method));
         binaryTemplate->_methodClassID = symValManager->getIDFromSymbol(static_cast<void *>(record->_methodClass));
         binaryTemplate->_skipFrames = record->_skipFrames;

         cursor += sizeof(TR_RelocationRecordValidateStackWalkerMaySkipFramesBinaryTemplate);
         }
         break;

      case TR_ValidateClassInfoIsInitialized:
         {
         TR::ClassInfoIsInitialized *record = reinterpret_cast<TR::ClassInfoIsInitialized *>(relocation->getTargetAddress());

         cursor -= sizeof(TR_RelocationRecordBinaryTemplate);

         TR_RelocationRecordValidateClassInfoIsInitializedBinaryTemplate *binaryTemplate =
               reinterpret_cast<TR_RelocationRecordValidateClassInfoIsInitializedBinaryTemplate *>(cursor);

         binaryTemplate->_classID = symValManager->getIDFromSymbol(static_cast<void *>(record->_class));
         binaryTemplate->_isInitialized = record->_isInitialized;

         cursor += sizeof(TR_RelocationRecordValidateClassInfoIsInitializedBinaryTemplate);
         }
         break;

      case TR_SymbolFromManager:
         {
         uint8_t *symbol = relocation->getTargetAddress();
         uint16_t symbolID = comp->getSymbolValidationManager()->getIDFromSymbol(static_cast<void *>(symbol));

         uint16_t symbolType = (uint16_t)(uintptrj_t)relocation->getTargetAddress2();

         cursor -= sizeof(TR_RelocationRecordBinaryTemplate);

         TR_RelocationRecordSymbolFromManagerBinaryTemplate *binaryTemplate =
               reinterpret_cast<TR_RelocationRecordSymbolFromManagerBinaryTemplate *>(cursor);

         binaryTemplate->_symbolID = symbolID;
         binaryTemplate->_symbolType = symbolType;

         cursor += sizeof(TR_RelocationRecordSymbolFromManagerBinaryTemplate);
         }
         break;

      case TR_ValidateClass:
         {
         *(uintptrj_t*)cursor = (uintptrj_t) relocation->getTargetAddress(); // Inlined site index
         cursor += SIZEPOINTER;

         TR::AOTClassInfo *aotCI = (TR::AOTClassInfo*)relocation->getTargetAddress2();
         *(uintptrj_t*)cursor = (uintptrj_t) aotCI->_constantPool;
         cursor += SIZEPOINTER;

         *(uintptrj_t*)cursor = (uintptrj_t) aotCI->_cpIndex;
         cursor += SIZEPOINTER;

<<<<<<< HEAD
         uintptr_t classChainOffsetInSharedCache = sharedCache->offsetInSharedCacheFromPointer(aotCI->_classChain);
=======
         uintptr_t classChainOffsetInSharedCache = self()->offsetInSharedCacheFromPointer(sharedCache, aotCI->_classChain);
>>>>>>> 9957530e
         *(uintptrj_t *)cursor = classChainOffsetInSharedCache;
         cursor += SIZEPOINTER;
         }
         break;

      case TR_ValidateStaticField:
         {
         *(uintptrj_t*)cursor = (uintptrj_t) relocation->getTargetAddress(); // Inlined site index
         cursor += SIZEPOINTER;

         TR::AOTClassInfo *aotCI = (TR::AOTClassInfo*)relocation->getTargetAddress2();
         *(uintptrj_t*)cursor = (uintptrj_t) aotCI->_constantPool;
         cursor += SIZEPOINTER;

         *(uintptrj_t*)cursor = (uintptrj_t) aotCI->_cpIndex;
         cursor += SIZEPOINTER;

         void *romClass = (void *)fej9->getPersistentClassPointerFromClassPointer(aotCI->_clazz);
<<<<<<< HEAD
         uintptr_t romClassOffsetInSharedCache = sharedCache->offsetInSharedCacheFromPointer(romClass);
=======
         uintptr_t romClassOffsetInSharedCache = self()->offsetInSharedCacheFromPointer(sharedCache, romClass);
>>>>>>> 9957530e
         *(uintptrj_t *)cursor = romClassOffsetInSharedCache;
         cursor += SIZEPOINTER;
         }
         break;

      case TR_ValidateArbitraryClass:
         {
         TR::AOTClassInfo *aotCI = (TR::AOTClassInfo*) relocation->getTargetAddress2();
         TR_OpaqueClassBlock *classToValidate = aotCI->_clazz;

         //store the classchain's offset for the classloader for the class
         uintptrj_t classChainOffsetInSharedCacheForCL = sharedCache->getClassChainOffsetOfIdentifyingLoaderForClazzInSharedCache(classToValidate);
         *(uintptrj_t *)cursor = classChainOffsetInSharedCacheForCL;
         cursor += SIZEPOINTER;

         //store the classchain's offset for the class that needs to be validated in the second run
         void *romClass = (void *)fej9->getPersistentClassPointerFromClassPointer(classToValidate);
         uintptrj_t *classChainForClassToValidate = (uintptrj_t *) aotCI->_classChain;
<<<<<<< HEAD
         uintptr_t classChainOffsetInSharedCache = sharedCache->offsetInSharedCacheFromPointer(classChainForClassToValidate);
=======
         uintptr_t classChainOffsetInSharedCache = self()->offsetInSharedCacheFromPointer(sharedCache, classChainForClassToValidate);
>>>>>>> 9957530e
         *(uintptrj_t *)cursor = classChainOffsetInSharedCache;
         cursor += SIZEPOINTER;
         }
         break;

      case TR_HCR:
         {
         *(uintptrj_t*)cursor = (uintptrj_t)relocation->getTargetAddress();
         cursor += SIZEPOINTER;
         }
         break;

      case TR_DebugCounter:
         {
         TR::DebugCounterBase *counter = (TR::DebugCounterBase *) relocation->getTargetAddress();
         if (!counter || !counter->getReloData() || !counter->getName())
            comp->failCompilation<TR::CompilationException>("Failed to generate debug counter relo data");

         TR::DebugCounterReloData *counterReloData = counter->getReloData();

         uintptrj_t offset = (uintptrj_t)fej9->sharedCache()->rememberDebugCounterName(counter->getName());

         *(uintptrj_t *)cursor = (uintptrj_t)counterReloData->_callerIndex;
         cursor += SIZEPOINTER;
         *(uintptrj_t *)cursor = (uintptrj_t)counterReloData->_bytecodeIndex;
         cursor += SIZEPOINTER;
         *(uintptrj_t *)cursor = offset;
         cursor += SIZEPOINTER;
         *(uintptrj_t *)cursor = (uintptrj_t)counterReloData->_delta;
         cursor += SIZEPOINTER;
         *(uintptrj_t *)cursor = (uintptrj_t)counterReloData->_fidelity;
         cursor += SIZEPOINTER;
         *(uintptrj_t *)cursor = (uintptrj_t)counterReloData->_staticDelta;
         cursor += SIZEPOINTER;
         }
         break;

      default:
         // initializeCommonAOTRelocationHeader is currently in the process
         // of becoming the canonical place to initialize the platform agnostic
         // relocation headers; new relocation records' header should be
         // initialized here.
         cursor = self()->initializeCommonAOTRelocationHeader(relocation, reloRecord);
      }
   return cursor;
   }

uint32_t J9::X86::AheadOfTimeCompile::_relocationTargetTypeToHeaderSizeMap[TR_NumExternalRelocationKinds] =
   {
// FIXME this code needs to be cleaned up by having here access to the platform pointer size
//       or by defining in the runtime.hpp the sizes of the relocation items
#if defined (TR_HOST_64BIT)
   24,                                              // TR_ConstantPool                        = 0
   8,                                               // TR_HelperAddress                       = 1
   24,                                              // TR_RelativeMethodAddress               = 2
   8,                                               // TR_AbsoluteMethodAddress               = 3
   40,                                              // TR_DataAddress                         = 4
   24,                                              // TR_ClassObject                         = 5
   24,                                              // TR_MethodObject                        = 6
   24,                                              // TR_InterfaceObject                     = 7
   8,                                               // TR_AbsoluteHelperAddress               = 8
   16,                                              // TR_FixedSeqAddress                     = 9
   16,                                              // TR_FixedSeq2Address                    = 10
   32,                                              // TR_JNIVirtualTargetAddress	      = 11
   32,                                              // TR_JNIStaticTargetAddress              = 12
   4,                                               // Dummy for TR_ArrayCopyHelper           = 13
   4,                                               // Dummy for TR_ArrayCopyToc              = 14
   8,                                               // TR_BodyInfoAddress                     = 15
   24,                                              // TR_Thunks                              = 16
   32,                                              // TR_StaticRamMethodConst                = 17
   24,                                              // TR_Trampolines                         = 18
   8,                                               // TR_PicTrampolines                      = 19
   16,                                              // TR_CheckMethodEnter                    = 20
   8,                                               // TR_RamMethod                           = 21
   16,                                              // TR_RamMethodSequence                   = 22
   16,                                              // TR_RamMethodSequenceReg                = 23
   48,                                              // TR_VerifyClassObjectForAlloc           = 24
   24,                                              // TR_ConstantPoolOrderedPair             = 25
   8,                                               // TR_AbsoluteMethodAddressOrderedPair    = 26
   40,                                              // TR_VerifyRefArrayForAlloc              = 27
   24,                                              // TR_J2IThunks                           = 28
   16,                                              // TR_GlobalValue                         = 29
   4,                                               // dummy for TR_BodyInfoAddress           = 30
   40,                                              // TR_ValidateInstanceField               = 31
   48,                                              // TR_InlinedStaticMethodWithNopGuard     = 32
   48,                                              // TR_InlinedSpecialMethodWithNopGuard    = 33
   48,                                              // TR_InlinedVirtualMethodWithNopGuard    = 34
   48,                                              // TR_InlinedInterfaceMethodWithNopGuard  = 35
   32,                                              // TR_SpecialRamMethodConst               = 36
   48,                                              // TR_InlinedHCRMethod                    = 37
   40,                                              // TR_ValidateStaticField                 = 38
   40,                                              // TR_ValidateClass                       = 39
   32,                                              // TR_ClassAddress                        = 40
   16,                                              // TR_HCR                                 = 41
   64,                                              // TR_ProfiledMethodGuardRelocation       = 42
   64,                                              // TR_ProfiledClassGuardRelocation        = 43
   0,                                               // TR_HierarchyGuardRelocation            = 44
   0,                                               // TR_AbstractGuardRelocation             = 45
   64,                                              // TR_ProfiledInlinedMethodRelocation     = 46
   40,                                              // TR_MethodPointer                       = 47
   32,                                              // TR_ClassPointer                        = 48
   16,                                              // TR_CheckMethodExit                     = 49
   24,                                              // TR_ValidateArbitraryClass              = 50
   0,                                               // TR_EmitClass(not used)                 = 51
   32,                                              // TR_JNISpecialTargetAddress             = 52
   32,                                              // TR_VirtualRamMethodConst               = 53
   40,                                              // TR_InlinedInterfaceMethod              = 54
   40,                                              // TR_InlinedVirtualMethod                = 55
   0,                                               // TR_NativeMethodAbsolute                = 56,
   0,                                               // TR_NativeMethodRelative                = 57,
   32,                                              // TR_ArbitraryClassAddress               = 58,
   56,                                              // TR_DebugCounter                        = 59
   8,                                               // TR_ClassUnloadAssumption               = 60
   32,                                              // TR_J2IVirtualThunkPointer              = 61,
   48,                                              // TR_InlinedAbstractMethodWithNopGuard   = 62,
   0,                                                                  // TR_ValidateRootClass                   = 63,
   sizeof(TR_RelocationRecordValidateClassByNameBinaryTemplate),       // TR_ValidateClassByName                 = 64,
   sizeof(TR_RelocationRecordValidateProfiledClassBinaryTemplate),     // TR_ValidateProfiledClass               = 65,
   sizeof(TR_RelocationRecordValidateClassFromCPBinaryTemplate),       // TR_ValidateClassFromCP                 = 66,
   sizeof(TR_RelocationRecordValidateDefiningClassFromCPBinaryTemplate),//TR_ValidateDefiningClassFromCP         = 67,
   sizeof(TR_RelocationRecordValidateStaticClassFromCPBinaryTemplate), // TR_ValidateStaticClassFromCP           = 68,
   0,                                                                  // TR_ValidateClassFromMethod             = 69,
   0,                                                                  // TR_ValidateComponentClassFromArrayClass= 70,
   sizeof(TR_RelocationRecordValidateArrayFromCompBinaryTemplate),     // TR_ValidateArrayClassFromComponentClass= 71,
   sizeof(TR_RelocationRecordValidateSuperClassFromClassBinaryTemplate),//TR_ValidateSuperClassFromClass         = 72,
   sizeof(TR_RelocationRecordValidateClassInstanceOfClassBinaryTemplate),//TR_ValidateClassInstanceOfClass       = 73,
   sizeof(TR_RelocationRecordValidateSystemClassByNameBinaryTemplate), //TR_ValidateSystemClassByName            = 74,
   sizeof(TR_RelocationRecordValidateClassFromITableIndexCPBinaryTemplate),//TR_ValidateClassFromITableIndexCP   = 75,
   sizeof(TR_RelocationRecordValidateDeclaringClassFromFieldOrStaticBinaryTemplate),//TR_ValidateDeclaringClassFromFieldOrStatic=76,
   0,                                                                  // TR_ValidateClassClass                  = 77,
   sizeof(TR_RelocationRecordValidateConcreteSubFromClassBinaryTemplate),//TR_ValidateConcreteSubClassFromClass  = 78,
   sizeof(TR_RelocationRecordValidateClassChainBinaryTemplate),        // TR_ValidateClassChain                  = 79,
   0,                                                                  // TR_ValidateRomClass                    = 80,
   0,                                                                  // TR_ValidatePrimitiveClass              = 81,
   0,                                                                  // TR_ValidateMethodFromInlinedSite       = 82,
   0,                                                                  // TR_ValidatedMethodByName               = 83,
   sizeof(TR_RelocationRecordValidateMethodFromClassBinaryTemplate),   // TR_ValidatedMethodFromClass            = 84,
   sizeof(TR_RelocationRecordValidateStaticMethodFromCPBinaryTemplate),// TR_ValidateStaticMethodFromCP          = 85,
   sizeof(TR_RelocationRecordValidateSpecialMethodFromCPBinaryTemplate),//TR_ValidateSpecialMethodFromCP         = 86,
   sizeof(TR_RelocationRecordValidateVirtualMethodFromCPBinaryTemplate),//TR_ValidateVirtualMethodFromCP         = 87,
   sizeof(TR_RelocationRecordValidateVirtualMethodFromOffsetBinaryTemplate),//TR_ValidateVirtualMethodFromOffset = 88,
   sizeof(TR_RelocationRecordValidateInterfaceMethodFromCPBinaryTemplate),//TR_ValidateInterfaceMethodFromCP     = 89,
   sizeof(TR_RelocationRecordValidateMethodFromClassAndSigBinaryTemplate),//TR_ValidateMethodFromClassAndSig     = 90,
   sizeof(TR_RelocationRecordValidateStackWalkerMaySkipFramesBinaryTemplate),//TR_ValidateStackWalkerMaySkipFramesRecord= 91,
   0,                                                                  // TR_ValidateArrayClassFromJavaVM        = 92,
   sizeof(TR_RelocationRecordValidateClassInfoIsInitializedBinaryTemplate),//TR_ValidateClassInfoIsInitialized   = 93,
   sizeof(TR_RelocationRecordValidateMethodFromSingleImplBinaryTemplate),//TR_ValidateMethodFromSingleImplementer= 94,
   sizeof(TR_RelocationRecordValidateMethodFromSingleInterfaceImplBinaryTemplate),//TR_ValidateMethodFromSingleInterfaceImplementer= 95,
   sizeof(TR_RelocationRecordValidateMethodFromSingleAbstractImplBinaryTemplate),//TR_ValidateMethodFromSingleAbstractImplementer= 96,
   sizeof(TR_RelocationRecordValidateImproperInterfaceMethodFromCPBinaryTemplate),//TR_ValidateImproperInterfaceMethodFromCP= 97,
   sizeof(TR_RelocationRecordSymbolFromManagerBinaryTemplate),         // TR_SymbolFromManager = 98,
   sizeof(TR_RelocationRecordMethodCallAddressBinaryTemplate),         // TR_MethodCallAddress                   = 99,
   sizeof(TR_RelocationRecordSymbolFromManagerBinaryTemplate),         // TR_DiscontiguousSymbolFromManager = 100,
   sizeof(TR_RelocationRecordResolvedTrampolinesBinaryTemplate),       // TR_ResolvedTrampolines = 101
#else

   12,                                              // TR_ConstantPool                        = 0
   8,                                               // TR_HelperAddress                       = 1
   12,                                              // TR_RelativeMethodAddress               = 2
   4,                                               // TR_AbsoluteMethodAddress               = 3
   20,                                              // TR_DataAddress                         = 4
   12,                                              // TR_ClassObject                         = 5
   12,                                              // TR_MethodObject                        = 6
   12,                                              // TR_InterfaceObject                     = 7
   8,                                               // TR_AbsoluteHelperAddress               = 8
   8,                                               // TR_FixedSeqAddress                     = 9
   8,                                               // TR_FixedSeq2Address                    = 10
   16,                                              // TR_JNIVirtualTargetAddress             = 11
   16,                                              // TR_JNIStaticTargetAddress              = 12
   4,                                               // Dummy for TR_ArrayCopyHelper           = 13
   4,                                               // Dummy for TR_ArrayCopyToc              = 14
   4,                                               // TR_BodyInfoAddress                     = 15
   12,                                              // TR_Thunks                              = 16
   16,                                              // TR_StaticRamMethodConst                = 17
   12,                                              // TR_Trampolines                         = 18
   8,                                               // TR_PicTrampolines                      = 19
   8,                                               // TR_CheckMethodEnter                    = 20
   4,                                               // TR_RamMethod                           = 21
   8,                                               // TR_RamMethodSequence                   = 22
   8,                                               // TR_RamMethodSequenceReg                = 23
   24,                                              // TR_VerifyClassObjectForAlloc           = 24
   12,                                              // TR_ConstantPoolOrderedPair             = 25
   8,                                               // TR_AbsoluteMethodAddressOrderedPair    = 26
   20,                                              // TR_VerifyRefArrayForAlloc              = 27
   12,                                              // TR_J2IThunks                           = 28
   8,                                               // TR_GlobalValue                         = 29
   4,                                               // TR_BodyInfoAddressLoad                 = 30
   20,                                              // TR_ValidateInstanceField               = 31
   24,                                              // TR_InlinedStaticMethodWithNopGuard     = 32
   24,                                              // TR_InlinedSpecialMethodWithNopGuard    = 33
   24,                                              // TR_InlinedVirtualMethodWithNopGuard    = 34
   24,                                              // TR_InlinedInterfaceMethodWithNopGuard  = 35
   16,                                              // TR_SpecialRamMethodConst               = 36
   24,                                              // TR_InlinedHCRMethod                    = 37
   20,                                              // TR_ValidateStaticField                 = 38
   20,                                              // TR_ValidateClass                       = 39
   16,                                              // TR_ClassAddress                        = 40
   8,                                               // TR_HCR                                 = 41
   32,                                              // TR_ProfiledMethodGuardRelocation       = 42
   32,                                              // TR_ProfiledClassGuardRelocation        = 43
   0,                                               // TR_HierarchyGuardRelocation            = 44
   0,                                               // TR_AbstractGuardRelocation             = 45
   32,                                              // TR_ProfiledInlinedMethodRelocation     = 46
   20,                                              // TR_MethodPointer                       = 47
   16,                                              // TR_ClassPointer                        = 48
   8,                                               // TR_CheckMethodExit                     = 49
   12,                                              // TR_ValidateArbitraryClass              = 50
   0,                                               // TR_EmitClass(not used)                 = 51
   16,                                              // TR_JNISpecialTargetAddress             = 52
   16,                                              // TR_VirtualRamMethodConst               = 53
   20,                                              // TR_InlinedInterfaceMethod              = 54
   20,                                              // TR_InlinedVirtualMethod                = 55
   0,                                               // TR_NativeMethodAbsolute                = 56,
   0,                                               // TR_NativeMethodRelative                = 57,
   16,                                              // TR_ArbitraryClassAddress               = 58,
   28,                                               // TR_DebugCounter                        = 59
   4,                                               // TR_ClassUnloadAssumption               = 60
   16,                                              // TR_J2IVirtualThunkPointer              = 61,
   24,                                              // TR_InlinedAbstractMethodWithNopGuard   = 62,
#endif
   };<|MERGE_RESOLUTION|>--- conflicted
+++ resolved
@@ -100,11 +100,7 @@
             self()->comp()->getSymbolValidationManager();
          void *offsets = const_cast<void*>(svm->wellKnownClassChainOffsets());
          *(uintptrj_t *)relocationDataCursor =
-<<<<<<< HEAD
-            fej9->sharedCache()->offsetInSharedCacheFromPointer(offsets);
-=======
             self()->offsetInSharedCacheFromPointer(fej9->sharedCache(), offsets);
->>>>>>> 9957530e
          relocationDataCursor += SIZEPOINTER;
          }
 
@@ -276,11 +272,7 @@
 
          TR_OpaqueClassBlock *inlinedMethodClass = resolvedMethod->containingClass();
          void *romClass = (void *)fej9->getPersistentClassPointerFromClassPointer(inlinedMethodClass);
-<<<<<<< HEAD
-         uintptr_t romClassOffsetInSharedCache = sharedCache->offsetInSharedCacheFromPointer(romClass);
-=======
          uintptr_t romClassOffsetInSharedCache = self()->offsetInSharedCacheFromPointer(sharedCache, romClass);
->>>>>>> 9957530e
 
          *(uintptrj_t *)cursor = romClassOffsetInSharedCache;
          cursor += SIZEPOINTER;
@@ -327,11 +319,7 @@
          cursor += SIZEPOINTER;
 
          void *romClass = (void *)fej9->getPersistentClassPointerFromClassPointer(inlinedCodeClass);
-<<<<<<< HEAD
-         uintptr_t romClassOffsetInSharedCache = sharedCache->offsetInSharedCacheFromPointer(romClass);
-=======
          uintptr_t romClassOffsetInSharedCache = self()->offsetInSharedCacheFromPointer(sharedCache, romClass);
->>>>>>> 9957530e
          traceMsg(comp, "class is %p, romclass is %p, offset is %p\n", inlinedCodeClass, romClass, romClassOffsetInSharedCache);
          *(uintptrj_t *)cursor = romClassOffsetInSharedCache;
          cursor += SIZEPOINTER;
@@ -505,11 +493,7 @@
 
          // Store class chain to get name of class. Checking the class chain for
          // this record eliminates the need for a separate class chain validation.
-<<<<<<< HEAD
-         uintptr_t classChainOffsetInSharedCache = sharedCache->offsetInSharedCacheFromPointer(record->_classChain);
-=======
          uintptr_t classChainOffsetInSharedCache = self()->offsetInSharedCacheFromPointer(sharedCache, record->_classChain);
->>>>>>> 9957530e
          binaryTemplate->_classID = symValManager->getIDFromSymbol(record->_class);
          binaryTemplate->_beholderID = symValManager->getIDFromSymbol(record->_beholder);
          binaryTemplate->_classChainOffsetInSCC = classChainOffsetInSharedCache;
@@ -534,12 +518,7 @@
          uintptrj_t classChainOffsetInSharedCacheForCL = sharedCache->getClassChainOffsetOfIdentifyingLoaderForClazzInSharedCache(classToValidate);
 
          //store the classchain's offset for the class that needs to be validated in the second run
-<<<<<<< HEAD
-         uintptr_t classChainOffsetInSharedCache = sharedCache->offsetInSharedCacheFromPointer(classChainForClassToValidate);
-=======
          uintptr_t classChainOffsetInSharedCache = self()->offsetInSharedCacheFromPointer(sharedCache, classChainForClassToValidate);
->>>>>>> 9957530e
-
          binaryTemplate->_classID = symValManager->getIDFromSymbol(static_cast<void *>(classToValidate));
          binaryTemplate->_classChainOffsetInSCC = classChainOffsetInSharedCache;
          binaryTemplate->_classChainOffsetForCLInScc = classChainOffsetInSharedCacheForCL;
@@ -662,11 +641,7 @@
 
          // Store class chain to get name of class. Checking the class chain for
          // this record eliminates the need for a separate class chain validation.
-<<<<<<< HEAD
-         uintptr_t classChainOffsetInSharedCache = sharedCache->offsetInSharedCacheFromPointer(record->_classChain);
-=======
          uintptr_t classChainOffsetInSharedCache = self()->offsetInSharedCacheFromPointer(sharedCache, record->_classChain);
->>>>>>> 9957530e
          binaryTemplate->_systemClassID = symValManager->getIDFromSymbol(record->_class);
          binaryTemplate->_classChainOffsetInSCC = classChainOffsetInSharedCache;
 
@@ -735,11 +710,7 @@
 
          void *classToValidate = static_cast<void *>(record->_class);
          void *classChainForClassToValidate = record->_classChain;
-<<<<<<< HEAD
-         uintptr_t classChainOffsetInSharedCache = sharedCache->offsetInSharedCacheFromPointer(classChainForClassToValidate);
-=======
          uintptr_t classChainOffsetInSharedCache = self()->offsetInSharedCacheFromPointer(sharedCache, classChainForClassToValidate);
->>>>>>> 9957530e
 
          binaryTemplate->_classID = symValManager->getIDFromSymbol(classToValidate);
          binaryTemplate->_classChainOffsetInSCC = classChainOffsetInSharedCache;
@@ -905,11 +876,7 @@
          // Store rom method to get name of method
          J9Method *methodToValidate = reinterpret_cast<J9Method *>(record->_method);
          J9ROMMethod *romMethod = static_cast<TR_J9VM *>(fej9)->getROMMethodFromRAMMethod(methodToValidate);
-<<<<<<< HEAD
-         uintptr_t romMethodOffsetInSharedCache = sharedCache->offsetInSharedCacheFromPointer(romMethod);
-=======
          uintptr_t romMethodOffsetInSharedCache = self()->offsetInSharedCacheFromPointer(sharedCache, romMethod);
->>>>>>> 9957530e
 
          binaryTemplate->_methodID = symValManager->getIDFromSymbol(static_cast<void *>(record->_method));
          binaryTemplate->_definingClassID = symValManager->getIDFromSymbol(static_cast<void *>(record->definingClass()));
@@ -1046,11 +1013,7 @@
          *(uintptrj_t*)cursor = (uintptrj_t) aotCI->_cpIndex;
          cursor += SIZEPOINTER;
 
-<<<<<<< HEAD
-         uintptr_t classChainOffsetInSharedCache = sharedCache->offsetInSharedCacheFromPointer(aotCI->_classChain);
-=======
          uintptr_t classChainOffsetInSharedCache = self()->offsetInSharedCacheFromPointer(sharedCache, aotCI->_classChain);
->>>>>>> 9957530e
          *(uintptrj_t *)cursor = classChainOffsetInSharedCache;
          cursor += SIZEPOINTER;
          }
@@ -1069,11 +1032,7 @@
          cursor += SIZEPOINTER;
 
          void *romClass = (void *)fej9->getPersistentClassPointerFromClassPointer(aotCI->_clazz);
-<<<<<<< HEAD
-         uintptr_t romClassOffsetInSharedCache = sharedCache->offsetInSharedCacheFromPointer(romClass);
-=======
          uintptr_t romClassOffsetInSharedCache = self()->offsetInSharedCacheFromPointer(sharedCache, romClass);
->>>>>>> 9957530e
          *(uintptrj_t *)cursor = romClassOffsetInSharedCache;
          cursor += SIZEPOINTER;
          }
@@ -1092,11 +1051,7 @@
          //store the classchain's offset for the class that needs to be validated in the second run
          void *romClass = (void *)fej9->getPersistentClassPointerFromClassPointer(classToValidate);
          uintptrj_t *classChainForClassToValidate = (uintptrj_t *) aotCI->_classChain;
-<<<<<<< HEAD
-         uintptr_t classChainOffsetInSharedCache = sharedCache->offsetInSharedCacheFromPointer(classChainForClassToValidate);
-=======
          uintptr_t classChainOffsetInSharedCache = self()->offsetInSharedCacheFromPointer(sharedCache, classChainForClassToValidate);
->>>>>>> 9957530e
          *(uintptrj_t *)cursor = classChainOffsetInSharedCache;
          cursor += SIZEPOINTER;
          }
