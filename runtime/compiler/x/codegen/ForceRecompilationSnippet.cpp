/*******************************************************************************
 * Copyright (c) 2000, 2020 IBM Corp. and others
 *
 * This program and the accompanying materials are made available under
 * the terms of the Eclipse Public License 2.0 which accompanies this
 * distribution and is available at https://www.eclipse.org/legal/epl-2.0/
 * or the Apache License, Version 2.0 which accompanies this distribution and
 * is available at https://www.apache.org/licenses/LICENSE-2.0.
 *
 * This Source Code may also be made available under the following
 * Secondary Licenses when the conditions for such availability set
 * forth in the Eclipse Public License, v. 2.0 are satisfied: GNU
 * General Public License, version 2 with the GNU Classpath
 * Exception [1] and GNU General Public License, version 2 with the
 * OpenJDK Assembly Exception [2].
 *
 * [1] https://www.gnu.org/software/classpath/license.html
 * [2] http://openjdk.java.net/legal/assembly-exception.html
 *
 * SPDX-License-Identifier: EPL-2.0 OR Apache-2.0 OR GPL-2.0 WITH Classpath-exception-2.0 OR LicenseRef-GPL-2.0 WITH Assembly-exception
 *******************************************************************************/

#include "x/codegen/ForceRecompilationSnippet.hpp"

#include "codegen/Relocation.hpp"
#include "env/CompilerEnv.hpp"
#include "env/IO.hpp"
#include "env/OMRMemory.hpp"
#include "env/jittypes.h"
#include "env/VMJ9.h"
#include "il/LabelSymbol.hpp"
#include "il/MethodSymbol.hpp"
#include "il/Node.hpp"
#include "il/Node_inlines.hpp"
#include "il/RegisterMappedSymbol.hpp"
#include "il/ResolvedMethodSymbol.hpp"
#include "il/StaticSymbol.hpp"
#include "il/Symbol.hpp"
#include "objectfmt/GlobalFunctionCallData.hpp"
#include "objectfmt/ObjectFormat.hpp"
#include "runtime/CodeCacheManager.hpp"
#include "x/codegen/X86Recompilation.hpp"

// TODO: Combine this with TR::X86RecompilationSnippet
// TODO: This class should be named TR::X86InduceRecompilationSnippet

uint8_t *TR::X86ForceRecompilationSnippet::emitSnippetBody()
   {
   TR_J9VMBase *fej9 = (TR_J9VMBase *)(cg()->fe());
   uint8_t *buffer = cg()->getBinaryBufferCursor();
   getSnippetLabel()->setCodeLocation(buffer);

<<<<<<< HEAD
   TR::SymbolReference *helperSymRef = cg()->symRefTab()->findOrCreateRuntimeHelper(cg()->comp()->target().is64Bit()? TR_AMD64induceRecompilation : TR_IA32induceRecompilation, false, false, false);
=======
   TR::SymbolReference *helper = cg()->symRefTab()->findOrCreateRuntimeHelper(cg()->comp()->target().is64Bit()? TR_AMD64induceRecompilation : TR_IA32induceRecompilation);
   intptr_t helperAddress = (intptr_t)helper->getMethodAddress();
   *buffer++ = 0xe8; // CallImm4
   if (NEEDS_TRAMPOLINE(helperAddress, buffer+4, cg()))
      {
      helperAddress = TR::CodeCacheManager::instance()->findHelperTrampoline(helper->getReferenceNumber(), (void *)buffer);
      TR_ASSERT(IS_32BIT_RIP(helperAddress, buffer+4), "Local helper trampoline should be reachable directly.\n");
      }
   *(int32_t *)buffer = ((uint8_t*)helperAddress - buffer) - 4;

   cg()->addExternalRelocation(new (cg()->trHeapMemory())
      TR::ExternalRelocation(
         buffer,
         (uint8_t *)helper,
         TR_HelperAddress, cg()),
         __FILE__, __LINE__, getNode());
>>>>>>> 6c0fa8e4

   TR::GlobalFunctionCallData data(helperSymRef, getNode(), buffer, cg());
   buffer = cg()->getObjFmt()->encodeGlobalFunctionCall(data);

   uint8_t *bufferBase = buffer;

   buffer = genRestartJump(buffer);

   // Offset to the startPC.  We don't store the startPC itself, because on
   // AMD64 that would require 4 more bytes.
   //
   *(uint32_t *)buffer = (uint32_t)(cg()->getCodeStart() - bufferBase);
   buffer += 4;

   return buffer;
   }


void
TR_Debug::print(TR::FILE *pOutFile, TR::X86ForceRecompilationSnippet  * snippet)
   {
   if (pOutFile == NULL)
      return;

   uint8_t *bufferPos = snippet->getSnippetLabel()->getCodeLocation();
   printSnippetLabel(pOutFile, snippet->getSnippetLabel(), bufferPos, getName(snippet));

   TR::SymbolReference *helper        = _cg->getSymRef(_comp->target().is64Bit()? TR_AMD64induceRecompilation : TR_IA32induceRecompilation);
   intptr_t           helperAddress = (intptr_t)helper->getMethodAddress();
   printPrefix(pOutFile, NULL, bufferPos, 5);
   trfprintf(pOutFile, "call\t%s \t%s Helper Address = " POINTER_PRINTF_FORMAT,
                 getName(helper),
                 commentString(),
                 helperAddress);
   bufferPos += 5;

   uint8_t *offsetBase = bufferPos;

   printPrefix(pOutFile, NULL, bufferPos, 5);
   printLabelInstruction(pOutFile, "jmp", snippet->getRestartLabel());
   bufferPos += 5;

   printPrefix(pOutFile, NULL, bufferPos, 4);
   trfprintf(pOutFile, "%s  \t%s%08x%s\t\t%s Offset to startPC",
                 ddString(),
                 hexPrefixString(),
                 _cg->getCodeStart() - offsetBase,
                 hexSuffixString(),
                 commentString());
   bufferPos += 4;
   }


uint32_t TR::X86ForceRecompilationSnippet::getLength(int32_t estimatedSnippetStart)
   {
   int32_t length = cg()->getObjFmt()->globalFunctionCallBinaryLength();
   return   length
          + estimateRestartJumpLength(estimatedSnippetStart + length)
          + 4;  // disp32 to method startPC
   }<|MERGE_RESOLUTION|>--- conflicted
+++ resolved
@@ -50,26 +50,7 @@
    uint8_t *buffer = cg()->getBinaryBufferCursor();
    getSnippetLabel()->setCodeLocation(buffer);
 
-<<<<<<< HEAD
-   TR::SymbolReference *helperSymRef = cg()->symRefTab()->findOrCreateRuntimeHelper(cg()->comp()->target().is64Bit()? TR_AMD64induceRecompilation : TR_IA32induceRecompilation, false, false, false);
-=======
-   TR::SymbolReference *helper = cg()->symRefTab()->findOrCreateRuntimeHelper(cg()->comp()->target().is64Bit()? TR_AMD64induceRecompilation : TR_IA32induceRecompilation);
-   intptr_t helperAddress = (intptr_t)helper->getMethodAddress();
-   *buffer++ = 0xe8; // CallImm4
-   if (NEEDS_TRAMPOLINE(helperAddress, buffer+4, cg()))
-      {
-      helperAddress = TR::CodeCacheManager::instance()->findHelperTrampoline(helper->getReferenceNumber(), (void *)buffer);
-      TR_ASSERT(IS_32BIT_RIP(helperAddress, buffer+4), "Local helper trampoline should be reachable directly.\n");
-      }
-   *(int32_t *)buffer = ((uint8_t*)helperAddress - buffer) - 4;
-
-   cg()->addExternalRelocation(new (cg()->trHeapMemory())
-      TR::ExternalRelocation(
-         buffer,
-         (uint8_t *)helper,
-         TR_HelperAddress, cg()),
-         __FILE__, __LINE__, getNode());
->>>>>>> 6c0fa8e4
+   TR::SymbolReference *helperSymRef = cg()->symRefTab()->findOrCreateRuntimeHelper(cg()->comp()->target().is64Bit()? TR_AMD64induceRecompilation : TR_IA32induceRecompilation);
 
    TR::GlobalFunctionCallData data(helperSymRef, getNode(), buffer, cg());
    buffer = cg()->getObjFmt()->encodeGlobalFunctionCall(data);
