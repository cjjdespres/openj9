/*******************************************************************************
 * Copyright (c) 2000, 2019 IBM Corp. and others
 *
 * This program and the accompanying materials are made available under
 * the terms of the Eclipse Public License 2.0 which accompanies this
 * distribution and is available at https://www.eclipse.org/legal/epl-2.0/
 * or the Apache License, Version 2.0 which accompanies this distribution and
 * is available at https://www.apache.org/licenses/LICENSE-2.0.
 *
 * This Source Code may also be made available under the following
 * Secondary Licenses when the conditions for such availability set
 * forth in the Eclipse Public License, v. 2.0 are satisfied: GNU
 * General Public License, version 2 with the GNU Classpath
 * Exception [1] and GNU General Public License, version 2 with the
 * OpenJDK Assembly Exception [2].
 *
 * [1] https://www.gnu.org/software/classpath/license.html
 * [2] http://openjdk.java.net/legal/assembly-exception.html
 *
 * SPDX-License-Identifier: EPL-2.0 OR Apache-2.0 OR GPL-2.0 WITH Classpath-exception-2.0 OR LicenseRef-GPL-2.0 WITH Assembly-exception
 *******************************************************************************/

#pragma csect(CODE,"TRJ9CompBase#C")
#pragma csect(STATIC,"TRJ9CompBase#S")
#pragma csect(TEST,"TRJ9CompBase#T")

#include "compile/J9Compilation.hpp"

#include <stdint.h>
#include "codegen/CodeGenerator.hpp"
#include "codegen/Instruction.hpp"
#include "compile/Compilation.hpp"
#include "compile/Compilation_inlines.hpp"
#include "compile/CompilationTypes.hpp"
#include "compile/ResolvedMethod.hpp"
#include "control/OptimizationPlan.hpp"
#include "control/Options.hpp"
#include "control/Options_inlines.hpp"
#include "control/Recompilation.hpp"
#include "control/RecompilationInfo.hpp"
#include "env/j9method.h"
#include "env/TRMemory.hpp"
#include "env/VMJ9.h"
#include "env/VMAccessCriticalSection.hpp"
#include "env/KnownObjectTable.hpp"
#include "il/Node.hpp"
#include "il/Node_inlines.hpp"
#include "ilgen/IlGenRequest.hpp"
#include "infra/List.hpp"
#include "optimizer/OptimizationManager.hpp"
#include "optimizer/Optimizer.hpp"
#include "optimizer/TransformUtil.hpp"
#include "runtime/RuntimeAssumptions.hpp"
#include "runtime/J9Profiler.hpp"

#include "j9.h"
#include "j9cfg.h"


/*
 * There should be no allocations that use the global operator new, since
 * all allocations should go through the JitMemory allocation routines.
 * To catch cases that we miss, we define global operator new and delete here.
 * (xlC won't link staticly with the -noe flag when we override these.)
 */
bool firstCompileStarted = false;

// TODO disabled to allow for JITaaS
/*
void *operator new(size_t size)
   {
#if defined(DEBUG)
   #if LINUX
   // glibc allocates something at dl_init; check if a method is being compiled to avoid
   // getting assumes at _dl_init
   if (firstCompileStarted)
   #endif
      {
      printf( "\n*** ERROR *** Invalid use of global operator new\n");
      TR_ASSERT(0,"Invalid use of global operator new");
      }
#endif
   return malloc(size);
   }
*/

/**
 * Since we are using arena allocation, heap deletions must be a no-op, and
 * can't be used by JIT code, so we inject an assertion here.
 */

// TODO disabled to allow for JITaaS
/*
void operator delete(void *)
   {
   TR_ASSERT(0, "Invalid use of global operator delete");
   }
*/




uint64_t J9::Compilation::_maxYieldIntervalS = 0;

TR_CallingContext J9::Compilation::_sourceContextForMaxYieldIntervalS = NO_CONTEXT;

TR_CallingContext J9::Compilation::_destinationContextForMaxYieldIntervalS = NO_CONTEXT;

TR_Stats** J9::Compilation::_compYieldStatsMatrix = NULL;


const char * callingContextNames[] = {
   "FBVA_INITIALIZE_CONTEXT",
   "FBVA_ANALYZE_CONTEXT",
   "BBVA_INITIALIZE_CONTEXT",
   "BBVA_ANALYZE_CONTEXT",
   "GRA_ASSIGN_CONTEXT",
   "PRE_ANALYZE_CONTEXT",
   "AFTER_INSTRUCTION_SELECTION_CONTEXT",
   "AFTER_REGISTER_ASSIGNMENT_CONTEXT",
   "AFTER_POST_RA_SCHEDULING_CONTEXT",
   "BEFORE_PROCESS_STRUCTURE_CONTEXT",
   "GRA_FIND_LOOPS_AND_CORRESPONDING_AUTOS_BLOCK_CONTEXT",
   "GRA_AFTER_FIND_LOOP_AUTO_CONTEXT",
   "ESC_CHECK_DEFSUSES_CONTEXT",
   "LAST_CONTEXT"
};


J9::Compilation::Compilation(int32_t id,
      J9VMThread *j9vmThread,
      TR_FrontEnd *fe,
      TR_ResolvedMethod *compilee,
      TR::IlGenRequest &ilGenRequest,
      TR::Options &options,
      TR::Region &heapMemoryRegion,
      TR_Memory *m,
      TR_OptimizationPlan *optimizationPlan,
      TR_RelocationRuntime *reloRuntime)
   : OMR::CompilationConnector(
      id,
      j9vmThread->omrVMThread,
      (firstCompileStarted = true, fe),
      compilee,
      ilGenRequest,
      options,
      heapMemoryRegion,
      m,
      optimizationPlan),
   _updateCompYieldStats(
      options.getOption(TR_EnableCompYieldStats) ||
      options.getVerboseOption(TR_VerboseCompYieldStats) ||
      TR::Options::_compYieldStatsHeartbeatPeriod > 0),
   _maxYieldInterval(0),
   _previousCallingContext(NO_CONTEXT),
   _sourceContextForMaxYieldInterval(NO_CONTEXT),
   _destinationContextForMaxYieldInterval(NO_CONTEXT),
   _needsClassLookahead(true),
   _reservedDataCache(NULL),
   _totalNeededDataCacheSpace(0),
   _aotMethodDataStart(NULL),
   _curMethodMetadata(NULL),
   _getImplInlineable(false),
   _vpInfoManager(NULL),
   _bpInfoManager(NULL),
   _methodBranchInfoList(getTypedAllocator<TR_MethodBranchProfileInfo*>(self()->allocator())),
   _externalVPInfoList(getTypedAllocator<TR_ExternalValueProfileInfo*>(self()->allocator())),
   _doneHWProfile(false),
   _hwpInstructions(m),
   _hwpBCMap(m),
   _sideEffectGuardPatchSites(getTypedAllocator<TR_VirtualGuardSite*>(self()->allocator())),
   _j9VMThread(j9vmThread),
   _monitorAutos(m),
   _monitorAutoSymRefsInCompiledMethod(getTypedAllocator<TR::SymbolReference*>(self()->allocator())),
   _classForOSRRedefinition(m),
   _classForStaticFinalFieldModification(m),
   _profileInfo(NULL),
   _skippedJProfilingBlock(false),
   _reloRuntime(reloRuntime),
<<<<<<< HEAD
   _outOfProcessCompilation(false),
   _remoteCompilation(false)
=======
   _osrProhibitedOverRangeOfTrees(false)
>>>>>>> ab007729
   {
   _symbolValidationManager = new (self()->region()) TR::SymbolValidationManager(self()->region(), compilee);

   _aotClassClassPointer = NULL;
   _aotClassClassPointerInitialized = false;

   _aotGuardPatchSites = new (m->trHeapMemory()) TR::list<TR_AOTGuardSite*>(getTypedAllocator<TR_AOTGuardSite*>(self()->allocator()));

   _aotClassInfo = new (m->trHeapMemory()) TR::list<TR::AOTClassInfo*>(getTypedAllocator<TR::AOTClassInfo*>(self()->allocator()));

   if (_updateCompYieldStats)
      _hiresTimeForPreviousCallingContext = TR::Compiler->vm.getHighResClock(self());

   _profileInfo = new (m->trHeapMemory()) TR_AccessedProfileInfo(heapMemoryRegion);

   for (int i = 0; i < CACHED_CLASS_POINTER_COUNT; i++)
      _cachedClassPointers[i] = NULL;
   }

J9::Compilation::~Compilation()
   {
   _profileInfo->~TR_AccessedProfileInfo();
   }

TR_J9VMBase *
J9::Compilation::fej9()
   {
   return (TR_J9VMBase *)self()->fe();
   }

TR_J9VM *
J9::Compilation::fej9vm()
   {
   return (TR_J9VM *)self()->fe();
   }

void
J9::Compilation::updateCompYieldStatistics(TR_CallingContext callingContext)
   {
   // get time of this call
   //
   uint64_t crtTime = TR::Compiler->vm.getHighResClock(self());

   // compute the difference between 2 consecutive calls
   //
   static uint64_t hiresClockResolution = TR::Compiler->vm.getHighResClockResolution();
   uint64_t ticks = crtTime - _hiresTimeForPreviousCallingContext;
   uint64_t diffTime;

   if (hiresClockResolution < 1000000)
      diffTime = (ticks * 1000000)/hiresClockResolution;
   else
      diffTime = ticks / (hiresClockResolution/1000000);

   // update stats for the corresponding cell in the matrix
   // May lead to problems in the future when we add multiple compilation threads
   //
   if (self()->getOption(TR_EnableCompYieldStats))
      _compYieldStatsMatrix[(int32_t)_previousCallingContext][(int32_t)callingContext].update((double)diffTime);

   if (self()->getOptions()->getVerboseOption(TR_VerboseCompYieldStats))
      {
      if (diffTime > _maxYieldInterval)
         {
         _maxYieldInterval = diffTime;
         _sourceContextForMaxYieldInterval = _previousCallingContext;
         _destinationContextForMaxYieldInterval = callingContext;
         }
      }

   if (TR::Options::_compYieldStatsHeartbeatPeriod > 0)
      {
      if (diffTime > _maxYieldIntervalS)
         {
         _maxYieldIntervalS = diffTime;
         _sourceContextForMaxYieldIntervalS = _previousCallingContext;
         _destinationContextForMaxYieldIntervalS = callingContext;
         }
      }

   // prepare for next call
   //
   _hiresTimeForPreviousCallingContext = crtTime;
   _previousCallingContext = callingContext;
   }


void
J9::Compilation::allocateCompYieldStatsMatrix()
   {
   // need to use persistent memory
   _compYieldStatsMatrix = (TR_Stats**)TR::Compilation::jitPersistentAlloc(sizeof(TR_Stats *)*(int32_t)LAST_CONTEXT);

   for (int32_t i=0; i < (int32_t)LAST_CONTEXT; i++)
      {
      _compYieldStatsMatrix[i] = (TR_Stats *)TR::Compilation::jitPersistentAlloc(sizeof(TR_Stats)*(int32_t)LAST_CONTEXT);
      for (int32_t j=0; j < (int32_t)LAST_CONTEXT; j++)
         {
         char buffer[128];
         sprintf(buffer, "%d-%d", i,j);
         _compYieldStatsMatrix[i][j].setName(buffer);
         }
      }
   }

void
J9::Compilation::printCompYieldStats()
   {
   TR_VerboseLog::writeLine(TR_Vlog_PERF,"max yield-to-yield time of %u usec for ", (uint32_t)_maxYieldInterval);
   TR_VerboseLog::write("%s -", J9::Compilation::getContextName(_sourceContextForMaxYieldInterval));
   TR_VerboseLog::write("- %s", J9::Compilation::getContextName(_destinationContextForMaxYieldInterval));
   }

const char *
J9::Compilation::getContextName(TR_CallingContext context)
   {
   if (context == OMR::endOpts || context == TR_CallingContext::NO_CONTEXT)
      return "NO CONTEXT";
   else if (context < OMR::numOpts)
      return TR::Optimizer::getOptimizationName((OMR::Optimizations)context);
   else
      return callingContextNames[context-OMR::numOpts];
   }

void
J9::Compilation::printEntryName(int32_t i, int32_t j)
   {
   fprintf(stderr, "\n%s -", J9::Compilation::getContextName((TR_CallingContext) i));
   fprintf(stderr, "- %s\n", J9::Compilation::getContextName((TR_CallingContext) j));
   }


void
J9::Compilation::printCompYieldStatsMatrix()
   {
   if (!_compYieldStatsMatrix)
      return; // the matrix may not have been allocated (for instance when we give a bad command line option)

   for (int32_t i=0; i < (int32_t)LAST_CONTEXT; i++)
      {
      for (int32_t j=0; j < (int32_t)LAST_CONTEXT; j++)
         {
         TR_Stats *stats = &_compYieldStatsMatrix[i][j];
         if (stats->samples() > 0 && stats->maxVal() > TR::Options::_compYieldStatsThreshold)
            {
            TR::Compilation::printEntryName(i, j);
            stats->report(stderr);
            }
         }
      }
   }


TR::Node *
J9::Compilation::findNullChkInfo(TR::Node *node)
   {
   TR_ASSERT((node->getOpCodeValue() == TR::checkcastAndNULLCHK), "should call this only for checkcastAndNullChk\n");
   TR::Node * newNode = NULL;
   for (auto pair = self()->getCheckcastNullChkInfo().begin(); pair != self()->getCheckcastNullChkInfo().end(); ++pair)
      {
      if ((*pair)->getKey()->getByteCodeIndex() == node->getByteCodeIndex() &&
            (*pair)->getKey()->getCallerIndex() == node->getInlinedSiteIndex())
         {
         newNode = (*pair)->getValue();
         //dumpOptDetails("found bytecodeinfo for node %p as %x [%p]\n", node, newNode->getByteCodeIndex(), newNode);
         break;
         }
      }
   TR_ASSERT(newNode, "checkcastAndNullChk node doesnt have a corresponding null chk bytecodeinfo\n");
   return newNode;
   }


/**
 * Sometimes we start the compilation with an optLevel, but later on,
 * after we get more information, we decide to change it to something else.
 * This method is used to change the optLevel. Note that the optLevel
 * is cached in various data structures and it needs to be kept in sync.
 */
void
J9::Compilation::changeOptLevel(TR_Hotness newOptLevel)
   {
   self()->getOptions()->setOptLevel(newOptLevel);
   self()->getOptimizationPlan()->setOptLevel(newOptLevel);
   if (self()->getRecompilationInfo())
      {
      TR_PersistentJittedBodyInfo *bodyInfo = self()->getRecompilationInfo()->getJittedBodyInfo();
      if (bodyInfo)
         bodyInfo->setHotness(newOptLevel);
      }
   }


bool
J9::Compilation::isConverterMethod(TR::RecognizedMethod rm)
   {
   switch (rm)
      {
      case TR::sun_nio_cs_ISO_8859_1_Encoder_encodeISOArray:
      case TR::java_lang_StringCoding_implEncodeISOArray:
      case TR::sun_nio_cs_ISO_8859_1_Decoder_decodeISO8859_1:
      case TR::sun_nio_cs_US_ASCII_Encoder_encodeASCII:
      case TR::sun_nio_cs_US_ASCII_Decoder_decodeASCII:
      case TR::sun_nio_cs_ext_SBCS_Encoder_encodeSBCS:
      case TR::sun_nio_cs_ext_SBCS_Decoder_decodeSBCS:
      case TR::sun_nio_cs_UTF_8_Encoder_encodeUTF_8:
      case TR::sun_nio_cs_UTF_8_Decoder_decodeUTF_8:
      case TR::sun_nio_cs_UTF_16_Encoder_encodeUTF16Big:
      case TR::sun_nio_cs_UTF_16_Encoder_encodeUTF16Little:
         return true;
      default:
      	return false;
      }

   return false;
   }


//This implicitly checks if method is recognized converter method.
bool
J9::Compilation::canTransformConverterMethod(TR::RecognizedMethod rm)
   {
   TR_ASSERT(self()->isConverterMethod(rm), "not a converter method\n");

   if (self()->getOption(TR_DisableConverterReducer))
      return false;

   bool aot = self()->compileRelocatableCode();
   bool genSIMD = self()->cg()->getSupportsVectorRegisters() && !self()->getOption(TR_DisableSIMDArrayTranslate);
   bool genTRxx = !aot && self()->cg()->getSupportsArrayTranslateTRxx();

   switch (rm)
      {
      case TR::sun_nio_cs_ISO_8859_1_Encoder_encodeISOArray:
      case TR::java_lang_StringCoding_implEncodeISOArray:
         return genTRxx || self()->cg()->getSupportsArrayTranslateTRTO255() || self()->cg()->getSupportsArrayTranslateTRTO() || genSIMD;

      case TR::sun_nio_cs_ISO_8859_1_Decoder_decodeISO8859_1:
         return genTRxx || self()->cg()->getSupportsArrayTranslateTROTNoBreak() || genSIMD;

      case TR::sun_nio_cs_US_ASCII_Encoder_encodeASCII:
      case TR::sun_nio_cs_UTF_8_Encoder_encodeUTF_8:
         return genTRxx || self()->cg()->getSupportsArrayTranslateTRTO() || genSIMD;

      case TR::sun_nio_cs_US_ASCII_Decoder_decodeASCII:
      case TR::sun_nio_cs_UTF_8_Decoder_decodeUTF_8:
         return genTRxx || self()->cg()->getSupportsArrayTranslateTROT() || genSIMD;

      case TR::sun_nio_cs_ext_SBCS_Encoder_encodeSBCS:
         return genTRxx && self()->cg()->getSupportsTestCharComparisonControl();

      case TR::sun_nio_cs_ext_SBCS_Decoder_decodeSBCS:
         return genTRxx;

      // devinmp: I'm not sure whether these could be transformed in AOT, but
      // they haven't been so far.
      case TR::sun_nio_cs_UTF_16_Encoder_encodeUTF16Little:
         return !aot && self()->cg()->getSupportsEncodeUtf16LittleWithSurrogateTest();

      case TR::sun_nio_cs_UTF_16_Encoder_encodeUTF16Big:
         return !aot && self()->cg()->getSupportsEncodeUtf16BigWithSurrogateTest();

      default:
          return false;
      }
   }


bool
J9::Compilation::useCompressedPointers()
   {
   //FIXME: probably have to query the GC as well
   return (TR::Compiler->target.is64Bit() && TR::Options::useCompressedPointers());
   }


bool
J9::Compilation::useAnchors()
   {
   return (self()->useCompressedPointers());
   }


bool
J9::Compilation::hasBlockFrequencyInfo()
   {
   return TR_BlockFrequencyInfo::get(self()) != NULL;
   }

bool
J9::Compilation::isShortRunningMethod(int32_t callerIndex)
   {
      {
      const char *sig = NULL;
      if (callerIndex > -1)
         {
         // this should be more reliable, but needs verification as equivalent
         sig = self()->getInlinedResolvedMethod(callerIndex)->signature(self()->trMemory());
         }
      else
         sig = self()->signature();

      if (sig &&
          ((strncmp("java/lang/String.", sig, 17) == 0) ||
           (strncmp("java/util/HashMap.", sig, 18) == 0)   ||
           (strncmp("java/util/TreeMap.", sig, 18) == 0) ||
           (strncmp("java/math/DivisionLong.", sig, 23) == 0) ||
           (strncmp("com/ibm/xml/xlxp2/scan/util/XMLString.", sig, 38) == 0) ||
           (strncmp("com/ibm/xml/xlxp2/scan/util/SymbolMap.", sig, 38) == 0) ||
           (strncmp("java/util/Random.next(I)I",sig,25) == 0) ||
           (strncmp("java/util/zip/ZipFile.safeToUseModifiedUTF8", sig, 43) == 0) ||
           (strncmp("java/util/HashMap$HashIterator.", sig, 31) == 0) ||
           (strncmp("sun/misc/FloatingDecimal.readJavaFormatString", sig, 45) == 0)
          )
         )
         {
         return true;
         }
      }
   return false;
   }

bool
J9::Compilation::isRecompilationEnabled()
   {
   if (self()->isDLT())
      {
      return false;
      }

   // Don't do recompilation on JNI virtual thunk methods
   //
   if (self()->getCurrentMethod()->isJNINative())
      return false;

   return self()->allowRecompilation();
   }

bool
J9::Compilation::isJProfilingCompilation()
   {
   return self()->getRecompilationInfo() ? self()->getRecompilationInfo()->getJittedBodyInfo()->getUsesJProfiling() : false;
   }

// See if it is OK to remove this allocation node to e.g. merge it with others
// or allocate it locally on a stack frame.
// If so, return the allocation size if the size is constant, or zero if the
// size is variable.
// If not, return -1.
//
int32_t
J9::Compilation::canAllocateInlineOnStack(TR::Node* node, TR_OpaqueClassBlock* &classInfo)
   {
   if (self()->compileRelocatableCode())
      return -1;

   if (node->getOpCodeValue() == TR::New)
      {
      J9Class* clazz = self()->fej9vm()->getClassForAllocationInlining(self(), node->getFirstChild()->getSymbolReference());

      if (clazz == NULL)
         return -1;

      if (TR::Compiler->cls.isClassSpecialForStackAllocation((TR_OpaqueClassBlock *)clazz))
         return -1;
      }
   return self()->canAllocateInline(node, classInfo);
   }


bool
J9::Compilation::canAllocateInlineClass(TR_OpaqueClassBlock *block)
   {
   if (block == NULL)
      return false;

   return self()->fej9()->canAllocateInlineClass(block);
   }


// This code was previously in canAllocateInlineOnStack. However, it is required by code gen to
// inline heap allocations. The only difference, for now, is that inlined heap allocations
// are being enabled for AOT, but stack allocations are not (yet).
//
int32_t
J9::Compilation::canAllocateInline(TR::Node* node, TR_OpaqueClassBlock* &classInfo)
   {

   // Can't skip the allocation if we are generating JVMPI hooks, since
   // JVMPI needs to know about the allocation.
   //
   if (self()->suppressAllocationInlining() || !self()->fej9vm()->supportAllocationInlining(self(), node))
      return -1;

   // Pending inline allocation support on platforms for variable new
   //
   if (node->getOpCodeValue() == TR::variableNew || node->getOpCodeValue() == TR::variableNewArray)
      return -1;

   int32_t              size;
   TR::Node          * classRef;
   TR::SymbolReference * classSymRef;
   TR::StaticSymbol    * classSym;
   J9Class            * clazz;

   bool isRealTimeGC = self()->getOptions()->realTimeGC();

   bool generateArraylets = self()->generateArraylets();

   if (node->getOpCodeValue() == TR::New)
      {

      classRef    = node->getFirstChild();
      classSymRef = classRef->getSymbolReference();

      classSym    = classSymRef->getSymbol()->getStaticSymbol();

      // Check if the class can be inlined allocation.
      // The class has to be resolved, initialized, concrete, etc.
      clazz = self()->fej9vm()->getClassForAllocationInlining(self(), classSymRef);
      if (!self()->canAllocateInlineClass(reinterpret_cast<TR_OpaqueClassBlock*> (clazz)))
         return -1;

      classInfo = self()->fej9vm()->getClassOffsetForAllocationInlining(clazz);

      return self()->fej9()->getAllocationSize(classSym, reinterpret_cast<TR_OpaqueClassBlock*> (clazz));
      }

   int32_t elementSize;
   if (node->getOpCodeValue() == TR::newarray)
      {
      TR_ASSERT(node->getSecondChild()->getOpCode().isLoadConst(), "Expecting const child \n");

      int32_t arrayClassIndex = node->getSecondChild()->getInt();

      // TEMP HACK: getClassFromNewArrayType returns null under AOT because primitive array classes
      // are not in the SCC. However, here we require that the array class is actually resolved.
      // VP requires that getClassFromNewArrayType returns null under AOT for some reason so we cannot
      // just always resolve it.
      if (TR::CompilationInfo::getStream())
         {
         clazz = (J9Class *)self()->fej9()->getClassFromNewArrayType(arrayClassIndex);
         }
      else
         {
         struct J9Class ** arrayClasses = &self()->fej9()->getJ9JITConfig()->javaVM->booleanArrayClass;
         clazz = arrayClasses[arrayClassIndex - 4];
         }

      if (node->getFirstChild()->getOpCodeValue() != TR::iconst)
         {
         classInfo = self()->fej9vm()->getPrimitiveArrayAllocationClass(clazz);
         return 0;
         }

      // Make sure the number constant of elements requested is within reasonable bounds
      //
      TR_ASSERT(node->getFirstChild()->getOpCode().isLoadConst(), "Expecting const child \n");
      size = node->getFirstChild()->getInt();
      if (size < 0 || size > 0x000FFFFF)
         return -1;

      classInfo = self()->fej9vm()->getPrimitiveArrayAllocationClass(clazz);

      elementSize = TR::Compiler->om.getSizeOfArrayElement(node);
      }
   else if (node->getOpCodeValue() == TR::anewarray)
      {
      classRef      = node->getSecondChild();

      // In the case of dynamic array allocation, return 0 indicating variable dynamic array allocation
      if (classRef->getOpCodeValue() != TR::loadaddr)
         {
         classInfo = NULL;
         return 0;
         }

      classSymRef   = classRef->getSymbolReference();
      // Can't skip the allocation if the class is unresolved
      //
      clazz = self()->fej9vm()->getClassForAllocationInlining(self(), classSymRef);
      if (clazz == NULL)
         return -1;

      auto classOffset = self()->fej9()->getArrayClassFromComponentClass(self()->fej9()->convertClassPtrToClassOffset(clazz));
      clazz = TR::Compiler->cls.convertClassOffsetToClassPtr(classOffset);
      if (!clazz)
         return -1;

      if (node->getFirstChild()->getOpCodeValue() != TR::iconst)
         {
         classInfo = self()->fej9vm()->getClassOffsetForAllocationInlining(clazz);
         return 0;
         }

      // Make sure the number of elements requested is in reasonable bounds
      //
      TR_ASSERT(node->getFirstChild()->getOpCode().isLoadConst(), "Expecting const child \n");
      size = node->getFirstChild()->getInt();
      if (size < 0 || size > 0x000FFFFF)
         return -1;

      classInfo = self()->fej9vm()->getClassOffsetForAllocationInlining(clazz);

      if (self()->useCompressedPointers())
         elementSize = TR::Compiler->om.sizeofReferenceField();
      else
         elementSize = (int32_t)(TR::Compiler->om.sizeofReferenceAddress());
      }


   TR_ASSERT(node->getOpCodeValue() == TR::newarray ||
          node->getOpCodeValue() == TR::anewarray, "unexpected allocation node");

   size *= elementSize;

   if (TR::Compiler->om.useHybridArraylets() && TR::Compiler->om.isDiscontiguousArray(size))
      {
      if (self()->getOption(TR_TraceCG))
         traceMsg(self(), "cannot inline array allocation @ node %p because size %d is discontiguous\n", node, size);
      return -1;
      }
   else if (!isRealTimeGC && size == 0)
      {
#if (defined(TR_HOST_S390) && defined(TR_TARGET_S390)) || (defined(TR_TARGET_X86) && defined(TR_HOST_X86)) || (defined(TR_TARGET_POWER) && defined(TR_HOST_POWER))
      size = TR::Compiler->om.discontiguousArrayHeaderSizeInBytes();
      if (self()->getOption(TR_TraceCG))
         traceMsg(self(), "inline array allocation @ node %p for size 0\n", node);
#else
      if (self()->getOption(TR_TraceCG))
         traceMsg(self(), "cannot inline array allocation @ node %p because size 0 is discontiguous\n", node);
      return -1;
#endif
      }
   else if (generateArraylets)
      {
      size += self()->fej9()->getArrayletFirstElementOffset(elementSize, self());
      }
   else
      {
      size += TR::Compiler->om.contiguousArrayHeaderSizeInBytes();
      }

   if (node->getOpCodeValue() == TR::newarray || self()->useCompressedPointers())
      {
      size = (int32_t)((size+(TR::Compiler->om.sizeofReferenceAddress()-1)) & ~(TR::Compiler->om.sizeofReferenceAddress()-1));
      }

   if (isRealTimeGC &&
       ((size < 0) || (size > self()->fej9()->getMaxObjectSizeForSizeClass())))
      return -1;

   TR_ASSERT(size != -1, "unexpected array size");

   return size >= J9_GC_MINIMUM_OBJECT_SIZE ? size : J9_GC_MINIMUM_OBJECT_SIZE;
   }


TR::KnownObjectTable *
J9::Compilation::getOrCreateKnownObjectTable()
   {
   if (!_knownObjectTable && !self()->getOption(TR_DisableKnownObjectTable))
      {
      _knownObjectTable = new (self()->trHeapMemory()) TR::KnownObjectTable(self());
      }

   return _knownObjectTable;
   }


void
J9::Compilation::freeKnownObjectTable()
   {
   if (_knownObjectTable)
      {
      TR::VMAccessCriticalSection freeKnownObjectTable(self()->fej9());

      J9VMThread *thread = self()->fej9()->vmThread();
      TR_ASSERT(thread, "assertion failure");

      TR_ArrayIterator<uintptrj_t> i(&_knownObjectTable->_references);
      for (uintptrj_t *ref = i.getFirst(); !i.pastEnd(); ref = i.getNext())
         thread->javaVM->internalVMFunctions->j9jni_deleteLocalRef((JNIEnv*)thread, (jobject)ref);
      }

   _knownObjectTable = NULL;
   }


bool
J9::Compilation::compileRelocatableCode()
   {
   return self()->fej9()->isAOT_DEPRECATED_DO_NOT_USE();
   }


int32_t
J9::Compilation::maxInternalPointers()
   {
   if (self()->getOption(TR_DisableInternalPointers))
      return 0;
   else
      return 128;
   }


void
J9::Compilation::addHWPInstruction(TR::Instruction *instruction,
                                         TR_HWPInstructionInfo::type instructionType,
                                         void *data)
   {
   if (!self()->getPersistentInfo()->isRuntimeInstrumentationEnabled())
      return;

   TR::Node *node = instruction->getNode();

   switch (instructionType)
      {
      case TR_HWPInstructionInfo::callInstructions:
      case TR_HWPInstructionInfo::indirectCallInstructions:
         TR_ASSERT(node->getOpCode().isCall(), "Unknown instruction for HW profiling");
         break;
      case TR_HWPInstructionInfo::returnInstructions:
      case TR_HWPInstructionInfo::valueProfileInstructions:
         break;
      default:
         TR_ASSERT(false, "Unknown instruction for HW profiling");
      }

   TR_HWPInstructionInfo hwpInstructionInfo = {(void*)instruction,
                                               data,
                                               instructionType};

   _hwpInstructions.add(hwpInstructionInfo);
   }


void
J9::Compilation::addHWPCallInstruction(TR::Instruction *instruction, bool indirectCall, TR::Instruction *prev)
   {
   if (indirectCall)
      self()->addHWPInstruction(instruction, TR_HWPInstructionInfo::indirectCallInstructions, (void*)prev);
   else
      self()->addHWPInstruction(instruction, TR_HWPInstructionInfo::callInstructions);
   }


void
J9::Compilation::addHWPReturnInstruction(TR::Instruction *instruction)
   {
   self()->addHWPInstruction(instruction, TR_HWPInstructionInfo::returnInstructions);
   }


void
J9::Compilation::addHWPValueProfileInstruction(TR::Instruction *instruction)
   {
   self()->addHWPInstruction(instruction, TR_HWPInstructionInfo::valueProfileInstructions);
   }


void
J9::Compilation::verifyCompressedRefsAnchors()
   {
   vcount_t visitCount = self()->incVisitCount();

   TR::TreeTop *tt;
   for (tt = self()->getStartTree(); tt; tt = tt->getNextTreeTop())
      {
      TR::Node *node = tt->getNode();
      self()->verifyCompressedRefsAnchors(NULL, node, tt, visitCount);
      }
   }

void
J9::Compilation::verifyCompressedRefsAnchors(TR::Node *parent, TR::Node *node,
                                                   TR::TreeTop *tt, vcount_t visitCount)
   {
   if (node->getVisitCount() == visitCount)
      return;

   node->setVisitCount(visitCount);

   // check stores
   //
   if (node->getOpCode().isLoadIndirect() ||
         (node->getOpCode().isStoreIndirect() &&
            !node->getOpCode().isWrtBar()))
      {
      if (node->getSymbolReference()->getSymbol()->getDataType() == TR::Address &&
            node->getOpCode().isRef())
         TR_ASSERT(0, "indirect store %p not lowered!\n", node);
      }

   // check children for loads/stores
   //
   for (int32_t i = node->getNumChildren()-1; i >= 0; i--)
      {
      TR::Node *child = node->getChild(i);
      self()->verifyCompressedRefsAnchors(node, child, tt, visitCount);
      }
   }

bool
J9::Compilation::verifyCompressedRefsAnchors(bool anchorize)
   {
   bool status = true;

   vcount_t visitCount = self()->incVisitCount();
   TR::list<TR_Pair<TR::Node, TR::TreeTop> *> nodesList(getTypedAllocator<TR_Pair<TR::Node, TR::TreeTop> *>(self()->allocator()));
   TR::TreeTop *tt;
   for (tt = self()->getStartTree(); tt; tt = tt->getNextTreeTop())
      {
      TR::Node *n = tt->getNode();
      self()->verifyCompressedRefsAnchors(NULL, n, tt, visitCount, nodesList);
      }

   // create anchors if required
   if (anchorize)
      {
      TR_Pair<TR::Node, TR::TreeTop> *info;
      // all non-null tt fields indicate some loads/stores were found
      // with no corresponding anchors
      //
      for (auto info = nodesList.begin(); info != nodesList.end(); ++info)
         {
         TR::TreeTop *tt = (*info)->getValue();
         if (tt)
            {
            TR::Node *n = (*info)->getKey();
            dumpOptDetails(self(), "No anchor found for load/store [%p]\n", n);
            if (TR::TransformUtil::fieldShouldBeCompressed(n, self()))
               {
               status = false;
               dumpOptDetails(self(), "placing anchor at [%p]\n", tt->getNode());
               TR::TreeTop *newTT = TR::TreeTop::create(self(),
                                                      TR::Node::createCompressedRefsAnchor( n),
                                                      NULL, NULL);
#if 0 ///#ifdef DEBUG
               TR_ASSERT(0, "No anchor found for load/store [%p]", n);
#else
               // place anchor after tt if its a check
               // otherwise before
               //
               TR::TreeTop *next = tt->getNextTreeTop();
               if (tt->getNode()->getOpCode().isCheck())
                  {
                  tt->join(newTT);
                  newTT->join(next);
                  }
               else
                  {
                  TR::TreeTop *prev = tt->getPrevTreeTop();
                  prev->join(newTT);
                  // Previously, the below path only applied to store nodes (hence
                  // the isTreeTop() check). However, it's now been made to apply to
                  // void-type nodes as well. This is to account for nodes such as
                  // TR::arrayset. Specifically, in the case where the child to be set
                  // in an arrayset node is an indirect reference (e.g static String),
                  // we need to treat the arrayset node as an indirect store (and compress
                  // the reference accordingly)
                  if (n->getOpCode().isTreeTop() || n->getOpCode().isVoid())
                     {
                     newTT->join(next);

                     // In the case where the void node's (e.g TR::arrayset) parent is
                     // not itself (e.g it's a TR::treetop), we anchor the arrayset node and it's children
                     // under a compressedRefs node and remove the original arrayset tree
                     // found under TR::treetop. The reference count of the arrayset node is
                     // incremented when we create the compressedRefs anchor, but not when
                     // we 'remove' the TR::treetop node. Hence we must recursively decrement
                     // here.
                     if (n != tt->getNode())
                        {
                        for (int i = 0; i < tt->getNode()->getNumChildren(); i++)
                           tt->getNode()->getChild(i)->recursivelyDecReferenceCount();
                        }
                     }
                  else
                     newTT->join(tt);
                  }
               status = true;
#endif
               }
            else
               dumpOptDetails(self(), "field at [%p] need not be compressed\n", n);
            }
         else
            dumpOptDetails(self(), "Anchor found for load/store [%p]\n", (*info)->getKey());
         }
      }
   return status;
   }


static TR_Pair<TR::Node, TR::TreeTop> *findCPtrsInfo(TR::list<TR_Pair<TR::Node, TR::TreeTop> *> &haystack,
                                                      TR::Node *needle)
   {
   for (auto info = haystack.begin(); info != haystack.end(); ++info)
      {
      if ((*info)->getKey() == needle)
         return *info;
      }
   return NULL;
   }


void
J9::Compilation::verifyCompressedRefsAnchors(TR::Node *parent, TR::Node *node,
                                                   TR::TreeTop *tt, vcount_t visitCount,
                                                   TR::list<TR_Pair<TR::Node, TR::TreeTop> *> &nodesList)
   {
   if (node->getVisitCount() == visitCount)
      return;

   // process loads/stores that are references
   //
   if ((node->getOpCode().isLoadIndirect() || node->getOpCode().isStoreIndirect()) &&
         node->getSymbolReference()->getSymbol()->getDataType() == TR::Address ||
            (node->getOpCodeValue() == TR::arrayset && node->getSecondChild()->getDataType() == TR::Address))
      {
      TR_Pair<TR::Node, TR::TreeTop> *info = findCPtrsInfo(nodesList, node);

      // check if the load/store is already under an anchor
      // if so, this load/store will be lowered correctly
      //
      if (parent && parent->getOpCodeValue() == TR::compressedRefs)
         {
         // set tt value to null to indicate success
         //
         if (info)
            info->setValue(NULL);

         // donot process this node again
         //
         node->setVisitCount(visitCount);
         }
      else
         {
         // either encountered the load/store for the first time in which
         // case record it,
         // -or-
         // its referenced multiple times in which case do nothing until
         // an anchor is found
         //
         if (!info)
            {
            // add node, tt to the nodesList
            TR_Pair<TR::Node, TR::TreeTop> *newVal = new (self()->trStackMemory()) TR_Pair<TR::Node, TR::TreeTop> (node, tt);
            nodesList.push_front(newVal);
            }
         }
      }
   else
      node->setVisitCount(visitCount);

   // process the children
   //
   for (int32_t i = node->getNumChildren()-1; i >=0; i--)
      {
      TR::Node *child = node->getChild(i);
      self()->verifyCompressedRefsAnchors(node, child, tt, visitCount, nodesList);
      }
   }


TR_VirtualGuardSite *
J9::Compilation::addSideEffectNOPSite()
   {
   TR_VirtualGuardSite *site = new /* (PERSISTENT_NEW)*/ (self()->trHeapMemory()) TR_VirtualGuardSite;
   _sideEffectGuardPatchSites.push_front(site);
   return site;
   }


TR_AOTGuardSite *
J9::Compilation::addAOTNOPSite()
   {
   TR_AOTGuardSite *site = new /* (PERSISTENT_NEW)*/ (self()->trHeapMemory()) TR_AOTGuardSite;
   _aotGuardPatchSites->push_front(site);
   return site;
   }


bool
J9::Compilation::isGeneratedReflectionMethod(TR_ResolvedMethod * method)
   {

   if (!method) return false;

   if (strstr(method->signature(self()->trMemory()), "sun/reflect/GeneratedMethodAccessor"))
      return true;

   return false;
   }


bool
J9::Compilation::compilationShouldBeInterrupted(TR_CallingContext callingContext)
   {
   return self()->fej9()->compilationShouldBeInterrupted(self(), callingContext);
   }

void
J9::Compilation::enterHeuristicRegion()
   {
   if (self()->getOption(TR_UseSymbolValidationManager)
       && self()->compileRelocatableCode())
      {
      self()->getSymbolValidationManager()->enterHeuristicRegion();
      }
   }

void
J9::Compilation::exitHeuristicRegion()
   {
   if (self()->getOption(TR_UseSymbolValidationManager)
       && self()->compileRelocatableCode())
      {
      self()->getSymbolValidationManager()->exitHeuristicRegion();
      }
   }

bool
J9::Compilation::validateTargetToBeInlined(TR_ResolvedMethod *implementer)
   {
   if (self()->getOption(TR_UseSymbolValidationManager)
       && self()->compileRelocatableCode())
      {
      return self()->getSymbolValidationManager()->addMethodFromClassRecord(implementer->getPersistentIdentifier(),
                                                                            implementer->classOfMethod(),
                                                                            -1);
      }
   return true;
   }


void
J9::Compilation::reportILGeneratorPhase()
   {
   self()->fej9()->reportILGeneratorPhase();
   }


void
J9::Compilation::reportAnalysisPhase(uint8_t id)
   {
   self()->fej9()->reportAnalysisPhase(id);
   }


void
J9::Compilation::reportOptimizationPhase(OMR::Optimizations opts)
   {
   self()->fej9()->reportOptimizationPhase(opts);
   }


void
J9::Compilation::reportOptimizationPhaseForSnap(OMR::Optimizations opts)
   {
   self()->fej9()->reportOptimizationPhaseForSnap(opts, self());
   }


TR::Compilation::CompilationPhase
J9::Compilation::saveCompilationPhase()
   {
   return self()->fej9()->saveCompilationPhase();
   }


void
J9::Compilation::restoreCompilationPhase(TR::Compilation::CompilationPhase phase)
   {
   self()->fej9()->restoreCompilationPhase(phase);
   }

void
J9::Compilation::addMonitorAuto(TR::RegisterMappedSymbol * a, int32_t callerIndex)
   {
   TR_Array<List<TR::RegisterMappedSymbol> *> & monitorAutos = self()->getMonitorAutos();
   List<TR::RegisterMappedSymbol> * autos = monitorAutos[callerIndex + 1];
   if (!autos)
      monitorAutos[callerIndex + 1] = autos = new (self()->trHeapMemory()) List<TR::RegisterMappedSymbol>(self()->trMemory());

   autos->add(a);
   }

void
J9::Compilation::addAsMonitorAuto(TR::SymbolReference* symRef, bool dontAddIfDLT)
   {
   symRef->getSymbol()->setHoldsMonitoredObject();
   int32_t siteIndex = self()->getCurrentInlinedSiteIndex();
   if (!self()->isPeekingMethod())
      {
      self()->addMonitorAuto(symRef->getSymbol()->castToRegisterMappedSymbol(), siteIndex);
      if (!dontAddIfDLT)
         {
         if (siteIndex == -1)
            self()->getMonitorAutoSymRefsInCompiledMethod()->push_front(symRef);
         }
      else
         {
         // only add the symref into the list for initialization when not in DLT and not peeking.
         // in DLT, we already use the corresp. slot to store the locked object from the interpreter
         // so initializing the symRef later in the block can overwrite the first store.
         if (!self()->isDLT() && siteIndex == -1)
            self()->getMonitorAutoSymRefsInCompiledMethod()->push_front(symRef);
         }
      }
   }

TR_OpaqueClassBlock *
J9::Compilation::getClassClassPointer(bool isVettedForAOT)
   {
   if (!isVettedForAOT || self()->getOption(TR_UseSymbolValidationManager))
      {
      TR_OpaqueClassBlock *jlObject = self()->getObjectClassPointer();
      return jlObject ? self()->fe()->getClassClassPointer(jlObject) : 0;
      }

   if (_aotClassClassPointerInitialized)
      return _aotClassClassPointer;

   _aotClassClassPointerInitialized = true;

   bool jlObjectVettedForAOT = true;
   TR_OpaqueClassBlock *jlObject = self()->fej9()->getClassFromSignature(
      "Ljava/lang/Object;",
      18,
      self()->getCurrentMethod(),
      jlObjectVettedForAOT);

   if (jlObject == NULL)
      return NULL;

   TR_OpaqueClassBlock *jlClass = self()->fe()->getClassClassPointer(jlObject);
   if (jlClass == NULL)
      return NULL;

   TR_ResolvedJ9Method *method = (TR_ResolvedJ9Method*)self()->getCurrentMethod();
   if (!method->validateArbitraryClass(self(), (J9Class*)jlClass))
      return NULL;

   _aotClassClassPointer = jlClass;
   return jlClass;
   }

TR_OpaqueClassBlock *
J9::Compilation::getObjectClassPointer()
   {
   return self()->getCachedClassPointer(OBJECT_CLASS_POINTER);
   }

TR_OpaqueClassBlock *
J9::Compilation::getRunnableClassPointer()
   {
   return self()->getCachedClassPointer(RUNNABLE_CLASS_POINTER);
   }

TR_OpaqueClassBlock *
J9::Compilation::getStringClassPointer()
   {
   return self()->getCachedClassPointer(STRING_CLASS_POINTER);
   }

TR_OpaqueClassBlock *
J9::Compilation::getSystemClassPointer()
   {
   return self()->getCachedClassPointer(SYSTEM_CLASS_POINTER);
   }

TR_OpaqueClassBlock *
J9::Compilation::getReferenceClassPointer()
   {
   return self()->getCachedClassPointer(REFERENCE_CLASS_POINTER);
   }

TR_OpaqueClassBlock *
J9::Compilation::getJITHelpersClassPointer()
   {
   return self()->getCachedClassPointer(JITHELPERS_CLASS_POINTER);
   }

TR_OpaqueClassBlock *
J9::Compilation::getCachedClassPointer(CachedClassPointerId which)
   {
   TR_OpaqueClassBlock *clazz = _cachedClassPointers[which];
   if (clazz != NULL)
      return clazz;

   if (self()->compileRelocatableCode()
       && !self()->getOption(TR_UseSymbolValidationManager))
      return NULL;

   static const char * const names[] =
      {
      "Ljava/lang/Object;",
      "Ljava/lang/Runnable;",
      "Ljava/lang/String;",
      "Ljava/lang/System;",
      "Ljava/lang/ref/Reference;",
      "Lcom/ibm/jit/JITHelpers;",
      };

   static_assert(
      sizeof (names) / sizeof (names[0]) == CACHED_CLASS_POINTER_COUNT,
      "wrong number of entries in J9::Compilation cached class names array");

   const char *name = names[which];
   clazz = self()->fej9()->getClassFromSignature(
      name,
      strlen(name),
      self()->getCurrentMethod());

   _cachedClassPointers[which] = clazz;
   return clazz;
   }

/*
 * Adds the provided TR_OpaqueClassBlock to the set of those to trigger OSR Guard patching
 * on a redefinition.
 * Cheaper implementation would be a set, not an array.
 */
void
J9::Compilation::addClassForOSRRedefinition(TR_OpaqueClassBlock *clazz)
   {
   for (uint32_t i = 0; i < _classForOSRRedefinition.size(); ++i)
      if (_classForOSRRedefinition[i] == clazz)
         return;

   _classForOSRRedefinition.add(clazz);
   }

/*
 * Adds the provided TR_OpaqueClassBlock to the set of those to trigger OSR Guard patching
 * on a static final field modification.
 */
void
J9::Compilation::addClassForStaticFinalFieldModification(TR_OpaqueClassBlock *clazz)
   {
   // Class redefinition can also modify static final fields
   self()->addClassForOSRRedefinition(clazz);

   for (uint32_t i = 0; i < _classForStaticFinalFieldModification.size(); ++i)
      if (_classForStaticFinalFieldModification[i] == clazz)
         return;

   _classForStaticFinalFieldModification.add(clazz);
   }

/*
 * Controls if pending push liveness is stashed during IlGen to reduce OSRLiveRange
 * overhead.
 */
bool
J9::Compilation::pendingPushLivenessDuringIlgen()
   {
   static bool enabled = (feGetEnv("TR_DisablePendingPushLivenessDuringIlGen") == NULL);
   if (self()->getOSRMode() == TR::involuntaryOSR)
      return false;
   else return enabled;
   }

bool
J9::Compilation::supportsQuadOptimization()
   {
   if (self()->isDLT() || self()->getOption(TR_FullSpeedDebug))
      return false;
   return true;
   }


bool
J9::Compilation::notYetRunMeansCold()
   {
   if (self()->getOptimizer() && !(self()->getOptimizer()->isIlGenOpt()))
      return false;

   TR_ResolvedMethod *currentMethod = self()->getJittedMethodSymbol()->getResolvedMethod();

   intptrj_t initialCount = currentMethod->hasBackwardBranches() ?
                             self()->getOptions()->getInitialBCount() :
                             self()->getOptions()->getInitialCount();

   if (currentMethod->convertToMethod()->isBigDecimalMethod() ||
       currentMethod->convertToMethod()->isBigDecimalConvertersMethod())
       initialCount = 0;

    switch (currentMethod->getRecognizedMethod())
       {
       case TR::com_ibm_jit_DecimalFormatHelper_formatAsDouble:
       case TR::com_ibm_jit_DecimalFormatHelper_formatAsFloat:
          initialCount = 0;
          break;
       default:
          break;
       }

    if (currentMethod->containingClass() == self()->getStringClassPointer())
       {
       if (currentMethod->isConstructor())
          {
          char *sig = currentMethod->signatureChars();
          if (!strncmp(sig, "([CIIII)", 8) ||
              !strncmp(sig, "([CIICII)", 9) ||
              !strncmp(sig, "(II[C)", 6))
             initialCount = 0;
          }
       else
          {
          char *sig = "isRepeatedCharCacheHit";
          if (strncmp(currentMethod->nameChars(), sig, strlen(sig)) == 0)
             initialCount = 0;
          }
       }

   if (
      self()->isDLT()
      || (initialCount < TR_UNRESOLVED_IMPLIES_COLD_COUNT)
      || ((self()->getOption(TR_UnresolvedAreNotColdAtCold) && self()->getMethodHotness() == cold) || self()->getMethodHotness() < cold)
      || currentMethod->convertToMethod()->isArchetypeSpecimen()
      || (  self()->getCurrentMethod()
         && self()->getCurrentMethod()->convertToMethod()->isArchetypeSpecimen())
      )
      return false;
   else
      return true;
   }

bool
J9::Compilation::incompleteOptimizerSupportForReadWriteBarriers()
   {
   return self()->getOption(TR_EnableFieldWatch);
   }
<|MERGE_RESOLUTION|>--- conflicted
+++ resolved
@@ -177,12 +177,9 @@
    _profileInfo(NULL),
    _skippedJProfilingBlock(false),
    _reloRuntime(reloRuntime),
-<<<<<<< HEAD
+   _osrProhibitedOverRangeOfTrees(false),
    _outOfProcessCompilation(false),
    _remoteCompilation(false)
-=======
-   _osrProhibitedOverRangeOfTrees(false)
->>>>>>> ab007729
    {
    _symbolValidationManager = new (self()->region()) TR::SymbolValidationManager(self()->region(), compilee);
 
