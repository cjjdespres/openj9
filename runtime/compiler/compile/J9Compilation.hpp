/*******************************************************************************
 * Copyright (c) 2000, 2018 IBM Corp. and others
 *
 * This program and the accompanying materials are made available under
 * the terms of the Eclipse Public License 2.0 which accompanies this
 * distribution and is available at https://www.eclipse.org/legal/epl-2.0/
 * or the Apache License, Version 2.0 which accompanies this distribution and
 * is available at https://www.apache.org/licenses/LICENSE-2.0.
 *
 * This Source Code may also be made available under the following
 * Secondary Licenses when the conditions for such availability set
 * forth in the Eclipse Public License, v. 2.0 are satisfied: GNU
 * General Public License, version 2 with the GNU Classpath
 * Exception [1] and GNU General Public License, version 2 with the
 * OpenJDK Assembly Exception [2].
 *
 * [1] https://www.gnu.org/software/classpath/license.html
 * [2] http://openjdk.java.net/legal/assembly-exception.html
 *
 * SPDX-License-Identifier: EPL-2.0 OR Apache-2.0 OR GPL-2.0 WITH Classpath-exception-2.0 OR LicenseRef-GPL-2.0 WITH Assembly-exception
 *******************************************************************************/

#ifndef TR_J9_COMPILATIONBASE_INCL
#define TR_J9_COMPILATIONBASE_INCL

/*
 * The following #define and typedef must appear before any #includes in this file
 */
#ifndef TR_J9_COMPILATIONBASE_CONNECTOR
#define TR_J9_COMPILATIONBASE_CONNECTOR
namespace J9 { class Compilation; }
namespace J9 { typedef J9::Compilation CompilationConnector; }
#endif

#include "compile/OMRCompilation.hpp"

#include "compile/CompilationTypes.hpp"
#include "control/Options.hpp"
#include "control/Options_inlines.hpp"
#include "infra/Statistics.hpp"
#include "env/CompilerEnv.hpp"
#include "env/OMRMemory.hpp"
#include "compile/AOTClassInfo.hpp"
#include "runtime/SymbolValidationManager.hpp"

class TR_AOTGuardSite;
class TR_FrontEnd;
class TR_ResolvedMethod;
class TR_OptimizationPlan;
class TR_DebugExt;
class TR_J9VMBase;
class TR_ValueProfileInfoManager;
class TR_BranchProfileInfoManager;
class TR_MethodBranchProfileInfo;
class TR_ExternalValueProfileInfo;
class TR_J9VM;
class TR_AccessedProfileInfo;
namespace TR { class IlGenRequest; }

#define COMPILATION_AOT_HAS_INVOKEHANDLE -9
#define COMPILATION_RESERVE_RESOLVED_TRAMPOLINE_FATAL_ERROR -10
#define COMPILATION_RESERVE_RESOLVED_TRAMPOLINE_INSUFFICIENT_SPACE -11
#define COMPILATION_RESERVE_RESOLVED_TRAMPOLINE_ERROR_INBINARYENCODING -12
#define COMPILATION_RESERVE_RESOLVED_TRAMPOLINE_ERROR -13
#define COMPILATION_RESERVE_UNRESOLVED_TRAMPOLINE_FATAL_ERROR -14
#define COMPILATION_RESERVE_UNRESOLVED_TRAMPOLINE_INSUFFICIENT_SPACE -15
#define COMPILATION_RESERVE_UNRESOLVED_TRAMPOLINE_ERROR_INBINARYENCODING -16
#define COMPILATION_RESERVE_UNRESOLVED_TRAMPOLINE_ERROR -17
#define COMPILATION_RESERVE_NTRAMPOLINES_INSUFFICIENT_SPACE -18
#define COMPILATION_RESERVE_NTRAMPOLINES_ERROR_INBINARYENCODING -19
#define COMPILATION_AOT_RELOCATION_FAILED -20



namespace J9
{

class OMR_EXTENSIBLE Compilation : public OMR::CompilationConnector
   {
   friend class ::TR_DebugExt;

   public:

   TR_ALLOC(TR_Memory::Compilation)

   Compilation(
         int32_t compThreadId,
         J9VMThread *j9VMThread,
         TR_FrontEnd *,
         TR_ResolvedMethod *,
         TR::IlGenRequest &,
         TR::Options &,
         TR::Region &heapMemoryRegion,
         TR_Memory *,
         TR_OptimizationPlan *optimizationPlan);

   ~Compilation();

   TR_J9VMBase *fej9();
   TR_J9VM *fej9vm();

   static void allocateCompYieldStatsMatrix();

   static TR_Stats **_compYieldStatsMatrix;

   void updateCompYieldStatistics(TR_CallingContext callingContext);

   bool getUpdateCompYieldStats() { return _updateCompYieldStats; }

   void printCompYieldStats();

   uint64_t getMaxYieldInterval() { return _maxYieldInterval; }

   static const char * getContextName(TR_CallingContext context);

   static void printCompYieldStatsMatrix();

   static void printEntryName(int32_t, int32_t);

   bool getNeedsClassLookahead() {return _needsClassLookahead;}

   void setNeedsClassLookahead(bool b) {_needsClassLookahead = b;}

   bool hasBlockFrequencyInfo();

   bool isShortRunningMethod(int32_t callerIndex);

   int32_t getDltBcIndex() { return (uint32_t)_dltBcIndex;}
   void setDltBcIndex(int32_t ix) { _dltBcIndex=ix;}

   int32_t *getDltSlotDescription() { return _dltSlotDescription;}
   void setDltSlotDescription(int32_t *ds) { _dltSlotDescription = ds;}

   void *getReservedDataCache() { return _reservedDataCache; }
   void setReservedDataCache(void *dataCache) { _reservedDataCache = dataCache; }

   uint32_t getTotalNeededDataCacheSpace() { return _totalNeededDataCacheSpace; }
   void incrementTotalNeededDataCacheSpace(uint32_t size) { _totalNeededDataCacheSpace += size; }

   void * getAotMethodDataStart() const { return _aotMethodDataStart; }
   void setAotMethodDataStart(void *p) { _aotMethodDataStart = p; }

   TR::Node *findNullChkInfo(TR::Node *node);

   bool isAlignStackMaps() { return TR::Compiler->target.cpu.isARM(); }

   void changeOptLevel(TR_Hotness);

   // For replay
   void *getCurMethodMetadata() {return _curMethodMetadata;}
   void setCurMethodMetadata(void *m) {_curMethodMetadata = m;}

   void setGetImplInlineable(bool b) { _getImplInlineable = b; }
   bool getGetImplInlineable() { return _getImplInlineable; }

   //for converters
   bool canTransformConverterMethod(TR::RecognizedMethod method);
   bool isConverterMethod(TR::RecognizedMethod method);

   bool useCompressedPointers();
   bool useAnchors();

   bool isRecompilationEnabled();

   bool isJProfilingCompilation();

   bool pendingPushLivenessDuringIlgen();

   TR::list<TR_ExternalValueProfileInfo*> &getExternalVPInfos() { return _externalVPInfoList; }

   TR_ValueProfileInfoManager *getValueProfileInfoManager()             { return _vpInfoManager;}
   void setValueProfileInfoManager(TR_ValueProfileInfoManager * mgr)    { _vpInfoManager = mgr; }

   TR_BranchProfileInfoManager *getBranchProfileInfoManager()           { return _bpInfoManager;}
   void setBranchProfileInfoManager(TR_BranchProfileInfoManager * mgr)  { _bpInfoManager = mgr; }

   TR::list<TR_MethodBranchProfileInfo*> &getMethodBranchInfos() { return _methodBranchInfoList; }

   // See if the allocation of an object of the class can be inlined.
   bool canAllocateInlineClass(TR_OpaqueClassBlock *clazz);

   // See if it is OK to remove an allocation node to e.g. merge it with others
   // or allocate it locally on a stack frame.
   // If so, return the allocation size. Otherwise return 0.
   // The second argument is the returned class information.
   //
   int32_t canAllocateInlineOnStack(TR::Node* node, TR_OpaqueClassBlock* &classInfo);
   int32_t canAllocateInline(TR::Node* node, TR_OpaqueClassBlock* &classInfo);

   TR::KnownObjectTable *getOrCreateKnownObjectTable();
   void freeKnownObjectTable();

   bool compileRelocatableCode();

   int32_t maxInternalPointers();

   bool compilationShouldBeInterrupted(TR_CallingContext);

   /* Heuristic Region APIs
    *
    * Heuristic Regions denotes regions where decisions
    * within the region do not need to be remembered. In relocatable compiles,
    * when the compiler requests some information via front end query,
    * it's possible that the front end might walk a data structure,
    * looking at several different possible answers before finally deciding
    * on one. For a relocatable compile, only the final answer is important.
    * Thus, a heuristic region is used to ignore all of the intermediate
    * steps in determining the final answer.
    */
   void enterHeuristicRegion();
   void exitHeuristicRegion();

   /* Used to ensure that a implementer chosen for inlining is valid under
    * AOT.
    */
   bool validateTargetToBeInlined(TR_ResolvedMethod *implementer);

   void reportILGeneratorPhase();
   void reportAnalysisPhase(uint8_t id);
   void reportOptimizationPhase(OMR::Optimizations);
   void reportOptimizationPhaseForSnap(OMR::Optimizations);

   CompilationPhase saveCompilationPhase();
   void restoreCompilationPhase(CompilationPhase phase);

   /**
    * \brief
    *    Answers whether the fact that a method has not been executed yet implies
    *    that the method is cold.
    *
    * \return
    *    true if the fact that a method has not been executed implies it is cold;
    *    false otherwise
    */
   bool notYetRunMeansCold();

   // --------------------------------------------------------------------------
   // Hardware profiling
   //
   bool HWProfileDone() { return _doneHWProfile;}
   void setHWProfileDone(bool val) {_doneHWProfile = val;}

   void addHWPInstruction(TR::Instruction *instruction,
                          TR_HWPInstructionInfo::type instructionType,
                          void *data = NULL);
   void addHWPCallInstruction(TR::Instruction *instruction, bool indirectCall = false, TR::Instruction *prev = NULL);
   void addHWPReturnInstruction(TR::Instruction *instruction);
   void addHWPValueProfileInstruction(TR::Instruction *instruction);
   void addHWPBCMap(TR_HWPBytecodePCToIAMap map) { _hwpBCMap.add(map); }
   TR_Array<TR_HWPInstructionInfo> *getHWPInstructions() { return &_hwpInstructions; }
   TR_Array<TR_HWPBytecodePCToIAMap> *getHWPBCMap() { return &_hwpBCMap; }

   bool verifyCompressedRefsAnchors(bool anchorize);
   void verifyCompressedRefsAnchors();

   void verifyCompressedRefsAnchors(TR::Node *parent, TR::Node *node,
                                    TR::TreeTop *tt, vcount_t visitCount);
   void verifyCompressedRefsAnchors(TR::Node *parent, TR::Node *node,
                                    TR::TreeTop *tt, vcount_t visitCount,
                                    TR::list<TR_Pair<TR::Node, TR::TreeTop> *> &nodesList);

   // CodeGenerator?
   TR::list<TR_AOTGuardSite*> *getAOTGuardPatchSites() { return _aotGuardPatchSites; }
   TR_AOTGuardSite *addAOTNOPSite();

   TR::list<TR_VirtualGuardSite*> *getSideEffectGuardPatchSites() { return &_sideEffectGuardPatchSites; }
   TR_VirtualGuardSite *addSideEffectNOPSite();

   TR_CHTable *getCHTable() const { return _transientCHTable; }

   // Inliner
   bool isGeneratedReflectionMethod(TR_ResolvedMethod *method);

   // cache J9 VM pointers
   TR_OpaqueClassBlock *getObjectClassPointer() { return _ObjectClassPointer; }
   TR_OpaqueClassBlock *getRunnableClassPointer() { return _RunnableClassPointer; }
   TR_OpaqueClassBlock *getStringClassPointer() { return _StringClassPointer; }
   TR_OpaqueClassBlock *getSystemClassPointer() { return _SystemClassPointer; }
   TR_OpaqueClassBlock *getReferenceClassPointer() { return _ReferenceClassPointer; }
   TR_OpaqueClassBlock *getJITHelpersClassPointer() { return _JITHelpersClassPointer; }
   TR_OpaqueClassBlock *getClassClassPointer(bool isVettedForAOT = false);

   // Monitors
   TR_Array<List<TR::RegisterMappedSymbol> * > & getMonitorAutos() { return _monitorAutos; }
   void addMonitorAuto(TR::RegisterMappedSymbol *, int32_t callerIndex);
   void addAsMonitorAuto(TR::SymbolReference* symRef, bool dontAddIfDLT);
   TR::list<TR::SymbolReference*> * getMonitorAutoSymRefsInCompiledMethod() { return &_monitorAutoSymRefsInCompiledMethod; }

   // OSR Guard Redefinition Classes
   void addClassForOSRRedefinition(TR_OpaqueClassBlock *clazz);
   TR_Array<TR_OpaqueClassBlock*> *getClassesForOSRRedefinition() { return &_classForOSRRedefinition; }

   void addClassForStaticFinalFieldModification(TR_OpaqueClassBlock *clazz);
   TR_Array<TR_OpaqueClassBlock*> *getClassesForStaticFinalFieldModification() { return &_classForStaticFinalFieldModification; }

   TR::list<TR::AOTClassInfo*>* _aotClassInfo;

   J9VMThread *j9VMThread() { return _j9VMThread; }

   // cache profile information
   TR_AccessedProfileInfo *getProfileInfo() { return _profileInfo; }

   // Flag to test whether early stages of JProfiling ran
   void setSkippedJProfilingBlock(bool b = true) { _skippedJProfilingBlock = b; }
   bool getSkippedJProfilingBlock() { return _skippedJProfilingBlock; }

   //
   bool supportsQuadOptimization();

<<<<<<< HEAD
   // JITaaS
   bool isOutOfProcessCompilation() const { return _outOfProcessCompilation; } // server side
   void setOutOfProcessCompilation() { _outOfProcessCompilation = true; }
   bool isRemoteCompilation() const { return _remoteCompilation; } // client side
   void setRemoteCompilation() { _remoteCompilation = true; }
=======
   TR::SymbolValidationManager *getSymbolValidationManager() { return _symbolValidationManager; }
>>>>>>> 72338d7a

private:

   J9VMThread *_j9VMThread;

   bool _doneHWProfile;
   TR_Array<TR_HWPInstructionInfo>    _hwpInstructions;
   TR_Array<TR_HWPBytecodePCToIAMap>  _hwpBCMap;

   bool _updateCompYieldStats;

   uint64_t _hiresTimeForPreviousCallingContext;

   TR_CallingContext _previousCallingContext;

   uint64_t _maxYieldInterval;

   TR_CallingContext _sourceContextForMaxYieldInterval;

   TR_CallingContext _destinationContextForMaxYieldInterval;

   static uint64_t _maxYieldIntervalS;

   static TR_CallingContext _sourceContextForMaxYieldIntervalS;

   static TR_CallingContext _destinationContextForMaxYieldIntervalS;

   bool _needsClassLookahead;

   uint16_t _dltBcIndex;

   int32_t * _dltSlotDescription;

   void * _reservedDataCache;

   uint32_t _totalNeededDataCacheSpace;

   void * _aotMethodDataStart; // used at relocation time

   void * _curMethodMetadata;

   bool _getImplInlineable;

   TR_ValueProfileInfoManager *_vpInfoManager;

   TR_BranchProfileInfoManager *_bpInfoManager;

   TR::list<TR_MethodBranchProfileInfo*> _methodBranchInfoList;
   TR::list<TR_ExternalValueProfileInfo*> _externalVPInfoList;
   TR::list<TR_AOTGuardSite*>*         _aotGuardPatchSites;
   TR::list<TR_VirtualGuardSite*>     _sideEffectGuardPatchSites;

   // cache VM pointers
   TR_OpaqueClassBlock               *_ObjectClassPointer;
   TR_OpaqueClassBlock               *_RunnableClassPointer;
   TR_OpaqueClassBlock               *_StringClassPointer;
   TR_OpaqueClassBlock               *_SystemClassPointer;
   TR_OpaqueClassBlock               *_ReferenceClassPointer;
   TR_OpaqueClassBlock               *_JITHelpersClassPointer;

   TR_OpaqueClassBlock               *_aotClassClassPointer;
   bool                               _aotClassClassPointerInitialized;

   TR_Array<List<TR::RegisterMappedSymbol> *> _monitorAutos;
   TR::list<TR::SymbolReference*>             _monitorAutoSymRefsInCompiledMethod;

   TR_Array<TR_OpaqueClassBlock*>       _classForOSRRedefinition;
   // Classes that have their static final fields folded and need assumptions
   TR_Array<TR_OpaqueClassBlock*>       _classForStaticFinalFieldModification;

   // cache profile information
   TR_AccessedProfileInfo *_profileInfo;

   bool _skippedJProfilingBlock;

<<<<<<< HEAD
   // The following flag is set when this compilation is performed in a
   // VM that does not have the runtime part (server side in JITaaS)
   bool _outOfProcessCompilation; 
   // The following flag is set when a request to complete this compilation
   // has been sent to a remote VM (client side in JITaaS)
   bool _remoteCompilation; 
=======
   TR::SymbolValidationManager *_symbolValidationManager;
>>>>>>> 72338d7a
   };

}

#endif<|MERGE_RESOLUTION|>--- conflicted
+++ resolved
@@ -307,15 +307,13 @@
    //
    bool supportsQuadOptimization();
 
-<<<<<<< HEAD
    // JITaaS
    bool isOutOfProcessCompilation() const { return _outOfProcessCompilation; } // server side
    void setOutOfProcessCompilation() { _outOfProcessCompilation = true; }
    bool isRemoteCompilation() const { return _remoteCompilation; } // client side
    void setRemoteCompilation() { _remoteCompilation = true; }
-=======
+
    TR::SymbolValidationManager *getSymbolValidationManager() { return _symbolValidationManager; }
->>>>>>> 72338d7a
 
 private:
 
@@ -391,16 +389,14 @@
 
    bool _skippedJProfilingBlock;
 
-<<<<<<< HEAD
    // The following flag is set when this compilation is performed in a
    // VM that does not have the runtime part (server side in JITaaS)
    bool _outOfProcessCompilation; 
    // The following flag is set when a request to complete this compilation
    // has been sent to a remote VM (client side in JITaaS)
    bool _remoteCompilation; 
-=======
+
    TR::SymbolValidationManager *_symbolValidationManager;
->>>>>>> 72338d7a
    };
 
 }
