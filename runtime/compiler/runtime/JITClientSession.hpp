--- conflicted
+++ resolved
@@ -322,15 +322,12 @@
       void *_floatInvokeExactThunkHelper;
       void *_doubleInvokeExactThunkHelper;
       size_t _interpreterVTableOffset;
-<<<<<<< HEAD
       J9Method *_jlrMethodInvoke;
+      uint32_t _enableGlobalLockReservation;
 #if defined(J9VM_OPT_SIDECAR)
       TR_OpaqueClassBlock *_srMethodAccessorClass;
       TR_OpaqueClassBlock *_srConstructorAccessorClass;
 #endif // J9VM_OPT_SIDECAR
-=======
-      uint32_t _enableGlobalLockReservation;
->>>>>>> e8215634
       }; // struct VMInfo
 
    TR_PERSISTENT_ALLOC(TR_Memory::ClientSessionData)
