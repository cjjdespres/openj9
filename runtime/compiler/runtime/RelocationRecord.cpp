--- conflicted
+++ resolved
@@ -4571,8 +4571,6 @@
    reloTarget->addPICtoPatchPtrOnClassUnload((TR_OpaqueClassBlock *) -1, reloLocation);
    return 0;
    }
-<<<<<<< HEAD
-=======
 
 
 
@@ -4678,4 +4676,3 @@
    sizeof(TR_RelocationRecordValidateImproperInterfaceMethodFromCPBinaryTemplate),   // TR_ValidateImproperInterfaceMethodFromCP        = 97
    sizeof(TR_RelocationRecordSymbolFromManagerBinaryTemplate),                       // TR_SymbolFromManager                            = 98
    };
->>>>>>> cea51913
