<!--
* Copyright (c) 2021, 2021 IBM Corp. and others
*
* This program and the accompanying materials are made
* available under the terms of the Eclipse Public License 2.0
* which accompanies this distribution and is available at
* https://www.eclipse.org/legal/epl-2.0/ or the Apache
* License, Version 2.0 which accompanies this distribution and
* is available at https://www.apache.org/licenses/LICENSE-2.0.
*
* This Source Code may also be made available under the
* following Secondary Licenses when the conditions for such
* availability set forth in the Eclipse Public License, v. 2.0
* are satisfied: GNU General Public License, version 2 with
* the GNU Classpath Exception [1] and GNU General Public
* License, version 2 with the OpenJDK Assembly Exception [2].
*
* [1] https://www.gnu.org/software/classpath/license.html
* [2] http://openjdk.java.net/legal/assembly-exception.html
*
* SPDX-License-Identifier: EPL-2.0 OR Apache-2.0 OR GPL-2.0 WITH
* Classpath-exception-2.0 OR LicenseRef-GPL-2.0 WITH Assembly-exception
-->

# Eclipse OpenJ9 version 0.27.0 release notes

These release notes support the [Eclipse OpenJ9 0.27.0 release plan](https://projects.eclipse.org/projects/technology.openj9/releases/0.27.0/plan).

## Supported environments

OpenJ9 release 0.27.0 supports OpenJDK 8, 11, and 16.

All releases are tested against the OpenJ9 functional verification (FV) test suite, the OpenJDK test suites, and additional tests at AdoptOpenJDK.

To learn more about support for OpenJ9 releases, including OpenJDK levels and platform support, see [Supported environments](https://eclipse.org/openj9/docs/openj9_support/index.html).


## Notable changes in this release

The following table covers notable changes in v0.27.0. Further information about these changes can be found in the [user documentation](https://eclipse-openj9.github.io/openj9-docs/version0.27/).

<table cellpadding="4" cellspacing="0" summary="" width="100%" rules="all" frame="border" border="1"><thead align="left">
<tr valign="bottom">
<th valign="bottom">Issue number</th>
<th valign="bottom">Description</th>
<th valign="bottom">Version / Platform</th>
<th valign="bottom">Impact</th>
</tr>
</thead>
<tbody>

<tr><td valign="top">
<a href="https://github.com/eclipse-openj9/openj9/issues/11999">#11999</a></td>
<td valign="top">New <strong>-XX:[+|-]AdaptiveGCThreading</strong> option added</td>
<td valign="top">All versions</td>
<td valign="top">Adaptive threading is enabled by default, which automatically tunes the number of active parallel garbage collection (GC) threads.</td>
</tr>

<tr><td valign="top">
<a href="https://github.com/eclipse-openj9/openj9/pull/12437">#12437</a></td>
<td valign="top">Improved time zone information added to Java dump files</td>
<td valign="top">All versions</td>
<td valign="top">Two new fields are included, the date and time in UTC (<strong>1TIDATETIMEUTC</strong>) and the time zone according to the local system (<strong>1TITIMEZONE</strong>).</td>
</tr>

<tr><td valign="top">
<a href="https://github.com/eclipse/openj9/issues/7552">#7552</a></td>
<td valign="top">New default garbage collection (GC) scan ordering mode for the <tt>balanced</tt> policy</td>
<td valign="top">All versions</td>
<td valign="top">For performance improvements, GC copy forward operations in the <tt>balanced</tt> policy now use <i>dynamic breadth first scan mode</i>. To revert to the behavior in earlier releases, set <tt>-Xgc:breadthFirstScanOrdering</tt> on the command line when you start your application.</td>
</tr>

<tr><td valign="top">
<a href="https://github.com/eclipse/openj9/pull/12810">#12810</a></td>
<td valign="top">Stop parsing the <tt>JAVA_OPTIONS</tt> environment variable</td>
<td valign="top">All versions</td>
<td valign="top">The 0.24 release started parsing the <tt>JAVA_OPTIONS</tt> environment variable. This variable was added in error and has been removed.
The <tt>_JAVA_OPTIONS</tt> environment variable (with different behavior) is added for compatibility.</td>
</tr>

<tr><td valign="top">
<<<<<<< HEAD
<a href="https://github.com/eclipse-openj9/openj9/pull/12501">#12501</a></td>
<td valign="top">Increase operating system stack size on PPC64 platforms</td>
<td valign="top">All JDK versions, AIX and Linux PPC64</td>
<td valign="top">The increased stack size leaves more room to store vector registers for internal linkage conventions. Note: This change increases the overall memory usage of the VM. You can change the stack size by using the -Xmso option.</td>
=======
<a href="https://github.com/eclipse-openj9/openj9/issues/12125">#12125</a></td>
<td valign="top">Global lock reservation is now enabled by default on Power</td>
<td valign="top">AIX and Linux on Power</td>
<td valign="top">Global lock reservation is now enabled by default on Power. This is an optimization targeted towards more efficient handling of locking and unlocking Java&trade; objects. The older locking behavior can be restored via the <tt>-XX:-GlobalLockReservation</tt> option.</td>
>>>>>>> 61466a2f
</tr>

</table>

## Known Issues

The v0.27.0 release contains the following known issues and limitations:

<table cellpadding="4" cellspacing="0" summary="" width="100%" rules="all" frame="border" border="1">
<thead align="left">
<tr valign="bottom">
<th valign="bottom">Issue number</th>
<th valign="bottom">Description</th>
<th valign="bottom">Platform</th>
<th valign="bottom">Impact</th>
<th valign="bottom">Workaround</th>
</tr>
</thead>
<tbody>

<tr><td valign="top"><a href="https://github.com/eclipse-openj9/openj9/issues/8034">#8034</a></td>
<td valign="top">Balanced garbage collection policy not supported</td>
<td valign="top">Linux on 64-bit ARM (AArch64)</td>
<td valign="top">The Balanced GC policy cannot be used. </td>
<td valign="top">Use an alternative GC policy, such as <tt>gencon</tt>.</td>
</tr>

</tbody>
</table>

## Other changes

A full commit history for this release is available at [Eclipse OpenJ9 v0.27.0](https://github.com/eclipse-openj9/openj9/releases/tag/openj9-0.27.0).<|MERGE_RESOLUTION|>--- conflicted
+++ resolved
@@ -79,17 +79,17 @@
 </tr>
 
 <tr><td valign="top">
-<<<<<<< HEAD
 <a href="https://github.com/eclipse-openj9/openj9/pull/12501">#12501</a></td>
 <td valign="top">Increase operating system stack size on PPC64 platforms</td>
 <td valign="top">All JDK versions, AIX and Linux PPC64</td>
 <td valign="top">The increased stack size leaves more room to store vector registers for internal linkage conventions. Note: This change increases the overall memory usage of the VM. You can change the stack size by using the -Xmso option.</td>
-=======
+</tr>
+  
+<tr><td valign="top">
 <a href="https://github.com/eclipse-openj9/openj9/issues/12125">#12125</a></td>
 <td valign="top">Global lock reservation is now enabled by default on Power</td>
 <td valign="top">AIX and Linux on Power</td>
 <td valign="top">Global lock reservation is now enabled by default on Power. This is an optimization targeted towards more efficient handling of locking and unlocking Java&trade; objects. The older locking behavior can be restored via the <tt>-XX:-GlobalLockReservation</tt> option.</td>
->>>>>>> 61466a2f
 </tr>
 
 </table>
